--- conflicted
+++ resolved
@@ -7374,7 +7374,6 @@
 int mysql_explain_select(THD *thd, SELECT_LEX *select_lex, char const *type, 
 			 select_result *result)
 {
-<<<<<<< HEAD
   select_lex->type= type;
   thd->lex.select= select_lex;
   SELECT_LEX_UNIT *unit=  select_lex->master_unit();
@@ -7389,19 +7388,4 @@
 			result, unit, select_lex, 0);
   return res;
 }
-  
-=======
-  List<Item> field_list;
-  String *packet= &thd->packet;
-
-  /* Don't log this into the slow query log */
-  thd->lex.select_lex.options&= ~(QUERY_NO_INDEX_USED | QUERY_NO_GOOD_INDEX_USED);
-  field_list.push_back(new Item_empty_string("Comment",80));
-  if (send_fields(thd,field_list,1))
-    return; /* purecov: inspected */
-  packet->length(0);
-  net_store_data(packet,info);
-  if (!SEND_ROW(thd, &thd->net, field_list.elements, (char*) packet->ptr(),packet->length()))
-    send_eof(&thd->net);
-}
->>>>>>> 77176c2d
+  