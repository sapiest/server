--- conflicted
+++ resolved
@@ -972,11 +972,7 @@
     rollup.state= ROLLUP::STATE_NONE;
 
     no_const_tables= FALSE;
-<<<<<<< HEAD
-    first_select= sub_select;
     outer_ref_cond= 0;
-=======
->>>>>>> 60b5cc04
   }
 
   int prepare(Item ***rref_pointer_array, TABLE_LIST *tables, uint wind_num,
