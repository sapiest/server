/* Copyright 2000, 2010 Oracle and/or its affiliates. All rights reserved.

   This program is free software; you can redistribute it and/or modify
   it under the terms of the GNU General Public License as published by
   the Free Software Foundation; version 2 of the License.

   This program is distributed in the hope that it will be useful,
   but WITHOUT ANY WARRANTY; without even the implied warranty of
   MERCHANTABILITY or FITNESS FOR A PARTICULAR PURPOSE.  See the
   GNU General Public License for more details.

<<<<<<< HEAD
   You should have received a copy of the GNU General Public License
   along with this program; if not, write to the Free Software
   Foundation, Inc., 51 Franklin St, Fifth Floor, Boston, MA 02110-1301  USA */
=======
   You should have received a copy of the GNU General Public License along
   with this program; if not, write to the Free Software Foundation, Inc.,
   51 Franklin Street, Fifth Floor, Boston, MA 02110-1301  USA */
>>>>>>> c4b1a2b2


/* Function with list databases, tables or fields */

#include "my_global.h"                          /* NO_EMBEDDED_ACCESS_CHECKS */
#include "sql_priv.h"
#include "unireg.h"
#include "sql_acl.h"                        // fill_schema_*_privileges
#include "sql_select.h"                         // For select_describe
#include "sql_base.h"                       // close_tables_for_reopen
#include "sql_show.h"
#include "sql_table.h"                        // filename_to_tablename,
                                              // primary_key_name,
                                              // build_table_filename
#include "repl_failsafe.h"
#include "sql_parse.h"             // check_access, check_table_access
#include "sql_partition.h"         // partition_element
#include "sql_db.h"     // check_db_dir_existence, load_db_opt_by_name
#include "sql_time.h"   // interval_type_to_name
#include "tztime.h"                             // struct Time_zone
#include "sql_acl.h"     // TABLE_ACLS, check_grant, DB_ACLS, acl_get,
                         // check_grant_db
#include "filesort.h"    // filesort_free_buffers
#include "sp.h"
#include "sp_head.h"
#include "sp_pcontext.h"
#include "set_var.h"
#include "sql_trigger.h"
#include "authors.h"
#include "contributors.h"
#include "sql_partition.h"
#ifdef HAVE_EVENT_SCHEDULER
#include "events.h"
#include "event_data_objects.h"
#endif
#include <my_dir.h>
#include "lock.h"                           // MYSQL_OPEN_IGNORE_FLUSH
#include "debug_sync.h"
#include "datadict.h"   // dd_frm_type()

#define STR_OR_NIL(S) ((S) ? (S) : "<nil>")

#ifdef WITH_PARTITION_STORAGE_ENGINE
#include "ha_partition.h"
#endif
enum enum_i_s_events_fields
{
  ISE_EVENT_CATALOG= 0,
  ISE_EVENT_SCHEMA,
  ISE_EVENT_NAME,
  ISE_DEFINER,
  ISE_TIME_ZONE,
  ISE_EVENT_BODY,
  ISE_EVENT_DEFINITION,
  ISE_EVENT_TYPE,
  ISE_EXECUTE_AT,
  ISE_INTERVAL_VALUE,
  ISE_INTERVAL_FIELD,
  ISE_SQL_MODE,
  ISE_STARTS,
  ISE_ENDS,
  ISE_STATUS,
  ISE_ON_COMPLETION,
  ISE_CREATED,
  ISE_LAST_ALTERED,
  ISE_LAST_EXECUTED,
  ISE_EVENT_COMMENT,
  ISE_ORIGINATOR,
  ISE_CLIENT_CS,
  ISE_CONNECTION_CL,
  ISE_DB_CL
};

#ifndef NO_EMBEDDED_ACCESS_CHECKS
static const char *grant_names[]={
  "select","insert","update","delete","create","drop","reload","shutdown",
  "process","file","grant","references","index","alter"};

static TYPELIB grant_types = { sizeof(grant_names)/sizeof(char **),
                               "grant_types",
                               grant_names, NULL};
#endif

static void store_key_options(THD *thd, String *packet, TABLE *table,
                              KEY *key_info);

static void get_cs_converted_string_value(THD *thd,
                                          String *input_str,
                                          String *output_str,
                                          CHARSET_INFO *cs,
                                          bool use_hex);

static void
append_algorithm(TABLE_LIST *table, String *buff);

static COND * make_cond_for_info_schema(COND *cond, TABLE_LIST *table);

/***************************************************************************
** List all table types supported
***************************************************************************/

static int make_version_string(char *buf, int buf_length, uint version)
{
  return my_snprintf(buf, buf_length, "%d.%d", version>>8,version&0xff);
}

static my_bool show_plugins(THD *thd, plugin_ref plugin,
                            void *arg)
{
  TABLE *table= (TABLE*) arg;
  struct st_mysql_plugin *plug= plugin_decl(plugin);
  struct st_plugin_dl *plugin_dl= plugin_dlib(plugin);
  CHARSET_INFO *cs= system_charset_info;
  char version_buf[20];

  restore_record(table, s->default_values);

  table->field[0]->store(plugin_name(plugin)->str,
                         plugin_name(plugin)->length, cs);

  table->field[1]->store(version_buf,
        make_version_string(version_buf, sizeof(version_buf), plug->version),
        cs);


  switch (plugin_state(plugin)) {
  /* case PLUGIN_IS_FREED: does not happen */
  case PLUGIN_IS_DELETED:
    table->field[2]->store(STRING_WITH_LEN("DELETED"), cs);
    break;
  case PLUGIN_IS_UNINITIALIZED:
    table->field[2]->store(STRING_WITH_LEN("INACTIVE"), cs);
    break;
  case PLUGIN_IS_READY:
    table->field[2]->store(STRING_WITH_LEN("ACTIVE"), cs);
    break;
  case PLUGIN_IS_DISABLED:
    table->field[2]->store(STRING_WITH_LEN("DISABLED"), cs);
    break;
  default:
    DBUG_ASSERT(0);
  }

  table->field[3]->store(plugin_type_names[plug->type].str,
                         plugin_type_names[plug->type].length,
                         cs);
  table->field[4]->store(version_buf,
        make_version_string(version_buf, sizeof(version_buf),
                            *(uint *)plug->info), cs);

  if (plugin_dl)
  {
    table->field[5]->store(plugin_dl->dl.str, plugin_dl->dl.length, cs);
    table->field[5]->set_notnull();
    table->field[6]->store(version_buf,
          make_version_string(version_buf, sizeof(version_buf),
                              plugin_dl->version),
          cs);
    table->field[6]->set_notnull();
  }
  else
  {
    table->field[5]->set_null();
    table->field[6]->set_null();
  }


  if (plug->author)
  {
    table->field[7]->store(plug->author, strlen(plug->author), cs);
    table->field[7]->set_notnull();
  }
  else
    table->field[7]->set_null();

  if (plug->descr)
  {
    table->field[8]->store(plug->descr, strlen(plug->descr), cs);
    table->field[8]->set_notnull();
  }
  else
    table->field[8]->set_null();

  switch (plug->license) {
  case PLUGIN_LICENSE_GPL:
    table->field[9]->store(PLUGIN_LICENSE_GPL_STRING, 
                           strlen(PLUGIN_LICENSE_GPL_STRING), cs);
    break;
  case PLUGIN_LICENSE_BSD:
    table->field[9]->store(PLUGIN_LICENSE_BSD_STRING, 
                           strlen(PLUGIN_LICENSE_BSD_STRING), cs);
    break;
  default:
    table->field[9]->store(PLUGIN_LICENSE_PROPRIETARY_STRING, 
                           strlen(PLUGIN_LICENSE_PROPRIETARY_STRING), cs);
    break;
  }
  table->field[9]->set_notnull();

  return schema_table_store_record(thd, table);
}


int fill_plugins(THD *thd, TABLE_LIST *tables, COND *cond)
{
  DBUG_ENTER("fill_plugins");
  TABLE *table= tables->table;

  if (plugin_foreach_with_mask(thd, show_plugins, MYSQL_ANY_PLUGIN,
                               ~PLUGIN_IS_FREED, table))
    DBUG_RETURN(1);

  DBUG_RETURN(0);
}


/***************************************************************************
** List all Authors.
** If you can update it, you get to be in it :)
***************************************************************************/

bool mysqld_show_authors(THD *thd)
{
  List<Item> field_list;
  Protocol *protocol= thd->protocol;
  DBUG_ENTER("mysqld_show_authors");

  field_list.push_back(new Item_empty_string("Name",40));
  field_list.push_back(new Item_empty_string("Location",40));
  field_list.push_back(new Item_empty_string("Comment",80));

  if (protocol->send_result_set_metadata(&field_list,
                            Protocol::SEND_NUM_ROWS | Protocol::SEND_EOF))
    DBUG_RETURN(TRUE);

  show_table_authors_st *authors;
  for (authors= show_table_authors; authors->name; authors++)
  {
    protocol->prepare_for_resend();
    protocol->store(authors->name, system_charset_info);
    protocol->store(authors->location, system_charset_info);
    protocol->store(authors->comment, system_charset_info);
    if (protocol->write())
      DBUG_RETURN(TRUE);
  }
  my_eof(thd);
  DBUG_RETURN(FALSE);
}


/***************************************************************************
** List all Contributors.
** Please get permission before updating
***************************************************************************/

bool mysqld_show_contributors(THD *thd)
{
  List<Item> field_list;
  Protocol *protocol= thd->protocol;
  DBUG_ENTER("mysqld_show_contributors");

  field_list.push_back(new Item_empty_string("Name",40));
  field_list.push_back(new Item_empty_string("Location",40));
  field_list.push_back(new Item_empty_string("Comment",80));

  if (protocol->send_result_set_metadata(&field_list,
                            Protocol::SEND_NUM_ROWS | Protocol::SEND_EOF))
    DBUG_RETURN(TRUE);

  show_table_contributors_st *contributors;
  for (contributors= show_table_contributors; contributors->name; contributors++)
  {
    protocol->prepare_for_resend();
    protocol->store(contributors->name, system_charset_info);
    protocol->store(contributors->location, system_charset_info);
    protocol->store(contributors->comment, system_charset_info);
    if (protocol->write())
      DBUG_RETURN(TRUE);
  }
  my_eof(thd);
  DBUG_RETURN(FALSE);
}


/***************************************************************************
 List all privileges supported
***************************************************************************/

struct show_privileges_st {
  const char *privilege;
  const char *context;
  const char *comment;
};

static struct show_privileges_st sys_privileges[]=
{
  {"Alter", "Tables",  "To alter the table"},
  {"Alter routine", "Functions,Procedures",  "To alter or drop stored functions/procedures"},
  {"Create", "Databases,Tables,Indexes",  "To create new databases and tables"},
  {"Create routine","Databases","To use CREATE FUNCTION/PROCEDURE"},
  {"Create temporary tables","Databases","To use CREATE TEMPORARY TABLE"},
  {"Create view", "Tables",  "To create new views"},
  {"Create user", "Server Admin",  "To create new users"},
  {"Delete", "Tables",  "To delete existing rows"},
  {"Drop", "Databases,Tables", "To drop databases, tables, and views"},
#ifdef HAVE_EVENT_SCHEDULER
  {"Event","Server Admin","To create, alter, drop and execute events"},
#endif
  {"Execute", "Functions,Procedures", "To execute stored routines"},
  {"File", "File access on server",   "To read and write files on the server"},
  {"Grant option",  "Databases,Tables,Functions,Procedures", "To give to other users those privileges you possess"},
  {"Index", "Tables",  "To create or drop indexes"},
  {"Insert", "Tables",  "To insert data into tables"},
  {"Lock tables","Databases","To use LOCK TABLES (together with SELECT privilege)"},
  {"Process", "Server Admin", "To view the plain text of currently executing queries"},
  {"References", "Databases,Tables", "To have references on tables"},
  {"Reload", "Server Admin", "To reload or refresh tables, logs and privileges"},
  {"Replication client","Server Admin","To ask where the slave or master servers are"},
  {"Replication slave","Server Admin","To read binary log events from the master"},
  {"Select", "Tables",  "To retrieve rows from table"},
  {"Show databases","Server Admin","To see all databases with SHOW DATABASES"},
  {"Show view","Tables","To see views with SHOW CREATE VIEW"},
  {"Shutdown","Server Admin", "To shut down the server"},
  {"Super","Server Admin","To use KILL thread, SET GLOBAL, CHANGE MASTER, etc."},
  {"Trigger","Tables", "To use triggers"},
  {"Create tablespace", "Server Admin", "To create/alter/drop tablespaces"},
  {"Update", "Tables",  "To update existing rows"},
  {"Usage","Server Admin","No privileges - allow connect only"},
  {NullS, NullS, NullS}
};

bool mysqld_show_privileges(THD *thd)
{
  List<Item> field_list;
  Protocol *protocol= thd->protocol;
  DBUG_ENTER("mysqld_show_privileges");

  field_list.push_back(new Item_empty_string("Privilege",10));
  field_list.push_back(new Item_empty_string("Context",15));
  field_list.push_back(new Item_empty_string("Comment",NAME_CHAR_LEN));

  if (protocol->send_result_set_metadata(&field_list,
                            Protocol::SEND_NUM_ROWS | Protocol::SEND_EOF))
    DBUG_RETURN(TRUE);

  show_privileges_st *privilege= sys_privileges;
  for (privilege= sys_privileges; privilege->privilege ; privilege++)
  {
    protocol->prepare_for_resend();
    protocol->store(privilege->privilege, system_charset_info);
    protocol->store(privilege->context, system_charset_info);
    protocol->store(privilege->comment, system_charset_info);
    if (protocol->write())
      DBUG_RETURN(TRUE);
  }
  my_eof(thd);
  DBUG_RETURN(FALSE);
}


/*
  find_files() - find files in a given directory.

  SYNOPSIS
    find_files()
    thd                 thread handler
    files               put found files in this list
    db                  database name to set in TABLE_LIST structure
    path                path to database
    wild                filter for found files
    dir                 read databases in path if TRUE, read .frm files in
                        database otherwise

  RETURN
    FIND_FILES_OK       success
    FIND_FILES_OOM      out of memory error
    FIND_FILES_DIR      no such directory, or directory can't be read
*/


find_files_result
find_files(THD *thd, List<LEX_STRING> *files, const char *db,
           const char *path, const char *wild, bool dir)
{
  uint i;
  char *ext;
  MY_DIR *dirp;
  FILEINFO *file;
  LEX_STRING *file_name= 0;
  uint file_name_len;
#ifndef NO_EMBEDDED_ACCESS_CHECKS
  uint col_access=thd->col_access;
#endif
  uint wild_length= 0;
  TABLE_LIST table_list;
  DBUG_ENTER("find_files");

  if (wild)
  {
    if (!wild[0])
      wild= 0;
    else
      wild_length= strlen(wild);
  }



  bzero((char*) &table_list,sizeof(table_list));

  if (!(dirp = my_dir(path,MYF(dir ? MY_WANT_STAT : 0))))
  {
    if (my_errno == ENOENT)
      my_error(ER_BAD_DB_ERROR, MYF(ME_BELL+ME_WAITTANG), db);
    else
      my_error(ER_CANT_READ_DIR, MYF(ME_BELL+ME_WAITTANG), path, my_errno);
    DBUG_RETURN(FIND_FILES_DIR);
  }

  for (i=0 ; i < (uint) dirp->number_off_files  ; i++)
  {
    char uname[NAME_LEN + 1];                   /* Unencoded name */
    file=dirp->dir_entry+i;
    if (dir)
    {                                           /* Return databases */
      if ((file->name[0] == '.' && 
          ((file->name[1] == '.' && file->name[2] == '\0') ||
            file->name[1] == '\0')))
        continue;                               /* . or .. */
#ifdef USE_SYMDIR
      char *ext;
      char buff[FN_REFLEN];
      if (my_use_symdir && !strcmp(ext=fn_ext(file->name), ".sym"))
      {
	/* Only show the sym file if it points to a directory */
	char *end;
        *ext=0;                                 /* Remove extension */
	unpack_dirname(buff, file->name);
	end= strend(buff);
	if (end != buff && end[-1] == FN_LIBCHAR)
	  end[-1]= 0;				// Remove end FN_LIBCHAR
        if (!mysql_file_stat(key_file_misc, buff, file->mystat, MYF(0)))
               continue;
       }
#endif
      if (!MY_S_ISDIR(file->mystat->st_mode))
        continue;

      file_name_len= filename_to_tablename(file->name, uname, sizeof(uname));
      if (wild)
      {
	if (lower_case_table_names)
	{
          if (my_wildcmp(files_charset_info,
                         uname, uname + file_name_len,
                         wild, wild + wild_length,
                         wild_prefix, wild_one,wild_many))
            continue;
	}
	else if (wild_compare(uname, wild, 0))
	  continue;
      }
      if (!(file_name= 
            thd->make_lex_string(file_name, uname, file_name_len, TRUE)))
      {
        my_dirend(dirp);
        DBUG_RETURN(FIND_FILES_OOM);
      }
    }
    else
    {
        // Return only .frm files which aren't temp files.
      if (my_strcasecmp(system_charset_info, ext=fn_rext(file->name),reg_ext) ||
          is_prefix(file->name, tmp_file_prefix))
        continue;
      *ext=0;
      file_name_len= filename_to_tablename(file->name, uname, sizeof(uname));
      if (wild)
      {
	if (lower_case_table_names)
	{
          if (my_wildcmp(files_charset_info,
                         uname, uname + file_name_len,
                         wild, wild + wild_length,
                         wild_prefix, wild_one,wild_many))
            continue;
	}
	else if (wild_compare(uname, wild, 0))
	  continue;
      }
    }
#ifndef NO_EMBEDDED_ACCESS_CHECKS
    /* Don't show tables where we don't have any privileges */
    if (db && !(col_access & TABLE_ACLS))
    {
      table_list.db= (char*) db;
      table_list.db_length= strlen(db);
      table_list.table_name= uname;
      table_list.table_name_length= file_name_len;
      table_list.grant.privilege=col_access;
      if (check_grant(thd, TABLE_ACLS, &table_list, TRUE, 1, TRUE))
        continue;
    }
#endif
    if (!(file_name= 
          thd->make_lex_string(file_name, uname, file_name_len, TRUE)) ||
        files->push_back(file_name))
    {
      my_dirend(dirp);
      DBUG_RETURN(FIND_FILES_OOM);
    }
  }
  DBUG_PRINT("info",("found: %d files", files->elements));
  my_dirend(dirp);

  (void) ha_find_files(thd, db, path, wild, dir, files);

  DBUG_RETURN(FIND_FILES_OK);
}


/**
   An Internal_error_handler that suppresses errors regarding views'
   underlying tables that occur during privilege checking within SHOW CREATE
   VIEW commands. This happens in the cases when

   - A view's underlying table (e.g. referenced in its SELECT list) does not
     exist. There should not be an error as no attempt was made to access it
     per se.

   - Access is denied for some table, column, function or stored procedure
     such as mentioned above. This error gets raised automatically, since we
     can't untangle its access checking from that of the view itself.
 */
class Show_create_error_handler : public Internal_error_handler {
  
  TABLE_LIST *m_top_view;
  bool m_handling;
  Security_context *m_sctx;

  char m_view_access_denied_message[MYSQL_ERRMSG_SIZE];
  char *m_view_access_denied_message_ptr;

public:

  /**
     Creates a new Show_create_error_handler for the particular security
     context and view. 

     @thd Thread context, used for security context information if needed.
     @top_view The view. We do not verify at this point that top_view is in
     fact a view since, alas, these things do not stay constant.
  */
  explicit Show_create_error_handler(THD *thd, TABLE_LIST *top_view) : 
    m_top_view(top_view), m_handling(FALSE),
    m_view_access_denied_message_ptr(NULL) 
  {
    
    m_sctx = test(m_top_view->security_ctx) ?
      m_top_view->security_ctx : thd->security_ctx;
  }

  /**
     Lazy instantiation of 'view access denied' message. The purpose of the
     Show_create_error_handler is to hide details of underlying tables for
     which we have no privileges behind ER_VIEW_INVALID messages. But this
     obviously does not apply if we lack privileges on the view itself.
     Unfortunately the information about for which table privilege checking
     failed is not available at this point. The only way for us to check is by
     reconstructing the actual error message and see if it's the same.
  */
  char* get_view_access_denied_message() 
  {
    if (!m_view_access_denied_message_ptr)
    {
      m_view_access_denied_message_ptr= m_view_access_denied_message;
      my_snprintf(m_view_access_denied_message, MYSQL_ERRMSG_SIZE,
                  ER(ER_TABLEACCESS_DENIED_ERROR), "SHOW VIEW",
                  m_sctx->priv_user,
                  m_sctx->host_or_ip, m_top_view->get_table_name());
    }
    return m_view_access_denied_message_ptr;
  }

  bool handle_condition(THD *thd, uint sql_errno, const char */* sqlstate */,
                        MYSQL_ERROR::enum_warning_level level,
                        const char *message, MYSQL_ERROR **/* cond_hdl */)
  {
    /* 
       The handler does not handle the errors raised by itself.
       At this point we know if top_view is really a view.
    */
    if (m_handling || !m_top_view->view)
      return FALSE;

    m_handling= TRUE;

    bool is_handled;
    
    switch (sql_errno)
    {
    case ER_TABLEACCESS_DENIED_ERROR:
      if (!strcmp(get_view_access_denied_message(), message))
      {
        /* Access to top view is not granted, don't interfere. */
        is_handled= FALSE;
        break;
      }
    case ER_COLUMNACCESS_DENIED_ERROR:
    case ER_VIEW_NO_EXPLAIN: /* Error was anonymized, ignore all the same. */
    case ER_PROCACCESS_DENIED_ERROR:
      is_handled= TRUE;
      break;

    case ER_NO_SUCH_TABLE:
      /* Established behavior: warn if underlying tables are missing. */
      push_warning_printf(thd, MYSQL_ERROR::WARN_LEVEL_WARN, 
                          ER_VIEW_INVALID,
                          ER(ER_VIEW_INVALID),
                          m_top_view->get_db_name(),
                          m_top_view->get_table_name());
      is_handled= TRUE;
      break;

    case ER_SP_DOES_NOT_EXIST:
      /* Established behavior: warn if underlying functions are missing. */
      push_warning_printf(thd, MYSQL_ERROR::WARN_LEVEL_WARN, 
                          ER_VIEW_INVALID,
                          ER(ER_VIEW_INVALID),
                          m_top_view->get_db_name(),
                          m_top_view->get_table_name());
      is_handled= TRUE;
      break;
    default:
      is_handled= FALSE;
    }

    m_handling= FALSE;
    return is_handled;
  }
};


bool
mysqld_show_create(THD *thd, TABLE_LIST *table_list)
{
  Protocol *protocol= thd->protocol;
  char buff[2048];
  String buffer(buff, sizeof(buff), system_charset_info);
  DBUG_ENTER("mysqld_show_create");
  DBUG_PRINT("enter",("db: %s  table: %s",table_list->db,
                      table_list->table_name));

  /* We want to preserve the tree for views. */
  thd->lex->view_prepare_mode= TRUE;

  {
    Show_create_error_handler view_error_suppressor(thd, table_list);
    thd->push_internal_handler(&view_error_suppressor);
    bool error=
      open_normal_and_derived_tables(thd, table_list,
                                     MYSQL_OPEN_FORCE_SHARED_HIGH_PRIO_MDL);
    thd->pop_internal_handler();
    if (error && (thd->killed || thd->is_error()))
      DBUG_RETURN(TRUE);
  }

  /* TODO: add environment variables show when it become possible */
  if (thd->lex->only_view && !table_list->view)
  {
    my_error(ER_WRONG_OBJECT, MYF(0),
             table_list->db, table_list->table_name, "VIEW");
    DBUG_RETURN(TRUE);
  }

  buffer.length(0);

  if (table_list->view)
    buffer.set_charset(table_list->view_creation_ctx->get_client_cs());

  if ((table_list->view ?
       view_store_create_info(thd, table_list, &buffer) :
       store_create_info(thd, table_list, &buffer, NULL,
                         FALSE /* show_database */)))
    DBUG_RETURN(TRUE);

  List<Item> field_list;
  if (table_list->view)
  {
    field_list.push_back(new Item_empty_string("View",NAME_CHAR_LEN));
    field_list.push_back(new Item_empty_string("Create View",
                                               max(buffer.length(),1024)));
    field_list.push_back(new Item_empty_string("character_set_client",
                                               MY_CS_NAME_SIZE));
    field_list.push_back(new Item_empty_string("collation_connection",
                                               MY_CS_NAME_SIZE));
  }
  else
  {
    field_list.push_back(new Item_empty_string("Table",NAME_CHAR_LEN));
    // 1024 is for not to confuse old clients
    field_list.push_back(new Item_empty_string("Create Table",
                                               max(buffer.length(),1024)));
  }

  if (protocol->send_result_set_metadata(&field_list,
                            Protocol::SEND_NUM_ROWS | Protocol::SEND_EOF))
    DBUG_RETURN(TRUE);
  protocol->prepare_for_resend();
  if (table_list->view)
    protocol->store(table_list->view_name.str, system_charset_info);
  else
  {
    if (table_list->schema_table)
      protocol->store(table_list->schema_table->table_name,
                      system_charset_info);
    else
      protocol->store(table_list->table->alias, system_charset_info);
  }

  if (table_list->view)
  {
    protocol->store(buffer.ptr(), buffer.length(),
                    table_list->view_creation_ctx->get_client_cs());

    protocol->store(table_list->view_creation_ctx->get_client_cs()->csname,
                    system_charset_info);

    protocol->store(table_list->view_creation_ctx->get_connection_cl()->name,
                    system_charset_info);
  }
  else
    protocol->store(buffer.ptr(), buffer.length(), buffer.charset());

  if (protocol->write())
    DBUG_RETURN(TRUE);

  my_eof(thd);
  DBUG_RETURN(FALSE);
}

bool mysqld_show_create_db(THD *thd, char *dbname,
                           HA_CREATE_INFO *create_info)
{
  char buff[2048];
  String buffer(buff, sizeof(buff), system_charset_info);
#ifndef NO_EMBEDDED_ACCESS_CHECKS
  Security_context *sctx= thd->security_ctx;
  uint db_access;
#endif
  HA_CREATE_INFO create;
  uint create_options = create_info ? create_info->options : 0;
  Protocol *protocol=thd->protocol;
  DBUG_ENTER("mysql_show_create_db");

#ifndef NO_EMBEDDED_ACCESS_CHECKS
  if (test_all_bits(sctx->master_access, DB_ACLS))
    db_access=DB_ACLS;
  else
    db_access= (acl_get(sctx->host, sctx->ip, sctx->priv_user, dbname, 0) |
		sctx->master_access);
  if (!(db_access & DB_ACLS) && check_grant_db(thd,dbname))
  {
    my_error(ER_DBACCESS_DENIED_ERROR, MYF(0),
             sctx->priv_user, sctx->host_or_ip, dbname);
    general_log_print(thd,COM_INIT_DB,ER(ER_DBACCESS_DENIED_ERROR),
                      sctx->priv_user, sctx->host_or_ip, dbname);
    DBUG_RETURN(TRUE);
  }
#endif
  if (is_infoschema_db(dbname))
  {
    dbname= INFORMATION_SCHEMA_NAME.str;
    create.default_table_charset= system_charset_info;
  }
  else
  {
    if (check_db_dir_existence(dbname))
    {
      my_error(ER_BAD_DB_ERROR, MYF(0), dbname);
      DBUG_RETURN(TRUE);
    }

    load_db_opt_by_name(thd, dbname, &create);
  }
  List<Item> field_list;
  field_list.push_back(new Item_empty_string("Database",NAME_CHAR_LEN));
  field_list.push_back(new Item_empty_string("Create Database",1024));

  if (protocol->send_result_set_metadata(&field_list,
                            Protocol::SEND_NUM_ROWS | Protocol::SEND_EOF))
    DBUG_RETURN(TRUE);

  protocol->prepare_for_resend();
  protocol->store(dbname, strlen(dbname), system_charset_info);
  buffer.length(0);
  buffer.append(STRING_WITH_LEN("CREATE DATABASE "));
  if (create_options & HA_LEX_CREATE_IF_NOT_EXISTS)
    buffer.append(STRING_WITH_LEN("/*!32312 IF NOT EXISTS*/ "));
  append_identifier(thd, &buffer, dbname, strlen(dbname));

  if (create.default_table_charset)
  {
    buffer.append(STRING_WITH_LEN(" /*!40100"));
    buffer.append(STRING_WITH_LEN(" DEFAULT CHARACTER SET "));
    buffer.append(create.default_table_charset->csname);
    if (!(create.default_table_charset->state & MY_CS_PRIMARY))
    {
      buffer.append(STRING_WITH_LEN(" COLLATE "));
      buffer.append(create.default_table_charset->name);
    }
    buffer.append(STRING_WITH_LEN(" */"));
  }
  protocol->store(buffer.ptr(), buffer.length(), buffer.charset());

  if (protocol->write())
    DBUG_RETURN(TRUE);
  my_eof(thd);
  DBUG_RETURN(FALSE);
}



/****************************************************************************
  Return only fields for API mysql_list_fields
  Use "show table wildcard" in mysql instead of this
****************************************************************************/

void
mysqld_list_fields(THD *thd, TABLE_LIST *table_list, const char *wild)
{
  TABLE *table;
  DBUG_ENTER("mysqld_list_fields");
  DBUG_PRINT("enter",("table: %s",table_list->table_name));

  if (open_normal_and_derived_tables(thd, table_list,
                                     MYSQL_OPEN_FORCE_SHARED_HIGH_PRIO_MDL))
    DBUG_VOID_RETURN;
  table= table_list->table;

  List<Item> field_list;

  Field **ptr,*field;
  for (ptr=table->field ; (field= *ptr); ptr++)
  {
    if (!wild || !wild[0] || 
        !wild_case_compare(system_charset_info, field->field_name,wild))
    {
      if (table_list->view)
        field_list.push_back(new Item_ident_for_show(field,
                                                     table_list->view_db.str,
                                                     table_list->view_name.str));
      else
        field_list.push_back(new Item_field(field));
    }
  }
  restore_record(table, s->default_values);              // Get empty record
  table->use_all_columns();
  if (thd->protocol->send_result_set_metadata(&field_list, Protocol::SEND_DEFAULTS))
    DBUG_VOID_RETURN;
  my_eof(thd);
  DBUG_VOID_RETURN;
}

/*
  Go through all character combinations and ensure that sql_lex.cc can
  parse it as an identifier.

  SYNOPSIS
  require_quotes()
  name			attribute name
  name_length		length of name

  RETURN
    #	Pointer to conflicting character
    0	No conflicting character
*/

static const char *require_quotes(const char *name, uint name_length)
{
  uint length;
  bool pure_digit= TRUE;
  const char *end= name + name_length;

  for (; name < end ; name++)
  {
    uchar chr= (uchar) *name;
    length= my_mbcharlen(system_charset_info, chr);
    if (length == 1 && !system_charset_info->ident_map[chr])
      return name;
    if (length == 1 && (chr < '0' || chr > '9'))
      pure_digit= FALSE;
  }
  if (pure_digit)
    return name;
  return 0;
}


/*
  Quote the given identifier if needed and append it to the target string.
  If the given identifier is empty, it will be quoted.

  SYNOPSIS
  append_identifier()
  thd                   thread handler
  packet                target string
  name                  the identifier to be appended
  name_length           length of the appending identifier
*/

void
append_identifier(THD *thd, String *packet, const char *name, uint length)
{
  const char *name_end;
  char quote_char;
  int q= get_quote_char_for_identifier(thd, name, length);

  if (q == EOF)
  {
    packet->append(name, length, packet->charset());
    return;
  }

  /*
    The identifier must be quoted as it includes a quote character or
   it's a keyword
  */

  (void) packet->reserve(length*2 + 2);
  quote_char= (char) q;
  packet->append(&quote_char, 1, system_charset_info);

  for (name_end= name+length ; name < name_end ; name+= length)
  {
    uchar chr= (uchar) *name;
    length= my_mbcharlen(system_charset_info, chr);
    /*
      my_mbcharlen can return 0 on a wrong multibyte
      sequence. It is possible when upgrading from 4.0,
      and identifier contains some accented characters.
      The manual says it does not work. So we'll just
      change length to 1 not to hang in the endless loop.
    */
    if (!length)
      length= 1;
    if (length == 1 && chr == (uchar) quote_char)
      packet->append(&quote_char, 1, system_charset_info);
    packet->append(name, length, system_charset_info);
  }
  packet->append(&quote_char, 1, system_charset_info);
}


/*
  Get the quote character for displaying an identifier.

  SYNOPSIS
    get_quote_char_for_identifier()
    thd		Thread handler
    name	name to quote
    length	length of name

  IMPLEMENTATION
    Force quoting in the following cases:
      - name is empty (for one, it is possible when we use this function for
        quoting user and host names for DEFINER clause);
      - name is a keyword;
      - name includes a special character;
    Otherwise identifier is quoted only if the option OPTION_QUOTE_SHOW_CREATE
    is set.

  RETURN
    EOF	  No quote character is needed
    #	  Quote character
*/

int get_quote_char_for_identifier(THD *thd, const char *name, uint length)
{
  if (length &&
      !is_keyword(name,length) &&
      !require_quotes(name, length) &&
      !(thd->variables.option_bits & OPTION_QUOTE_SHOW_CREATE))
    return EOF;
  if (thd->variables.sql_mode & MODE_ANSI_QUOTES)
    return '"';
  return '`';
}


/* Append directory name (if exists) to CREATE INFO */

static void append_directory(THD *thd, String *packet, const char *dir_type,
			     const char *filename)
{
  if (filename && !(thd->variables.sql_mode & MODE_NO_DIR_IN_CREATE))
  {
    uint length= dirname_length(filename);
    packet->append(' ');
    packet->append(dir_type);
    packet->append(STRING_WITH_LEN(" DIRECTORY='"));
#ifdef __WIN__
    /* Convert \ to / to be able to create table on unix */
    char *winfilename= (char*) thd->memdup(filename, length);
    char *pos, *end;
    for (pos= winfilename, end= pos+length ; pos < end ; pos++)
    {
      if (*pos == '\\')
        *pos = '/';
    }
    filename= winfilename;
#endif
    packet->append(filename, length);
    packet->append('\'');
  }
}


#define LIST_PROCESS_HOST_LEN 64

static bool get_field_default_value(THD *thd, Field *timestamp_field,
                                    Field *field, String *def_value,
                                    bool quoted)
{
  bool has_default;
  bool has_now_default;
  enum enum_field_types field_type= field->type();

  /*
     We are using CURRENT_TIMESTAMP instead of NOW because it is
     more standard
  */
  has_now_default= (timestamp_field == field &&
                    field->unireg_check != Field::TIMESTAMP_UN_FIELD);

  has_default= (field_type != FIELD_TYPE_BLOB &&
                !(field->flags & NO_DEFAULT_VALUE_FLAG) &&
                field->unireg_check != Field::NEXT_NUMBER &&
                !((thd->variables.sql_mode & (MODE_MYSQL323 | MODE_MYSQL40))
                  && has_now_default));

  def_value->length(0);
  if (has_default)
  {
    if (has_now_default)
      def_value->append(STRING_WITH_LEN("CURRENT_TIMESTAMP"));
    else if (!field->is_null())
    {                                             // Not null by default
      char tmp[MAX_FIELD_WIDTH];
      String type(tmp, sizeof(tmp), field->charset());
      if (field_type == MYSQL_TYPE_BIT)
      {
        longlong dec= field->val_int();
        char *ptr= longlong2str(dec, tmp + 2, 2);
        uint32 length= (uint32) (ptr - tmp);
        tmp[0]= 'b';
        tmp[1]= '\'';        
        tmp[length]= '\'';
        type.length(length + 1);
        quoted= 0;
      }
      else
        field->val_str(&type);
      if (type.length())
      {
        String def_val;
        uint dummy_errors;
        /* convert to system_charset_info == utf8 */
        def_val.copy(type.ptr(), type.length(), field->charset(),
                     system_charset_info, &dummy_errors);
        if (quoted)
          append_unescaped(def_value, def_val.ptr(), def_val.length());
        else
          def_value->append(def_val.ptr(), def_val.length());
      }
      else if (quoted)
        def_value->append(STRING_WITH_LEN("''"));
    }
    else if (field->maybe_null() && quoted)
      def_value->append(STRING_WITH_LEN("NULL"));    // Null as default
    else
      return 0;

  }
  return has_default;
}


/*
  Build a CREATE TABLE statement for a table.

  SYNOPSIS
    store_create_info()
    thd               The thread
    table_list        A list containing one table to write statement
                      for.
    packet            Pointer to a string where statement will be
                      written.
    create_info_arg   Pointer to create information that can be used
                      to tailor the format of the statement.  Can be
                      NULL, in which case only SQL_MODE is considered
                      when building the statement.
  
  NOTE
    Currently always return 0, but might return error code in the
    future.
    
  RETURN
    0       OK
 */

int store_create_info(THD *thd, TABLE_LIST *table_list, String *packet,
                      HA_CREATE_INFO *create_info_arg, bool show_database)
{
  List<Item> field_list;
  char tmp[MAX_FIELD_WIDTH], *for_str, buff[128], def_value_buf[MAX_FIELD_WIDTH];
  const char *alias;
  String type(tmp, sizeof(tmp), system_charset_info);
  String def_value(def_value_buf, sizeof(def_value_buf), system_charset_info);
  Field **ptr,*field;
  uint primary_key;
  KEY *key_info;
  TABLE *table= table_list->table;
  handler *file= table->file;
  TABLE_SHARE *share= table->s;
  HA_CREATE_INFO create_info;
  bool show_table_options= FALSE;
  bool foreign_db_mode=  (thd->variables.sql_mode & (MODE_POSTGRESQL |
                                                     MODE_ORACLE |
                                                     MODE_MSSQL |
                                                     MODE_DB2 |
                                                     MODE_MAXDB |
                                                     MODE_ANSI)) != 0;
  bool limited_mysql_mode= (thd->variables.sql_mode & (MODE_NO_FIELD_OPTIONS |
                                                       MODE_MYSQL323 |
                                                       MODE_MYSQL40)) != 0;
  my_bitmap_map *old_map;
  DBUG_ENTER("store_create_info");
  DBUG_PRINT("enter",("table: %s", table->s->table_name.str));

  restore_record(table, s->default_values); // Get empty record

  if (share->tmp_table)
    packet->append(STRING_WITH_LEN("CREATE TEMPORARY TABLE "));
  else
    packet->append(STRING_WITH_LEN("CREATE TABLE "));
  if (create_info_arg &&
      (create_info_arg->options & HA_LEX_CREATE_IF_NOT_EXISTS))
    packet->append(STRING_WITH_LEN("IF NOT EXISTS "));
  if (table_list->schema_table)
    alias= table_list->schema_table->table_name;
  else
  {
    if (lower_case_table_names == 2)
      alias= table->alias;
    else
    {
      alias= share->table_name.str;
    }
  }

  /*
    Print the database before the table name if told to do that. The
    database name is only printed in the event that it is different
    from the current database.  The main reason for doing this is to
    avoid having to update gazillions of tests and result files, but
    it also saves a few bytes of the binary log.
   */
  if (show_database)
  {
    const LEX_STRING *const db=
      table_list->schema_table ? &INFORMATION_SCHEMA_NAME : &table->s->db;
    if (!thd->db || strcmp(db->str, thd->db))
    {
      append_identifier(thd, packet, db->str, db->length);
      packet->append(STRING_WITH_LEN("."));
    }
  }

  append_identifier(thd, packet, alias, strlen(alias));
  packet->append(STRING_WITH_LEN(" (\n"));
  /*
    We need this to get default values from the table
    We have to restore the read_set if we are called from insert in case
    of row based replication.
  */
  old_map= tmp_use_all_columns(table, table->read_set);

  for (ptr=table->field ; (field= *ptr); ptr++)
  {
    uint flags = field->flags;

    if (ptr != table->field)
      packet->append(STRING_WITH_LEN(",\n"));

    packet->append(STRING_WITH_LEN("  "));
    append_identifier(thd,packet,field->field_name, strlen(field->field_name));
    packet->append(' ');
    // check for surprises from the previous call to Field::sql_type()
    if (type.ptr() != tmp)
      type.set(tmp, sizeof(tmp), system_charset_info);
    else
      type.set_charset(system_charset_info);

    field->sql_type(type);
    packet->append(type.ptr(), type.length(), system_charset_info);

    if (field->has_charset() && 
        !(thd->variables.sql_mode & (MODE_MYSQL323 | MODE_MYSQL40)))
    {
      if (field->charset() != share->table_charset)
      {
	packet->append(STRING_WITH_LEN(" CHARACTER SET "));
	packet->append(field->charset()->csname);
      }
      /* 
	For string types dump collation name only if 
	collation is not primary for the given charset
      */
      if (!(field->charset()->state & MY_CS_PRIMARY))
      {
	packet->append(STRING_WITH_LEN(" COLLATE "));
	packet->append(field->charset()->name);
      }
    }

    if (flags & NOT_NULL_FLAG)
      packet->append(STRING_WITH_LEN(" NOT NULL"));
    else if (field->type() == MYSQL_TYPE_TIMESTAMP)
    {
      /*
        TIMESTAMP field require explicit NULL flag, because unlike
        all other fields they are treated as NOT NULL by default.
      */
      packet->append(STRING_WITH_LEN(" NULL"));
    }

    if (get_field_default_value(thd, table->timestamp_field,
                                field, &def_value, 1))
    {
      packet->append(STRING_WITH_LEN(" DEFAULT "));
      packet->append(def_value.ptr(), def_value.length(), system_charset_info);
    }

    if (!limited_mysql_mode && table->timestamp_field == field && 
        field->unireg_check != Field::TIMESTAMP_DN_FIELD)
      packet->append(STRING_WITH_LEN(" ON UPDATE CURRENT_TIMESTAMP"));

    if (field->unireg_check == Field::NEXT_NUMBER && 
        !(thd->variables.sql_mode & MODE_NO_FIELD_OPTIONS))
      packet->append(STRING_WITH_LEN(" AUTO_INCREMENT"));

    if (field->comment.length)
    {
      packet->append(STRING_WITH_LEN(" COMMENT "));
      append_unescaped(packet, field->comment.str, field->comment.length);
    }
  }

  key_info= table->key_info;
  bzero((char*) &create_info, sizeof(create_info));
  /* Allow update_create_info to update row type */
  create_info.row_type= share->row_type;
  file->update_create_info(&create_info);
  primary_key= share->primary_key;

  for (uint i=0 ; i < share->keys ; i++,key_info++)
  {
    KEY_PART_INFO *key_part= key_info->key_part;
    bool found_primary=0;
    packet->append(STRING_WITH_LEN(",\n  "));

    if (i == primary_key && !strcmp(key_info->name, primary_key_name))
    {
      found_primary=1;
      /*
        No space at end, because a space will be added after where the
        identifier would go, but that is not added for primary key.
      */
      packet->append(STRING_WITH_LEN("PRIMARY KEY"));
    }
    else if (key_info->flags & HA_NOSAME)
      packet->append(STRING_WITH_LEN("UNIQUE KEY "));
    else if (key_info->flags & HA_FULLTEXT)
      packet->append(STRING_WITH_LEN("FULLTEXT KEY "));
    else if (key_info->flags & HA_SPATIAL)
      packet->append(STRING_WITH_LEN("SPATIAL KEY "));
    else
      packet->append(STRING_WITH_LEN("KEY "));

    if (!found_primary)
     append_identifier(thd, packet, key_info->name, strlen(key_info->name));

    packet->append(STRING_WITH_LEN(" ("));

    for (uint j=0 ; j < key_info->key_parts ; j++,key_part++)
    {
      if (j)
        packet->append(',');

      if (key_part->field)
        append_identifier(thd,packet,key_part->field->field_name,
			  strlen(key_part->field->field_name));
      if (key_part->field &&
          (key_part->length !=
           table->field[key_part->fieldnr-1]->key_length() &&
           !(key_info->flags & (HA_FULLTEXT | HA_SPATIAL))))
      {
        char *end;
        buff[0] = '(';
        end= int10_to_str((long) key_part->length /
                          key_part->field->charset()->mbmaxlen,
                          buff + 1,10);
        *end++ = ')';
        packet->append(buff,(uint) (end-buff));
      }
    }
    packet->append(')');
    store_key_options(thd, packet, table, key_info);
    if (key_info->parser)
    {
      LEX_STRING *parser_name= plugin_name(key_info->parser);
      packet->append(STRING_WITH_LEN(" /*!50100 WITH PARSER "));
      append_identifier(thd, packet, parser_name->str, parser_name->length);
      packet->append(STRING_WITH_LEN(" */ "));
    }
  }

  /*
    Get possible foreign key definitions stored in InnoDB and append them
    to the CREATE TABLE statement
  */

  if ((for_str= file->get_foreign_key_create_info()))
  {
    packet->append(for_str, strlen(for_str));
    file->free_foreign_key_create_info(for_str);
  }

  packet->append(STRING_WITH_LEN("\n)"));
  if (!(thd->variables.sql_mode & MODE_NO_TABLE_OPTIONS) && !foreign_db_mode)
  {
    show_table_options= TRUE;
    /*
      Get possible table space definitions and append them
      to the CREATE TABLE statement
    */

    if ((for_str= file->get_tablespace_name(thd,0,0)))
    {
      packet->append(STRING_WITH_LEN(" /*!50100 TABLESPACE "));
      packet->append(for_str, strlen(for_str));
      packet->append(STRING_WITH_LEN(" STORAGE DISK */"));
      my_free(for_str);
    }

    /*
      IF   check_create_info
      THEN add ENGINE only if it was used when creating the table
    */
    if (!create_info_arg ||
        (create_info_arg->used_fields & HA_CREATE_USED_ENGINE))
    {
      if (thd->variables.sql_mode & (MODE_MYSQL323 | MODE_MYSQL40))
        packet->append(STRING_WITH_LEN(" TYPE="));
      else
        packet->append(STRING_WITH_LEN(" ENGINE="));
#ifdef WITH_PARTITION_STORAGE_ENGINE
    if (table->part_info)
      packet->append(ha_resolve_storage_engine_name(
                        table->part_info->default_engine_type));
    else
      packet->append(file->table_type());
#else
      packet->append(file->table_type());
#endif
    }

    /*
      Add AUTO_INCREMENT=... if there is an AUTO_INCREMENT column,
      and NEXT_ID > 1 (the default).  We must not print the clause
      for engines that do not support this as it would break the
      import of dumps, but as of this writing, the test for whether
      AUTO_INCREMENT columns are allowed and wether AUTO_INCREMENT=...
      is supported is identical, !(file->table_flags() & HA_NO_AUTO_INCREMENT))
      Because of that, we do not explicitly test for the feature,
      but may extrapolate its existence from that of an AUTO_INCREMENT column.
    */

    if (create_info.auto_increment_value > 1)
    {
      char *end;
      packet->append(STRING_WITH_LEN(" AUTO_INCREMENT="));
      end= longlong10_to_str(create_info.auto_increment_value, buff,10);
      packet->append(buff, (uint) (end - buff));
    }
    
    if (share->table_charset &&
	!(thd->variables.sql_mode & MODE_MYSQL323) &&
	!(thd->variables.sql_mode & MODE_MYSQL40))
    {
      /*
        IF   check_create_info
        THEN add DEFAULT CHARSET only if it was used when creating the table
      */
      if (!create_info_arg ||
          (create_info_arg->used_fields & HA_CREATE_USED_DEFAULT_CHARSET))
      {
        packet->append(STRING_WITH_LEN(" DEFAULT CHARSET="));
        packet->append(share->table_charset->csname);
        if (!(share->table_charset->state & MY_CS_PRIMARY))
        {
          packet->append(STRING_WITH_LEN(" COLLATE="));
          packet->append(table->s->table_charset->name);
        }
      }
    }

    if (share->min_rows)
    {
      char *end;
      packet->append(STRING_WITH_LEN(" MIN_ROWS="));
      end= longlong10_to_str(share->min_rows, buff, 10);
      packet->append(buff, (uint) (end- buff));
    }

    if (share->max_rows && !table_list->schema_table)
    {
      char *end;
      packet->append(STRING_WITH_LEN(" MAX_ROWS="));
      end= longlong10_to_str(share->max_rows, buff, 10);
      packet->append(buff, (uint) (end - buff));
    }

    if (share->avg_row_length)
    {
      char *end;
      packet->append(STRING_WITH_LEN(" AVG_ROW_LENGTH="));
      end= longlong10_to_str(share->avg_row_length, buff,10);
      packet->append(buff, (uint) (end - buff));
    }

    if (share->db_create_options & HA_OPTION_PACK_KEYS)
      packet->append(STRING_WITH_LEN(" PACK_KEYS=1"));
    if (share->db_create_options & HA_OPTION_NO_PACK_KEYS)
      packet->append(STRING_WITH_LEN(" PACK_KEYS=0"));
    /* We use CHECKSUM, instead of TABLE_CHECKSUM, for backward compability */
    if (share->db_create_options & HA_OPTION_CHECKSUM)
      packet->append(STRING_WITH_LEN(" CHECKSUM=1"));
    if (share->db_create_options & HA_OPTION_DELAY_KEY_WRITE)
      packet->append(STRING_WITH_LEN(" DELAY_KEY_WRITE=1"));
    if (create_info.row_type != ROW_TYPE_DEFAULT)
    {
      packet->append(STRING_WITH_LEN(" ROW_FORMAT="));
      packet->append(ha_row_type[(uint) create_info.row_type]);
    }
    if (table->s->key_block_size)
    {
      char *end;
      packet->append(STRING_WITH_LEN(" KEY_BLOCK_SIZE="));
      end= longlong10_to_str(table->s->key_block_size, buff, 10);
      packet->append(buff, (uint) (end - buff));
    }
    table->file->append_create_info(packet);
    if (share->comment.length)
    {
      packet->append(STRING_WITH_LEN(" COMMENT="));
      append_unescaped(packet, share->comment.str, share->comment.length);
    }
    if (share->connect_string.length)
    {
      packet->append(STRING_WITH_LEN(" CONNECTION="));
      append_unescaped(packet, share->connect_string.str, share->connect_string.length);
    }
    append_directory(thd, packet, "DATA",  create_info.data_file_name);
    append_directory(thd, packet, "INDEX", create_info.index_file_name);
  }
#ifdef WITH_PARTITION_STORAGE_ENGINE
  {
    /*
      Partition syntax for CREATE TABLE is at the end of the syntax.
    */
    uint part_syntax_len;
    char *part_syntax;
    if (table->part_info &&
        (!table->part_info->is_auto_partitioned) &&
        ((part_syntax= generate_partition_syntax(table->part_info,
                                                  &part_syntax_len,
                                                  FALSE,
                                                  show_table_options,
                                                  NULL, NULL))))
    {
       table->part_info->set_show_version_string(packet);
       packet->append(part_syntax, part_syntax_len);
       packet->append(STRING_WITH_LEN(" */"));
       my_free(part_syntax);
    }
  }
#endif
  tmp_restore_column_map(table->read_set, old_map);
  DBUG_RETURN(0);
}


static void store_key_options(THD *thd, String *packet, TABLE *table,
                              KEY *key_info)
{
  bool limited_mysql_mode= (thd->variables.sql_mode &
                            (MODE_NO_FIELD_OPTIONS | MODE_MYSQL323 |
                             MODE_MYSQL40)) != 0;
  bool foreign_db_mode=  (thd->variables.sql_mode & (MODE_POSTGRESQL |
                                                     MODE_ORACLE |
                                                     MODE_MSSQL |
                                                     MODE_DB2 |
                                                     MODE_MAXDB |
                                                     MODE_ANSI)) != 0;
  char *end, buff[32];

  if (!(thd->variables.sql_mode & MODE_NO_KEY_OPTIONS) &&
      !limited_mysql_mode && !foreign_db_mode)
  {

    if (key_info->algorithm == HA_KEY_ALG_BTREE)
      packet->append(STRING_WITH_LEN(" USING BTREE"));

    if (key_info->algorithm == HA_KEY_ALG_HASH)
      packet->append(STRING_WITH_LEN(" USING HASH"));

    /* send USING only in non-default case: non-spatial rtree */
    if ((key_info->algorithm == HA_KEY_ALG_RTREE) &&
        !(key_info->flags & HA_SPATIAL))
      packet->append(STRING_WITH_LEN(" USING RTREE"));

    if ((key_info->flags & HA_USES_BLOCK_SIZE) &&
        table->s->key_block_size != key_info->block_size)
    {
      packet->append(STRING_WITH_LEN(" KEY_BLOCK_SIZE="));
      end= longlong10_to_str(key_info->block_size, buff, 10);
      packet->append(buff, (uint) (end - buff));
    }
    DBUG_ASSERT(test(key_info->flags & HA_USES_COMMENT) == 
               (key_info->comment.length > 0));
    if (key_info->flags & HA_USES_COMMENT)
    {
      packet->append(STRING_WITH_LEN(" COMMENT "));
      append_unescaped(packet, key_info->comment.str, 
                       key_info->comment.length);
    }
  }
}


void
view_store_options(THD *thd, TABLE_LIST *table, String *buff)
{
  append_algorithm(table, buff);
  append_definer(thd, buff, &table->definer.user, &table->definer.host);
  if (table->view_suid)
    buff->append(STRING_WITH_LEN("SQL SECURITY DEFINER "));
  else
    buff->append(STRING_WITH_LEN("SQL SECURITY INVOKER "));
}


/*
  Append DEFINER clause to the given buffer.
  
  SYNOPSIS
    append_definer()
    thd           [in] thread handle
    buffer        [inout] buffer to hold DEFINER clause
    definer_user  [in] user name part of definer
    definer_host  [in] host name part of definer
*/

static void append_algorithm(TABLE_LIST *table, String *buff)
{
  buff->append(STRING_WITH_LEN("ALGORITHM="));
  switch ((int8)table->algorithm) {
  case VIEW_ALGORITHM_UNDEFINED:
    buff->append(STRING_WITH_LEN("UNDEFINED "));
    break;
  case VIEW_ALGORITHM_TMPTABLE:
    buff->append(STRING_WITH_LEN("TEMPTABLE "));
    break;
  case VIEW_ALGORITHM_MERGE:
    buff->append(STRING_WITH_LEN("MERGE "));
    break;
  default:
    DBUG_ASSERT(0); // never should happen
  }
}

/*
  Append DEFINER clause to the given buffer.
  
  SYNOPSIS
    append_definer()
    thd           [in] thread handle
    buffer        [inout] buffer to hold DEFINER clause
    definer_user  [in] user name part of definer
    definer_host  [in] host name part of definer
*/

void append_definer(THD *thd, String *buffer, const LEX_STRING *definer_user,
                    const LEX_STRING *definer_host)
{
  buffer->append(STRING_WITH_LEN("DEFINER="));
  append_identifier(thd, buffer, definer_user->str, definer_user->length);
  buffer->append('@');
  append_identifier(thd, buffer, definer_host->str, definer_host->length);
  buffer->append(' ');
}


int
view_store_create_info(THD *thd, TABLE_LIST *table, String *buff)
{
  my_bool compact_view_name= TRUE;
  my_bool foreign_db_mode= (thd->variables.sql_mode & (MODE_POSTGRESQL |
                                                       MODE_ORACLE |
                                                       MODE_MSSQL |
                                                       MODE_DB2 |
                                                       MODE_MAXDB |
                                                       MODE_ANSI)) != 0;

  if (!thd->db || strcmp(thd->db, table->view_db.str))
    /*
      print compact view name if the view belongs to the current database
    */
    compact_view_name= table->compact_view_format= FALSE;
  else
  {
    /*
      Compact output format for view body can be used
      if this view only references table inside it's own db
    */
    TABLE_LIST *tbl;
    table->compact_view_format= TRUE;
    for (tbl= thd->lex->query_tables;
         tbl;
         tbl= tbl->next_global)
    {
      if (strcmp(table->view_db.str, tbl->view ? tbl->view_db.str :tbl->db)!= 0)
      {
        table->compact_view_format= FALSE;
        break;
      }
    }
  }

  buff->append(STRING_WITH_LEN("CREATE "));
  if (!foreign_db_mode)
  {
    view_store_options(thd, table, buff);
  }
  buff->append(STRING_WITH_LEN("VIEW "));
  if (!compact_view_name)
  {
    append_identifier(thd, buff, table->view_db.str, table->view_db.length);
    buff->append('.');
  }
  append_identifier(thd, buff, table->view_name.str, table->view_name.length);
  buff->append(STRING_WITH_LEN(" AS "));

  /*
    We can't just use table->query, because our SQL_MODE may trigger
    a different syntax, like when ANSI_QUOTES is defined.
  */
  table->view->unit.print(buff, QT_ORDINARY);

  if (table->with_check != VIEW_CHECK_NONE)
  {
    if (table->with_check == VIEW_CHECK_LOCAL)
      buff->append(STRING_WITH_LEN(" WITH LOCAL CHECK OPTION"));
    else
      buff->append(STRING_WITH_LEN(" WITH CASCADED CHECK OPTION"));
  }
  return 0;
}


/****************************************************************************
  Return info about all processes
  returns for each thread: thread id, user, host, db, command, info
****************************************************************************/

class thread_info :public ilink {
public:
  static void *operator new(size_t size)
  {
    return (void*) sql_alloc((uint) size);
  }
  static void operator delete(void *ptr __attribute__((unused)),
                              size_t size __attribute__((unused)))
  { TRASH(ptr, size); }

  ulong thread_id;
  time_t start_time;
  uint   command;
  const char *user,*host,*db,*proc_info,*state_info;
  char *query;
};

#ifdef HAVE_EXPLICIT_TEMPLATE_INSTANTIATION
template class I_List<thread_info>;
#endif

static const char *thread_state_info(THD *tmp)
{
#ifndef EMBEDDED_LIBRARY
  if (tmp->net.reading_or_writing)
  {
    if (tmp->net.reading_or_writing == 2)
      return "Writing to net";
    else if (tmp->command == COM_SLEEP)
      return "";
    else
      return "Reading from net";
  }
  else
#endif
  {
    if (tmp->proc_info)
      return tmp->proc_info;
    else if (tmp->mysys_var && tmp->mysys_var->current_cond)
      return "Waiting on cond";
    else
      return NULL;
  }
}

void mysqld_list_processes(THD *thd,const char *user, bool verbose)
{
  Item *field;
  List<Item> field_list;
  I_List<thread_info> thread_infos;
  ulong max_query_length= (verbose ? thd->variables.max_allowed_packet :
			   PROCESS_LIST_WIDTH);
  Protocol *protocol= thd->protocol;
  DBUG_ENTER("mysqld_list_processes");

  field_list.push_back(new Item_int("Id", 0, MY_INT32_NUM_DECIMAL_DIGITS));
  field_list.push_back(new Item_empty_string("User",16));
  field_list.push_back(new Item_empty_string("Host",LIST_PROCESS_HOST_LEN));
  field_list.push_back(field=new Item_empty_string("db",NAME_CHAR_LEN));
  field->maybe_null=1;
  field_list.push_back(new Item_empty_string("Command",16));
  field_list.push_back(field= new Item_return_int("Time",7, MYSQL_TYPE_LONG));
  field->unsigned_flag= 0;
  field_list.push_back(field=new Item_empty_string("State",30));
  field->maybe_null=1;
  field_list.push_back(field=new Item_empty_string("Info",max_query_length));
  field->maybe_null=1;
  if (protocol->send_result_set_metadata(&field_list,
                            Protocol::SEND_NUM_ROWS | Protocol::SEND_EOF))
    DBUG_VOID_RETURN;

  mysql_mutex_lock(&LOCK_thread_count); // For unlink from list
  if (!thd->killed)
  {
    I_List_iterator<THD> it(threads);
    THD *tmp;
    while ((tmp=it++))
    {
      Security_context *tmp_sctx= tmp->security_ctx;
      struct st_my_thread_var *mysys_var;
      if ((tmp->vio_ok() || tmp->system_thread) &&
          (!user || (tmp_sctx->user && !strcmp(tmp_sctx->user, user))))
      {
        thread_info *thd_info= new thread_info;

        thd_info->thread_id=tmp->thread_id;
        thd_info->user= thd->strdup(tmp_sctx->user ? tmp_sctx->user :
                                    (tmp->system_thread ?
                                     "system user" : "unauthenticated user"));
	if (tmp->peer_port && (tmp_sctx->host || tmp_sctx->ip) &&
            thd->security_ctx->host_or_ip[0])
	{
	  if ((thd_info->host= (char*) thd->alloc(LIST_PROCESS_HOST_LEN+1)))
	    my_snprintf((char *) thd_info->host, LIST_PROCESS_HOST_LEN,
			"%s:%u", tmp_sctx->host_or_ip, tmp->peer_port);
	}
	else
	  thd_info->host= thd->strdup(tmp_sctx->host_or_ip[0] ? 
                                      tmp_sctx->host_or_ip : 
                                      tmp_sctx->host ? tmp_sctx->host : "");
        if ((thd_info->db=tmp->db))             // Safe test
          thd_info->db=thd->strdup(thd_info->db);
        thd_info->command=(int) tmp->command;
        if ((mysys_var= tmp->mysys_var))
          mysql_mutex_lock(&mysys_var->mutex);
        thd_info->proc_info= (char*) (tmp->killed == THD::KILL_CONNECTION? "Killed" : 0);
        thd_info->state_info= thread_state_info(tmp);
        if (mysys_var)
          mysql_mutex_unlock(&mysys_var->mutex);

        thd_info->start_time= tmp->start_time;
        thd_info->query=0;
        /* Lock THD mutex that protects its data when looking at it. */
        mysql_mutex_lock(&tmp->LOCK_thd_data);
        if (tmp->query())
        {
          uint length= min(max_query_length, tmp->query_length());
          thd_info->query= (char*) thd->strmake(tmp->query(),length);
        }
        mysql_mutex_unlock(&tmp->LOCK_thd_data);
        thread_infos.append(thd_info);
      }
    }
  }
  mysql_mutex_unlock(&LOCK_thread_count);

  thread_info *thd_info;
  time_t now= my_time(0);
  while ((thd_info=thread_infos.get()))
  {
    protocol->prepare_for_resend();
    protocol->store((ulonglong) thd_info->thread_id);
    protocol->store(thd_info->user, system_charset_info);
    protocol->store(thd_info->host, system_charset_info);
    protocol->store(thd_info->db, system_charset_info);
    if (thd_info->proc_info)
      protocol->store(thd_info->proc_info, system_charset_info);
    else
      protocol->store(command_name[thd_info->command].str, system_charset_info);
    if (thd_info->start_time)
      protocol->store_long ((longlong) (now - thd_info->start_time));
    else
      protocol->store_null();
    protocol->store(thd_info->state_info, system_charset_info);
    protocol->store(thd_info->query, system_charset_info);
    if (protocol->write())
      break; /* purecov: inspected */
  }
  my_eof(thd);
  DBUG_VOID_RETURN;
}

int fill_schema_processlist(THD* thd, TABLE_LIST* tables, COND* cond)
{
  TABLE *table= tables->table;
  CHARSET_INFO *cs= system_charset_info;
  char *user;
  time_t now= my_time(0);
  DBUG_ENTER("fill_process_list");

  user= thd->security_ctx->master_access & PROCESS_ACL ?
        NullS : thd->security_ctx->priv_user;

  mysql_mutex_lock(&LOCK_thread_count);

  if (!thd->killed)
  {
    I_List_iterator<THD> it(threads);
    THD* tmp;

    while ((tmp= it++))
    {
      Security_context *tmp_sctx= tmp->security_ctx;
      struct st_my_thread_var *mysys_var;
      const char *val;

      if ((!tmp->vio_ok() && !tmp->system_thread) ||
          (user && (!tmp_sctx->user || strcmp(tmp_sctx->user, user))))
        continue;

      restore_record(table, s->default_values);
      /* ID */
      table->field[0]->store((longlong) tmp->thread_id, TRUE);
      /* USER */
      val= tmp_sctx->user ? tmp_sctx->user :
            (tmp->system_thread ? "system user" : "unauthenticated user");
      table->field[1]->store(val, strlen(val), cs);
      /* HOST */
      if (tmp->peer_port && (tmp_sctx->host || tmp_sctx->ip) &&
          thd->security_ctx->host_or_ip[0])
      {
        char host[LIST_PROCESS_HOST_LEN + 1];
        my_snprintf(host, LIST_PROCESS_HOST_LEN, "%s:%u",
                    tmp_sctx->host_or_ip, tmp->peer_port);
        table->field[2]->store(host, strlen(host), cs);
      }
      else
        table->field[2]->store(tmp_sctx->host_or_ip,
                               strlen(tmp_sctx->host_or_ip), cs);
      /* DB */
      if (tmp->db)
      {
        table->field[3]->store(tmp->db, strlen(tmp->db), cs);
        table->field[3]->set_notnull();
      }

      if ((mysys_var= tmp->mysys_var))
        mysql_mutex_lock(&mysys_var->mutex);
      /* COMMAND */
      if ((val= (char *) (tmp->killed == THD::KILL_CONNECTION? "Killed" : 0)))
        table->field[4]->store(val, strlen(val), cs);
      else
        table->field[4]->store(command_name[tmp->command].str,
                               command_name[tmp->command].length, cs);
      /* MYSQL_TIME */
      table->field[5]->store((longlong)(tmp->start_time ?
                                      now - tmp->start_time : 0), FALSE);
      /* STATE */
      if ((val= thread_state_info(tmp)))
      {
        table->field[6]->store(val, strlen(val), cs);
        table->field[6]->set_notnull();
      }

      if (mysys_var)
        mysql_mutex_unlock(&mysys_var->mutex);

      /* INFO */
      /* Lock THD mutex that protects its data when looking at it. */
      mysql_mutex_lock(&tmp->LOCK_thd_data);
      if (tmp->query())
      {
        table->field[7]->store(tmp->query(),
                               min(PROCESS_LIST_INFO_WIDTH,
                                   tmp->query_length()), cs);
        table->field[7]->set_notnull();
      }
      mysql_mutex_unlock(&tmp->LOCK_thd_data);

      if (schema_table_store_record(thd, table))
      {
        mysql_mutex_unlock(&LOCK_thread_count);
        DBUG_RETURN(1);
      }
    }
  }

  mysql_mutex_unlock(&LOCK_thread_count);
  DBUG_RETURN(0);
}

/*****************************************************************************
  Status functions
*****************************************************************************/

static DYNAMIC_ARRAY all_status_vars;
static bool status_vars_inited= 0;

C_MODE_START
static int show_var_cmp(const void *var1, const void *var2)
{
  return strcmp(((SHOW_VAR*)var1)->name, ((SHOW_VAR*)var2)->name);
}
C_MODE_END

/*
  deletes all the SHOW_UNDEF elements from the array and calls
  delete_dynamic() if it's completely empty.
*/
static void shrink_var_array(DYNAMIC_ARRAY *array)
{
  uint a,b;
  SHOW_VAR *all= dynamic_element(array, 0, SHOW_VAR *);

  for (a= b= 0; b < array->elements; b++)
    if (all[b].type != SHOW_UNDEF)
      all[a++]= all[b];
  if (a)
  {
    bzero(all+a, sizeof(SHOW_VAR)); // writing NULL-element to the end
    array->elements= a;
  }
  else // array is completely empty - delete it
    delete_dynamic(array);
}

/*
  Adds an array of SHOW_VAR entries to the output of SHOW STATUS

  SYNOPSIS
    add_status_vars(SHOW_VAR *list)
    list - an array of SHOW_VAR entries to add to all_status_vars
           the last entry must be {0,0,SHOW_UNDEF}

  NOTE
    The handling of all_status_vars[] is completely internal, it's allocated
    automatically when something is added to it, and deleted completely when
    the last entry is removed.

    As a special optimization, if add_status_vars() is called before
    init_status_vars(), it assumes "startup mode" - neither concurrent access
    to the array nor SHOW STATUS are possible (thus it skips locks and qsort)

    The last entry of the all_status_vars[] should always be {0,0,SHOW_UNDEF}
*/
int add_status_vars(SHOW_VAR *list)
{
  int res= 0;
  if (status_vars_inited)
    mysql_mutex_lock(&LOCK_status);
  if (!all_status_vars.buffer && // array is not allocated yet - do it now
      my_init_dynamic_array(&all_status_vars, sizeof(SHOW_VAR), 200, 20))
  {
    res= 1;
    goto err;
  }
  while (list->name)
    res|= insert_dynamic(&all_status_vars, (uchar*)list++);
  res|= insert_dynamic(&all_status_vars, (uchar*)list); // appending NULL-element
  all_status_vars.elements--; // but next insert_dynamic should overwite it
  if (status_vars_inited)
    sort_dynamic(&all_status_vars, show_var_cmp);
err:
  if (status_vars_inited)
    mysql_mutex_unlock(&LOCK_status);
  return res;
}

/*
  Make all_status_vars[] usable for SHOW STATUS

  NOTE
    See add_status_vars(). Before init_status_vars() call, add_status_vars()
    works in a special fast "startup" mode. Thus init_status_vars()
    should be called as late as possible but before enabling multi-threading.
*/
void init_status_vars()
{
  status_vars_inited=1;
  sort_dynamic(&all_status_vars, show_var_cmp);
}

void reset_status_vars()
{
  SHOW_VAR *ptr= (SHOW_VAR*) all_status_vars.buffer;
  SHOW_VAR *last= ptr + all_status_vars.elements;
  for (; ptr < last; ptr++)
  {
    /* Note that SHOW_LONG_NOFLUSH variables are not reset */
    if (ptr->type == SHOW_LONG)
      *(ulong*) ptr->value= 0;
  }  
}

/*
  catch-all cleanup function, cleans up everything no matter what

  DESCRIPTION
    This function is not strictly required if all add_to_status/
    remove_status_vars are properly paired, but it's a safety measure that
    deletes everything from the all_status_vars[] even if some
    remove_status_vars were forgotten
*/
void free_status_vars()
{
  delete_dynamic(&all_status_vars);
}

/*
  Removes an array of SHOW_VAR entries from the output of SHOW STATUS

  SYNOPSIS
    remove_status_vars(SHOW_VAR *list)
    list - an array of SHOW_VAR entries to remove to all_status_vars
           the last entry must be {0,0,SHOW_UNDEF}

  NOTE
    there's lots of room for optimizing this, especially in non-sorted mode,
    but nobody cares - it may be called only in case of failed plugin
    initialization in the mysqld startup.
*/

void remove_status_vars(SHOW_VAR *list)
{
  if (status_vars_inited)
  {
    mysql_mutex_lock(&LOCK_status);
    SHOW_VAR *all= dynamic_element(&all_status_vars, 0, SHOW_VAR *);
    int a= 0, b= all_status_vars.elements, c= (a+b)/2;

    for (; list->name; list++)
    {
      int res= 0;
      for (a= 0, b= all_status_vars.elements; b-a > 1; c= (a+b)/2)
      {
        res= show_var_cmp(list, all+c);
        if (res < 0)
          b= c;
        else if (res > 0)
          a= c;
        else
          break;
      }
      if (res == 0)
        all[c].type= SHOW_UNDEF;
    }
    shrink_var_array(&all_status_vars);
    mysql_mutex_unlock(&LOCK_status);
  }
  else
  {
    SHOW_VAR *all= dynamic_element(&all_status_vars, 0, SHOW_VAR *);
    uint i;
    for (; list->name; list++)
    {
      for (i= 0; i < all_status_vars.elements; i++)
      {
        if (show_var_cmp(list, all+i))
          continue;
        all[i].type= SHOW_UNDEF;
        break;
      }
    }
    shrink_var_array(&all_status_vars);
  }
}

inline void make_upper(char *buf)
{
  for (; *buf; buf++)
    *buf= my_toupper(system_charset_info, *buf);
}

static bool show_status_array(THD *thd, const char *wild,
                              SHOW_VAR *variables,
                              enum enum_var_type value_type,
                              struct system_status_var *status_var,
                              const char *prefix, TABLE *table,
                              bool ucase_names,
                              COND *cond)
{
  my_aligned_storage<SHOW_VAR_FUNC_BUFF_SIZE, MY_ALIGNOF(long)> buffer;
  char * const buff= buffer.data;
  char *prefix_end;
  /* the variable name should not be longer than 64 characters */
  char name_buffer[64];
  int len;
  LEX_STRING null_lex_str;
  SHOW_VAR tmp, *var;
  COND *partial_cond= 0;
  enum_check_fields save_count_cuted_fields= thd->count_cuted_fields;
  bool res= FALSE;
  CHARSET_INFO *charset= system_charset_info;
  DBUG_ENTER("show_status_array");

  thd->count_cuted_fields= CHECK_FIELD_WARN;  
  null_lex_str.str= 0;				// For sys_var->value_ptr()
  null_lex_str.length= 0;

  prefix_end=strnmov(name_buffer, prefix, sizeof(name_buffer)-1);
  if (*prefix)
    *prefix_end++= '_';
  len=name_buffer + sizeof(name_buffer) - prefix_end;
  partial_cond= make_cond_for_info_schema(cond, table->pos_in_table_list);

  for (; variables->name; variables++)
  {
    strnmov(prefix_end, variables->name, len);
    name_buffer[sizeof(name_buffer)-1]=0;       /* Safety */
    if (ucase_names)
      make_upper(name_buffer);

    restore_record(table, s->default_values);
    table->field[0]->store(name_buffer, strlen(name_buffer),
                           system_charset_info);
    /*
      if var->type is SHOW_FUNC, call the function.
      Repeat as necessary, if new var is again SHOW_FUNC
    */
    for (var=variables; var->type == SHOW_FUNC; var= &tmp)
      ((mysql_show_var_func)(var->value))(thd, &tmp, buff);

    SHOW_TYPE show_type=var->type;
    if (show_type == SHOW_ARRAY)
    {
      show_status_array(thd, wild, (SHOW_VAR *) var->value, value_type,
                        status_var, name_buffer, table, ucase_names, partial_cond);
    }
    else
    {
      if (!(wild && wild[0] && wild_case_compare(system_charset_info,
                                                 name_buffer, wild)) &&
          (!partial_cond || partial_cond->val_int()))
      {
        char *value=var->value;
        const char *pos, *end;                  // We assign a lot of const's

        mysql_mutex_lock(&LOCK_global_system_variables);

        if (show_type == SHOW_SYS)
        {
          sys_var *var= ((sys_var *) value);
          show_type= var->show_type();
          value= (char*) var->value_ptr(thd, value_type, &null_lex_str);
          charset= var->charset(thd);
        }

        pos= end= buff;
        /*
          note that value may be == buff. All SHOW_xxx code below
          should still work in this case
        */
        switch (show_type) {
        case SHOW_DOUBLE_STATUS:
          value= ((char *) status_var + (ulong) value);
          /* fall through */
        case SHOW_DOUBLE:
          /* 6 is the default precision for '%f' in sprintf() */
          end= buff + my_fcvt(*(double *) value, 6, buff, NULL);
          break;
        case SHOW_LONG_STATUS:
          value= ((char *) status_var + (ulong) value);
          /* fall through */
        case SHOW_LONG:
        case SHOW_LONG_NOFLUSH: // the difference lies in refresh_status()
          end= int10_to_str(*(long*) value, buff, 10);
          break;
        case SHOW_LONGLONG_STATUS:
          value= ((char *) status_var + (ulonglong) value);
          /* fall through */
        case SHOW_LONGLONG:
          end= longlong10_to_str(*(longlong*) value, buff, 10);
          break;
        case SHOW_HA_ROWS:
          end= longlong10_to_str((longlong) *(ha_rows*) value, buff, 10);
          break;
        case SHOW_BOOL:
          end= strmov(buff, *(bool*) value ? "ON" : "OFF");
          break;
        case SHOW_MY_BOOL:
          end= strmov(buff, *(my_bool*) value ? "ON" : "OFF");
          break;
        case SHOW_INT:
          end= int10_to_str((long) *(uint32*) value, buff, 10);
          break;
        case SHOW_HAVE:
        {
          SHOW_COMP_OPTION tmp= *(SHOW_COMP_OPTION*) value;
          pos= show_comp_option_name[(int) tmp];
          end= strend(pos);
          break;
        }
        case SHOW_CHAR:
        {
          if (!(pos= value))
            pos= "";
          end= strend(pos);
          break;
        }
       case SHOW_CHAR_PTR:
        {
          if (!(pos= *(char**) value))
            pos= "";
          end= strend(pos);
          break;
        }
        case SHOW_LEX_STRING:
        {
          LEX_STRING *ls=(LEX_STRING*)value;
          if (!(pos= ls->str))
            end= pos= "";
          else
            end= pos + ls->length;
          break;
        }
        case SHOW_KEY_CACHE_LONG:
          value= (char*) dflt_key_cache + (ulong)value;
          end= int10_to_str(*(long*) value, buff, 10);
          break;
        case SHOW_KEY_CACHE_LONGLONG:
          value= (char*) dflt_key_cache + (ulong)value;
	  end= longlong10_to_str(*(longlong*) value, buff, 10);
	  break;
        case SHOW_UNDEF:
          break;                                        // Return empty string
        case SHOW_SYS:                                  // Cannot happen
        default:
          DBUG_ASSERT(0);
          break;
        }
        table->field[1]->store(pos, (uint32) (end - pos), charset);
        thd->count_cuted_fields= CHECK_FIELD_IGNORE;
        table->field[1]->set_notnull();

        mysql_mutex_unlock(&LOCK_global_system_variables);

        if (schema_table_store_record(thd, table))
        {
          res= TRUE;
          goto end;
        }
      }
    }
  }
end:
  thd->count_cuted_fields= save_count_cuted_fields;
  DBUG_RETURN(res);
}


/* collect status for all running threads */

void calc_sum_of_all_status(STATUS_VAR *to)
{
  DBUG_ENTER("calc_sum_of_all_status");

  /* Ensure that thread id not killed during loop */
  mysql_mutex_lock(&LOCK_thread_count); // For unlink from list

  I_List_iterator<THD> it(threads);
  THD *tmp;
  
  /* Get global values as base */
  *to= global_status_var;
  
  /* Add to this status from existing threads */
  while ((tmp= it++))
    add_to_status(to, &tmp->status_var);
  
  mysql_mutex_unlock(&LOCK_thread_count);
  DBUG_VOID_RETURN;
}


/* This is only used internally, but we need it here as a forward reference */
extern ST_SCHEMA_TABLE schema_tables[];

typedef struct st_lookup_field_values
{
  LEX_STRING db_value, table_value;
  bool wild_db_value, wild_table_value;
} LOOKUP_FIELD_VALUES;


/*
  Store record to I_S table, convert HEAP table
  to MyISAM if necessary

  SYNOPSIS
    schema_table_store_record()
    thd                   thread handler
    table                 Information schema table to be updated

  RETURN
    0	                  success
    1	                  error
*/

bool schema_table_store_record(THD *thd, TABLE *table)
{
  int error;
  if ((error= table->file->ha_write_row(table->record[0])))
  {
    if (create_myisam_from_heap(thd, table, 
                                table->pos_in_table_list->schema_table_param,
                                error, 0))
      return 1;
  }
  return 0;
}


int make_table_list(THD *thd, SELECT_LEX *sel,
                    LEX_STRING *db_name, LEX_STRING *table_name)
{
  Table_ident *table_ident;
  table_ident= new Table_ident(thd, *db_name, *table_name, 1);
  sel->init_query();
  if (!sel->add_table_to_list(thd, table_ident, 0, 0, TL_READ, MDL_SHARED_READ))
    return 1;
  return 0;
}


/**
  @brief    Get lookup value from the part of 'WHERE' condition 

  @details This function gets lookup value from 
           the part of 'WHERE' condition if it's possible and 
           fill appropriate lookup_field_vals struct field
           with this value.

  @param[in]      thd                   thread handler
  @param[in]      item_func             part of WHERE condition
  @param[in]      table                 I_S table
  @param[in, out] lookup_field_vals     Struct which holds lookup values 

  @return
    0             success
    1             error, there can be no matching records for the condition
*/

bool get_lookup_value(THD *thd, Item_func *item_func,
                      TABLE_LIST *table, 
                      LOOKUP_FIELD_VALUES *lookup_field_vals)
{
  ST_SCHEMA_TABLE *schema_table= table->schema_table;
  ST_FIELD_INFO *field_info= schema_table->fields_info;
  const char *field_name1= schema_table->idx_field1 >= 0 ?
    field_info[schema_table->idx_field1].field_name : "";
  const char *field_name2= schema_table->idx_field2 >= 0 ?
    field_info[schema_table->idx_field2].field_name : "";

  if (item_func->functype() == Item_func::EQ_FUNC ||
      item_func->functype() == Item_func::EQUAL_FUNC)
  {
    int idx_field, idx_val;
    char tmp[MAX_FIELD_WIDTH];
    String *tmp_str, str_buff(tmp, sizeof(tmp), system_charset_info);
    Item_field *item_field;
    CHARSET_INFO *cs= system_charset_info;

    if (item_func->arguments()[0]->type() == Item::FIELD_ITEM &&
        item_func->arguments()[1]->const_item())
    {
      idx_field= 0;
      idx_val= 1;
    }
    else if (item_func->arguments()[1]->type() == Item::FIELD_ITEM &&
             item_func->arguments()[0]->const_item())
    {
      idx_field= 1;
      idx_val= 0;
    }
    else
      return 0;

    item_field= (Item_field*) item_func->arguments()[idx_field];
    if (table->table != item_field->field->table)
      return 0;
    tmp_str= item_func->arguments()[idx_val]->val_str(&str_buff);

    /* impossible value */
    if (!tmp_str)
      return 1;

    /* Lookup value is database name */
    if (!cs->coll->strnncollsp(cs, (uchar *) field_name1, strlen(field_name1),
                               (uchar *) item_field->field_name,
                               strlen(item_field->field_name), 0))
    {
      thd->make_lex_string(&lookup_field_vals->db_value, tmp_str->ptr(),
                           tmp_str->length(), FALSE);
    }
    /* Lookup value is table name */
    else if (!cs->coll->strnncollsp(cs, (uchar *) field_name2,
                                    strlen(field_name2),
                                    (uchar *) item_field->field_name,
                                    strlen(item_field->field_name), 0))
    {
      thd->make_lex_string(&lookup_field_vals->table_value, tmp_str->ptr(),
                           tmp_str->length(), FALSE);
    }
  }
  return 0;
}


/**
  @brief    Calculates lookup values from 'WHERE' condition 

  @details This function calculates lookup value(database name, table name)
           from 'WHERE' condition if it's possible and 
           fill lookup_field_vals struct fields with these values.

  @param[in]      thd                   thread handler
  @param[in]      cond                  WHERE condition
  @param[in]      table                 I_S table
  @param[in, out] lookup_field_vals     Struct which holds lookup values 

  @return
    0             success
    1             error, there can be no matching records for the condition
*/

bool calc_lookup_values_from_cond(THD *thd, COND *cond, TABLE_LIST *table,
                                  LOOKUP_FIELD_VALUES *lookup_field_vals)
{
  if (!cond)
    return 0;

  if (cond->type() == Item::COND_ITEM)
  {
    if (((Item_cond*) cond)->functype() == Item_func::COND_AND_FUNC)
    {
      List_iterator<Item> li(*((Item_cond*) cond)->argument_list());
      Item *item;
      while ((item= li++))
      {
        if (item->type() == Item::FUNC_ITEM)
        {
          if (get_lookup_value(thd, (Item_func*)item, table, lookup_field_vals))
            return 1;
        }
        else
        {
          if (calc_lookup_values_from_cond(thd, item, table, lookup_field_vals))
            return 1;
        }
      }
    }
    return 0;
  }
  else if (cond->type() == Item::FUNC_ITEM &&
           get_lookup_value(thd, (Item_func*) cond, table, lookup_field_vals))
    return 1;
  return 0;
}


bool uses_only_table_name_fields(Item *item, TABLE_LIST *table)
{
  if (item->type() == Item::FUNC_ITEM)
  {
    Item_func *item_func= (Item_func*)item;
    for (uint i=0; i<item_func->argument_count(); i++)
    {
      if (!uses_only_table_name_fields(item_func->arguments()[i], table))
        return 0;
    }
  }
  else if (item->type() == Item::FIELD_ITEM)
  {
    Item_field *item_field= (Item_field*)item;
    CHARSET_INFO *cs= system_charset_info;
    ST_SCHEMA_TABLE *schema_table= table->schema_table;
    ST_FIELD_INFO *field_info= schema_table->fields_info;
    const char *field_name1= schema_table->idx_field1 >= 0 ?
      field_info[schema_table->idx_field1].field_name : "";
    const char *field_name2= schema_table->idx_field2 >= 0 ?
      field_info[schema_table->idx_field2].field_name : "";
    if (table->table != item_field->field->table ||
        (cs->coll->strnncollsp(cs, (uchar *) field_name1, strlen(field_name1),
                               (uchar *) item_field->field_name,
                               strlen(item_field->field_name), 0) &&
         cs->coll->strnncollsp(cs, (uchar *) field_name2, strlen(field_name2),
                               (uchar *) item_field->field_name,
                               strlen(item_field->field_name), 0)))
      return 0;
  }
  else if (item->type() == Item::REF_ITEM)
    return uses_only_table_name_fields(item->real_item(), table);

  if (item->type() == Item::SUBSELECT_ITEM && !item->const_item())
    return 0;

  return 1;
}


static COND * make_cond_for_info_schema(COND *cond, TABLE_LIST *table)
{
  if (!cond)
    return (COND*) 0;
  if (cond->type() == Item::COND_ITEM)
  {
    if (((Item_cond*) cond)->functype() == Item_func::COND_AND_FUNC)
    {
      /* Create new top level AND item */
      Item_cond_and *new_cond=new Item_cond_and;
      if (!new_cond)
	return (COND*) 0;
      List_iterator<Item> li(*((Item_cond*) cond)->argument_list());
      Item *item;
      while ((item=li++))
      {
	Item *fix= make_cond_for_info_schema(item, table);
	if (fix)
	  new_cond->argument_list()->push_back(fix);
      }
      switch (new_cond->argument_list()->elements) {
      case 0:
	return (COND*) 0;
      case 1:
	return new_cond->argument_list()->head();
      default:
	new_cond->quick_fix_field();
	return new_cond;
      }
    }
    else
    {						// Or list
      Item_cond_or *new_cond=new Item_cond_or;
      if (!new_cond)
	return (COND*) 0;
      List_iterator<Item> li(*((Item_cond*) cond)->argument_list());
      Item *item;
      while ((item=li++))
      {
	Item *fix=make_cond_for_info_schema(item, table);
	if (!fix)
	  return (COND*) 0;
	new_cond->argument_list()->push_back(fix);
      }
      new_cond->quick_fix_field();
      new_cond->top_level_item();
      return new_cond;
    }
  }

  if (!uses_only_table_name_fields(cond, table))
    return (COND*) 0;
  return cond;
}


/**
  @brief   Calculate lookup values(database name, table name)

  @details This function calculates lookup values(database name, table name)
           from 'WHERE' condition or wild values (for 'SHOW' commands only)
           from LEX struct and fill lookup_field_vals struct field
           with these values.

  @param[in]      thd                   thread handler
  @param[in]      cond                  WHERE condition
  @param[in]      tables                I_S table
  @param[in, out] lookup_field_values   Struct which holds lookup values 

  @return
    0             success
    1             error, there can be no matching records for the condition
*/

bool get_lookup_field_values(THD *thd, COND *cond, TABLE_LIST *tables,
                             LOOKUP_FIELD_VALUES *lookup_field_values)
{
  LEX *lex= thd->lex;
  const char *wild= lex->wild ? lex->wild->ptr() : NullS;
  bool rc= 0;

  bzero((char*) lookup_field_values, sizeof(LOOKUP_FIELD_VALUES));
  switch (lex->sql_command) {
  case SQLCOM_SHOW_DATABASES:
    if (wild)
    {
      thd->make_lex_string(&lookup_field_values->db_value, 
                           wild, strlen(wild), 0);
      lookup_field_values->wild_db_value= 1;
    }
    break;
  case SQLCOM_SHOW_TABLES:
  case SQLCOM_SHOW_TABLE_STATUS:
  case SQLCOM_SHOW_TRIGGERS:
  case SQLCOM_SHOW_EVENTS:
    thd->make_lex_string(&lookup_field_values->db_value, 
                         lex->select_lex.db, strlen(lex->select_lex.db), 0);
    if (wild)
    {
      thd->make_lex_string(&lookup_field_values->table_value, 
                           wild, strlen(wild), 0);
      lookup_field_values->wild_table_value= 1;
    }
    break;
  default:
    /*
      The "default" is for queries over I_S.
      All previous cases handle SHOW commands.
    */
    rc= calc_lookup_values_from_cond(thd, cond, tables, lookup_field_values);
    break;
  }

  if (lower_case_table_names && !rc)
  {
    /* 
      We can safely do in-place upgrades here since all of the above cases
      are allocating a new memory buffer for these strings.
    */  
    if (lookup_field_values->db_value.str && lookup_field_values->db_value.str[0])
      my_casedn_str(system_charset_info, lookup_field_values->db_value.str);
    if (lookup_field_values->table_value.str && 
        lookup_field_values->table_value.str[0])
      my_casedn_str(system_charset_info, lookup_field_values->table_value.str);
  }

  return rc;
}


enum enum_schema_tables get_schema_table_idx(ST_SCHEMA_TABLE *schema_table)
{
  return (enum enum_schema_tables) (schema_table - &schema_tables[0]);
}


/*
  Create db names list. Information schema name always is first in list

  SYNOPSIS
    make_db_list()
    thd                   thread handler
    files                 list of db names
    wild                  wild string
    idx_field_vals        idx_field_vals->db_name contains db name or
                          wild string
    with_i_schema         returns 1 if we added 'IS' name to list
                          otherwise returns 0 

  RETURN
    zero                  success
    non-zero              error
*/

int make_db_list(THD *thd, List<LEX_STRING> *files,
                 LOOKUP_FIELD_VALUES *lookup_field_vals,
                 bool *with_i_schema)
{
  LEX_STRING *i_s_name_copy= 0;
  i_s_name_copy= thd->make_lex_string(i_s_name_copy,
                                      INFORMATION_SCHEMA_NAME.str,
                                      INFORMATION_SCHEMA_NAME.length, TRUE);
  *with_i_schema= 0;
  if (lookup_field_vals->wild_db_value)
  {
    /*
      This part of code is only for SHOW DATABASES command.
      idx_field_vals->db_value can be 0 when we don't use
      LIKE clause (see also get_index_field_values() function)
    */
    if (!lookup_field_vals->db_value.str ||
        !wild_case_compare(system_charset_info, 
                           INFORMATION_SCHEMA_NAME.str,
                           lookup_field_vals->db_value.str))
    {
      *with_i_schema= 1;
      if (files->push_back(i_s_name_copy))
        return 1;
    }
    return (find_files(thd, files, NullS, mysql_data_home,
                       lookup_field_vals->db_value.str, 1) != FIND_FILES_OK);
  }


  /*
    If we have db lookup vaule we just add it to list and
    exit from the function
  */
  if (lookup_field_vals->db_value.str)
  {
    if (is_infoschema_db(lookup_field_vals->db_value.str,
                         lookup_field_vals->db_value.length))
    {
      *with_i_schema= 1;
      if (files->push_back(i_s_name_copy))
        return 1;
      return 0;
    }
    if (files->push_back(&lookup_field_vals->db_value))
      return 1;
    return 0;
  }

  /*
    Create list of existing databases. It is used in case
    of select from information schema table
  */
  if (files->push_back(i_s_name_copy))
    return 1;
  *with_i_schema= 1;
  return (find_files(thd, files, NullS,
                     mysql_data_home, NullS, 1) != FIND_FILES_OK);
}


struct st_add_schema_table 
{
  List<LEX_STRING> *files;
  const char *wild;
};


static my_bool add_schema_table(THD *thd, plugin_ref plugin,
                                void* p_data)
{
  LEX_STRING *file_name= 0;
  st_add_schema_table *data= (st_add_schema_table *)p_data;
  List<LEX_STRING> *file_list= data->files;
  const char *wild= data->wild;
  ST_SCHEMA_TABLE *schema_table= plugin_data(plugin, ST_SCHEMA_TABLE *);
  DBUG_ENTER("add_schema_table");

  if (schema_table->hidden)
      DBUG_RETURN(0);
  if (wild)
  {
    if (lower_case_table_names)
    {
      if (wild_case_compare(files_charset_info,
                            schema_table->table_name,
                            wild))
        DBUG_RETURN(0);
    }
    else if (wild_compare(schema_table->table_name, wild, 0))
      DBUG_RETURN(0);
  }

  if ((file_name= thd->make_lex_string(file_name, schema_table->table_name,
                                       strlen(schema_table->table_name),
                                       TRUE)) &&
      !file_list->push_back(file_name))
    DBUG_RETURN(0);
  DBUG_RETURN(1);
}


int schema_tables_add(THD *thd, List<LEX_STRING> *files, const char *wild)
{
  LEX_STRING *file_name= 0;
  ST_SCHEMA_TABLE *tmp_schema_table= schema_tables;
  st_add_schema_table add_data;
  DBUG_ENTER("schema_tables_add");

  for (; tmp_schema_table->table_name; tmp_schema_table++)
  {
    if (tmp_schema_table->hidden)
      continue;
    if (wild)
    {
      if (lower_case_table_names)
      {
        if (wild_case_compare(files_charset_info,
                              tmp_schema_table->table_name,
                              wild))
          continue;
      }
      else if (wild_compare(tmp_schema_table->table_name, wild, 0))
        continue;
    }
    if ((file_name= 
         thd->make_lex_string(file_name, tmp_schema_table->table_name,
                              strlen(tmp_schema_table->table_name), TRUE)) &&
        !files->push_back(file_name))
      continue;
    DBUG_RETURN(1);
  }

  add_data.files= files;
  add_data.wild= wild;
  if (plugin_foreach(thd, add_schema_table,
                     MYSQL_INFORMATION_SCHEMA_PLUGIN, &add_data))
      DBUG_RETURN(1);

  DBUG_RETURN(0);
}


/**
  @brief          Create table names list

  @details        The function creates the list of table names in
                  database

  @param[in]      thd                   thread handler
  @param[in]      table_names           List of table names in database
  @param[in]      lex                   pointer to LEX struct
  @param[in]      lookup_field_vals     pointer to LOOKUP_FIELD_VALUE struct
  @param[in]      with_i_schema         TRUE means that we add I_S tables to list
  @param[in]      db_name               database name

  @return         Operation status
    @retval       0           ok
    @retval       1           fatal error
    @retval       2           Not fatal error; Safe to ignore this file list
*/

static int
make_table_name_list(THD *thd, List<LEX_STRING> *table_names, LEX *lex,
                     LOOKUP_FIELD_VALUES *lookup_field_vals,
                     bool with_i_schema, LEX_STRING *db_name)
{
  char path[FN_REFLEN + 1];
  build_table_filename(path, sizeof(path) - 1, db_name->str, "", "", 0);
  if (!lookup_field_vals->wild_table_value &&
      lookup_field_vals->table_value.str)
  {
    if (with_i_schema)
    {
      LEX_STRING *name;
      ST_SCHEMA_TABLE *schema_table=
        find_schema_table(thd, lookup_field_vals->table_value.str);
      if (schema_table && !schema_table->hidden)
      {
        if (!(name= 
              thd->make_lex_string(NULL, schema_table->table_name,
                                   strlen(schema_table->table_name), TRUE)) ||
            table_names->push_back(name))
          return 1;
      }
    }
    else
    {    
      if (table_names->push_back(&lookup_field_vals->table_value))
        return 1;
      /*
        Check that table is relevant in current transaction.
        (used for ndb engine, see ndbcluster_find_files(), ha_ndbcluster.cc)
      */
      (void) ha_find_files(thd, db_name->str, path,
                         lookup_field_vals->table_value.str, 0,
                         table_names);
    }
    return 0;
  }

  /*
    This call will add all matching the wildcards (if specified) IS tables
    to the list
  */
  if (with_i_schema)
    return (schema_tables_add(thd, table_names,
                              lookup_field_vals->table_value.str));

  find_files_result res= find_files(thd, table_names, db_name->str, path,
                                    lookup_field_vals->table_value.str, 0);
  if (res != FIND_FILES_OK)
  {
    /*
      Downgrade errors about problems with database directory to
      warnings if this is not a 'SHOW' command.  Another thread
      may have dropped database, and we may still have a name
      for that directory.
    */
    if (res == FIND_FILES_DIR)
    {
      if (sql_command_flags[lex->sql_command] & CF_STATUS_COMMAND)
        return 1;
      thd->clear_error();
      return 2;
    }
    return 1;
  }
  return 0;
}


/**
  @brief          Fill I_S table for SHOW COLUMNS|INDEX commands

  @param[in]      thd                      thread handler
  @param[in]      tables                   TABLE_LIST for I_S table
  @param[in]      schema_table             pointer to I_S structure
  @param[in]      can_deadlock             Indicates that deadlocks are possible
                                           due to metadata locks, so to avoid
                                           them we should not wait in case if
                                           conflicting lock is present.
  @param[in]      open_tables_state_backup pointer to Open_tables_backup object
                                           which is used to save|restore original
                                           status of variables related to
                                           open tables state

  @return         Operation status
    @retval       0           success
    @retval       1           error
*/

static int 
fill_schema_show_cols_or_idxs(THD *thd, TABLE_LIST *tables,
                              ST_SCHEMA_TABLE *schema_table,
                              bool can_deadlock,
                              Open_tables_backup *open_tables_state_backup)
{
  LEX *lex= thd->lex;
  bool res;
  LEX_STRING tmp_lex_string, tmp_lex_string1, *db_name, *table_name;
  enum_sql_command save_sql_command= lex->sql_command;
  TABLE_LIST *show_table_list= tables->schema_select_lex->table_list.first;
  TABLE *table= tables->table;
  int error= 1;
  DBUG_ENTER("fill_schema_show");

  lex->all_selects_list= tables->schema_select_lex;
  /*
    Restore thd->temporary_tables to be able to process
    temporary tables(only for 'show index' & 'show columns').
    This should be changed when processing of temporary tables for
    I_S tables will be done.
  */
  thd->temporary_tables= open_tables_state_backup->temporary_tables;
  /*
    Let us set fake sql_command so views won't try to merge
    themselves into main statement. If we don't do this,
    SELECT * from information_schema.xxxx will cause problems.
    SQLCOM_SHOW_FIELDS is used because it satisfies 'only_view_structure()' 
  */
  lex->sql_command= SQLCOM_SHOW_FIELDS;
  res= open_normal_and_derived_tables(thd, show_table_list,
                                      (MYSQL_OPEN_IGNORE_FLUSH |
                                       MYSQL_OPEN_FORCE_SHARED_HIGH_PRIO_MDL |
                                       (can_deadlock ?
                                        MYSQL_OPEN_FAIL_ON_MDL_CONFLICT : 0)));
  lex->sql_command= save_sql_command;

  DEBUG_SYNC(thd, "after_open_table_ignore_flush");

  /*
    get_all_tables() returns 1 on failure and 0 on success thus
    return only these and not the result code of ::process_table()

    We should use show_table_list->alias instead of 
    show_table_list->table_name because table_name
    could be changed during opening of I_S tables. It's safe
    to use alias because alias contains original table name 
    in this case(this part of code is used only for 
    'show columns' & 'show statistics' commands).
  */
   table_name= thd->make_lex_string(&tmp_lex_string1, show_table_list->alias,
                                    strlen(show_table_list->alias), FALSE);
   if (!show_table_list->view)
     db_name= thd->make_lex_string(&tmp_lex_string, show_table_list->db,
                                   show_table_list->db_length, FALSE);
   else
     db_name= &show_table_list->view_db;
      

   error= test(schema_table->process_table(thd, show_table_list,
                                           table, res, db_name,
                                           table_name));
   thd->temporary_tables= 0;
   close_tables_for_reopen(thd, &show_table_list,
                           open_tables_state_backup->mdl_system_tables_svp);
   DBUG_RETURN(error);
}


/**
  @brief          Fill I_S table for SHOW TABLE NAMES commands

  @param[in]      thd                      thread handler
  @param[in]      table                    TABLE struct for I_S table
  @param[in]      db_name                  database name
  @param[in]      table_name               table name
  @param[in]      with_i_schema            I_S table if TRUE

  @return         Operation status
    @retval       0           success
    @retval       1           error
*/

static int fill_schema_table_names(THD *thd, TABLE *table,
                                   LEX_STRING *db_name, LEX_STRING *table_name,
                                   bool with_i_schema)
{
  if (with_i_schema)
  {
    table->field[3]->store(STRING_WITH_LEN("SYSTEM VIEW"),
                           system_charset_info);
  }
  else
  {
    enum legacy_db_type not_used;
    char path[FN_REFLEN + 1];
    (void) build_table_filename(path, sizeof(path) - 1, db_name->str, 
                                table_name->str, reg_ext, 0);
    switch (dd_frm_type(thd, path, &not_used)) {
    case FRMTYPE_ERROR:
      table->field[3]->store(STRING_WITH_LEN("ERROR"),
                             system_charset_info);
      break;
    case FRMTYPE_TABLE:
      table->field[3]->store(STRING_WITH_LEN("BASE TABLE"),
                             system_charset_info);
      break;
    case FRMTYPE_VIEW:
      table->field[3]->store(STRING_WITH_LEN("VIEW"),
                             system_charset_info);
      break;
    default:
      DBUG_ASSERT(0);
    }
    if (thd->is_error() && thd->stmt_da->sql_errno() == ER_NO_SUCH_TABLE)
    {
      thd->clear_error();
      return 0;
    }
  }
  if (schema_table_store_record(thd, table))
    return 1;
  return 0;
}


/**
  @brief          Get open table method

  @details        The function calculates the method which will be used
                  for table opening:
                  SKIP_OPEN_TABLE - do not open table
                  OPEN_FRM_ONLY   - open FRM file only
                  OPEN_FULL_TABLE - open FRM, data, index files
  @param[in]      tables               I_S table table_list
  @param[in]      schema_table         I_S table struct
  @param[in]      schema_table_idx     I_S table index

  @return         return a set of flags
    @retval       SKIP_OPEN_TABLE | OPEN_FRM_ONLY | OPEN_FULL_TABLE
*/

uint get_table_open_method(TABLE_LIST *tables,
                                  ST_SCHEMA_TABLE *schema_table,
                                  enum enum_schema_tables schema_table_idx)
{
  /*
    determine which method will be used for table opening
  */
  if (schema_table->i_s_requested_object & OPTIMIZE_I_S_TABLE)
  {
    Field **ptr, *field;
    int table_open_method= 0, field_indx= 0;
    uint star_table_open_method= OPEN_FULL_TABLE;
    bool used_star= true;                  // true if '*' is used in select
    for (ptr=tables->table->field; (field= *ptr) ; ptr++)
    {
      star_table_open_method=
        min(star_table_open_method,
            schema_table->fields_info[field_indx].open_method);
      if (bitmap_is_set(tables->table->read_set, field->field_index))
      {
        used_star= false;
        table_open_method|= schema_table->fields_info[field_indx].open_method;
      }
      field_indx++;
    }
    if (used_star)
      return star_table_open_method;
    return table_open_method;
  }
  /* I_S tables which use get_all_tables but can not be optimized */
  return (uint) OPEN_FULL_TABLE;
}


/**
   Try acquire high priority share metadata lock on a table (with
   optional wait for conflicting locks to go away).

   @param thd            Thread context.
   @param mdl_request    Pointer to memory to be used for MDL_request
                         object for a lock request.
   @param table          Table list element for the table
   @param can_deadlock   Indicates that deadlocks are possible due to
                         metadata locks, so to avoid them we should not
                         wait in case if conflicting lock is present.

   @note This is an auxiliary function to be used in cases when we want to
         access table's description by looking up info in TABLE_SHARE without
         going through full-blown table open.
   @note This function assumes that there are no other metadata lock requests
         in the current metadata locking context.

   @retval FALSE  No error, if lock was obtained TABLE_LIST::mdl_request::ticket
                  is set to non-NULL value.
   @retval TRUE   Some error occured (probably thread was killed).
*/

static bool
try_acquire_high_prio_shared_mdl_lock(THD *thd, TABLE_LIST *table,
                                      bool can_deadlock)
{
  bool error;
  table->mdl_request.init(MDL_key::TABLE, table->db, table->table_name,
                          MDL_SHARED_HIGH_PRIO);

  if (can_deadlock)
  {
    /*
      When .FRM is being open in order to get data for an I_S table,
      we might have some tables not only open but also locked.
      E.g. this happens when a SHOW or I_S statement is run
      under LOCK TABLES or inside a stored function.
      By waiting for the conflicting metadata lock to go away we
      might create a deadlock which won't entirely belong to the
      MDL subsystem and thus won't be detectable by this subsystem's
      deadlock detector. To avoid such situation, when there are
      other locked tables, we prefer not to wait on a conflicting
      lock.
    */
    error= thd->mdl_context.try_acquire_lock(&table->mdl_request);
  }
  else
    error= thd->mdl_context.acquire_lock(&table->mdl_request,
                                         thd->variables.lock_wait_timeout);

  return error;
}


/**
  @brief          Fill I_S table with data from FRM file only

  @param[in]      thd                      thread handler
  @param[in]      table                    TABLE struct for I_S table
  @param[in]      schema_table             I_S table struct
  @param[in]      db_name                  database name
  @param[in]      table_name               table name
  @param[in]      schema_table_idx         I_S table index
  @param[in]      can_deadlock             Indicates that deadlocks are possible
                                           due to metadata locks, so to avoid
                                           them we should not wait in case if
                                           conflicting lock is present.

  @return         Operation status
    @retval       0           Table is processed and we can continue
                              with new table
    @retval       1           It's view and we have to use
                              open_tables function for this table
*/

static int fill_schema_table_from_frm(THD *thd, TABLE_LIST *tables,
                                      ST_SCHEMA_TABLE *schema_table,
                                      LEX_STRING *db_name,
                                      LEX_STRING *table_name,
                                      enum enum_schema_tables schema_table_idx,
                                      bool can_deadlock)
{
  TABLE *table= tables->table;
  TABLE_SHARE *share;
  TABLE tbl;
  TABLE_LIST table_list;
  uint res= 0;
  int not_used;
  my_hash_value_type hash_value;
  char key[MAX_DBKEY_LENGTH];
  uint key_length;
  char db_name_buff[NAME_LEN + 1], table_name_buff[NAME_LEN + 1];

  bzero((char*) &table_list, sizeof(TABLE_LIST));
  bzero((char*) &tbl, sizeof(TABLE));

  if (lower_case_table_names)
  {
    /*
      In lower_case_table_names > 0 metadata locking and table definition
      cache subsystems require normalized (lowercased) database and table
      names as input.
    */
    strmov(db_name_buff, db_name->str);
    strmov(table_name_buff, table_name->str);
    my_casedn_str(files_charset_info, db_name_buff);
    my_casedn_str(files_charset_info, table_name_buff);
    table_list.db= db_name_buff;
    table_list.table_name= table_name_buff;
  }
  else
  {
    table_list.table_name= table_name->str;
    table_list.db= db_name->str;
  }

  /*
    TODO: investigate if in this particular situation we can get by
          simply obtaining internal lock of data-dictionary (ATM it
          is LOCK_open) instead of obtaning full-blown metadata lock.
  */
  if (try_acquire_high_prio_shared_mdl_lock(thd, &table_list, can_deadlock))
  {
    /*
      Some error occured (most probably we have been killed while
      waiting for conflicting locks to go away), let the caller to
      handle the situation.
    */
    return 1;
  }

  if (! table_list.mdl_request.ticket)
  {
    /*
      We are in situation when we have encountered conflicting metadata
      lock and deadlocks can occur due to waiting for it to go away.
      So instead of waiting skip this table with an appropriate warning.
    */
    DBUG_ASSERT(can_deadlock);

    push_warning_printf(thd, MYSQL_ERROR::WARN_LEVEL_WARN,
                        ER_WARN_I_S_SKIPPED_TABLE,
                        ER(ER_WARN_I_S_SKIPPED_TABLE),
                        table_list.db, table_list.table_name);
    return 0;
  }

  if (schema_table->i_s_requested_object & OPEN_TRIGGER_ONLY)
  {
    init_sql_alloc(&tbl.mem_root, TABLE_ALLOC_BLOCK_SIZE, 0);
    if (!Table_triggers_list::check_n_load(thd, db_name->str,
                                           table_name->str, &tbl, 1))
    {
      table_list.table= &tbl;
      res= schema_table->process_table(thd, &table_list, table,
                                       res, db_name, table_name);
      delete tbl.triggers;
    }
    free_root(&tbl.mem_root, MYF(0));
    goto end;
  }

  key_length= create_table_def_key(thd, key, &table_list, 0);
  hash_value= my_calc_hash(&table_def_cache, (uchar*) key, key_length);
  mysql_mutex_lock(&LOCK_open);
  share= get_table_share(thd, &table_list, key,
                         key_length, OPEN_VIEW, &not_used, hash_value);
  if (!share)
  {
    res= 0;
    goto end_unlock;
  }

  if (share->is_view)
  {
    if (schema_table->i_s_requested_object & OPEN_TABLE_ONLY)
    {
      /* skip view processing */
      res= 0;
      goto end_share;
    }
    else if (schema_table->i_s_requested_object & OPEN_VIEW_FULL)
    {
      /*
        tell get_all_tables() to fall back to
        open_normal_and_derived_tables()
      */
      res= 1;
      goto end_share;
    }
  }

  if (share->is_view)
  {
    if (open_new_frm(thd, share, table_name->str,
                     (uint) (HA_OPEN_KEYFILE | HA_OPEN_RNDFILE |
                             HA_GET_INDEX | HA_TRY_READ_ONLY),
                     READ_KEYINFO | COMPUTE_TYPES | EXTRA_RECORD |
                     OPEN_VIEW_NO_PARSE,
                     thd->open_options, &tbl, &table_list, thd->mem_root))
      goto end_share;
    table_list.view= (LEX*) share->is_view;
    res= schema_table->process_table(thd, &table_list, table,
                                     res, db_name, table_name);
    goto end_share;
  }

  if (!open_table_from_share(thd, share, table_name->str, 0,
                             (EXTRA_RECORD | OPEN_FRM_FILE_ONLY),
                             thd->open_options, &tbl, FALSE))
  {
    tbl.s= share;
    table_list.table= &tbl;
    table_list.view= (LEX*) share->is_view;
    res= schema_table->process_table(thd, &table_list, table,
                                     res, db_name, table_name);
    free_root(&tbl.mem_root, MYF(0));
    my_free((void *) tbl.alias);
  }

end_share:
  release_table_share(share);

end_unlock:
  mysql_mutex_unlock(&LOCK_open);
  /*
    Don't release the MDL lock, it can be part of a transaction.
    If it is not, it will be released by the call to
    MDL_context::rollback_to_savepoint() in the caller.
  */

end:
  thd->clear_error();
  return res;
}


/**
  @brief          Fill I_S tables whose data are retrieved
                  from frm files and storage engine

  @details        The information schema tables are internally represented as
                  temporary tables that are filled at query execution time.
                  Those I_S tables whose data are retrieved
                  from frm files and storage engine are filled by the function
                  get_all_tables().

  @param[in]      thd                      thread handler
  @param[in]      tables                   I_S table
  @param[in]      cond                     'WHERE' condition

  @return         Operation status
    @retval       0                        success
    @retval       1                        error
*/

int get_all_tables(THD *thd, TABLE_LIST *tables, COND *cond)
{
  LEX *lex= thd->lex;
  TABLE *table= tables->table;
  SELECT_LEX *old_all_select_lex= lex->all_selects_list;
  SELECT_LEX *lsel= tables->schema_select_lex;
  ST_SCHEMA_TABLE *schema_table= tables->schema_table;
  SELECT_LEX sel;
  LOOKUP_FIELD_VALUES lookup_field_vals;
  LEX_STRING *db_name, *table_name;
  bool with_i_schema;
  enum enum_schema_tables schema_table_idx;
  List<LEX_STRING> db_names;
  List_iterator_fast<LEX_STRING> it(db_names);
  COND *partial_cond= 0;
  uint derived_tables= lex->derived_tables; 
  int error= 1;
  Open_tables_backup open_tables_state_backup;
  bool save_view_prepare_mode= lex->view_prepare_mode;
  Query_tables_list query_tables_list_backup;
#ifndef NO_EMBEDDED_ACCESS_CHECKS
  Security_context *sctx= thd->security_ctx;
#endif
  uint table_open_method;
  bool can_deadlock;
  DBUG_ENTER("get_all_tables");

  /*
    In cases when SELECT from I_S table being filled by this call is
    part of statement which also uses other tables or is being executed
    under LOCK TABLES or is part of transaction which also uses other
    tables waiting for metadata locks which happens below might result
    in deadlocks.
    To avoid them we don't wait if conflicting metadata lock is
    encountered and skip table with emitting an appropriate warning.
  */
  can_deadlock= thd->mdl_context.has_locks();

  lex->view_prepare_mode= TRUE;
  lex->reset_n_backup_query_tables_list(&query_tables_list_backup);
  /*
    Restore Query_tables_list::sql_command value, which was reset
    above, as ST_SCHEMA_TABLE::process_table() functions often rely
    that this value reflects which SHOW statement is executed.
  */
  lex->sql_command= query_tables_list_backup.sql_command;

  /*
    We should not introduce deadlocks even if we already have some
    tables open and locked, since we won't lock tables which we will
    open and will ignore pending exclusive metadata locks for these
    tables by using high-priority requests for shared metadata locks.
  */
  thd->reset_n_backup_open_tables_state(&open_tables_state_backup);

  schema_table_idx= get_schema_table_idx(schema_table);
  tables->table_open_method= table_open_method=
    get_table_open_method(tables, schema_table, schema_table_idx);
  DBUG_PRINT("open_method", ("%d", tables->table_open_method));
  /* 
    this branch processes SHOW FIELDS, SHOW INDEXES commands.
    see sql_parse.cc, prepare_schema_table() function where
    this values are initialized
  */
  if (lsel && lsel->table_list.first)
  {
    error= fill_schema_show_cols_or_idxs(thd, tables, schema_table,
                                         can_deadlock,
                                         &open_tables_state_backup);
    goto err;
  }

  if (get_lookup_field_values(thd, cond, tables, &lookup_field_vals))
  {
    error= 0;
    goto err;
  }

  DBUG_PRINT("INDEX VALUES",("db_name='%s', table_name='%s'",
                             STR_OR_NIL(lookup_field_vals.db_value.str),
                             STR_OR_NIL(lookup_field_vals.table_value.str)));

  if (!lookup_field_vals.wild_db_value && !lookup_field_vals.wild_table_value)
  {
    /* 
      if lookup value is empty string then
      it's impossible table name or db name
    */
    if ((lookup_field_vals.db_value.str &&
         !lookup_field_vals.db_value.str[0]) ||
        (lookup_field_vals.table_value.str &&
         !lookup_field_vals.table_value.str[0]))
    {
      error= 0;
      goto err;
    }
  }

  if (lookup_field_vals.db_value.length &&
      !lookup_field_vals.wild_db_value)
    tables->has_db_lookup_value= TRUE;
  if (lookup_field_vals.table_value.length &&
      !lookup_field_vals.wild_table_value) 
    tables->has_table_lookup_value= TRUE;

  if (tables->has_db_lookup_value && tables->has_table_lookup_value)
    partial_cond= 0;
  else
    partial_cond= make_cond_for_info_schema(cond, tables);

  if (lex->describe)
  {
    /* EXPLAIN SELECT */
    error= 0;
    goto err;
  }

  if (make_db_list(thd, &db_names, &lookup_field_vals, &with_i_schema))
    goto err;
  it.rewind(); /* To get access to new elements in basis list */
  while ((db_name= it++))
  {
#ifndef NO_EMBEDDED_ACCESS_CHECKS
    if (!(check_access(thd, SELECT_ACL, db_name->str,
                       &thd->col_access, NULL, 0, 1) ||
          (!thd->col_access && check_grant_db(thd, db_name->str))) ||
        sctx->master_access & (DB_ACLS | SHOW_DB_ACL) ||
        acl_get(sctx->host, sctx->ip, sctx->priv_user, db_name->str, 0))
#endif
    {
      thd->no_warnings_for_error= 1;
      List<LEX_STRING> table_names;
      int res= make_table_name_list(thd, &table_names, lex,
                                    &lookup_field_vals,
                                    with_i_schema, db_name);
      if (res == 2)   /* Not fatal error, continue */
        continue;
      if (res)
        goto err;

      List_iterator_fast<LEX_STRING> it_files(table_names);
      while ((table_name= it_files++))
      {
	restore_record(table, s->default_values);
        table->field[schema_table->idx_field1]->
          store(db_name->str, db_name->length, system_charset_info);
        table->field[schema_table->idx_field2]->
          store(table_name->str, table_name->length, system_charset_info);

        if (!partial_cond || partial_cond->val_int())
        {
          /*
            If table is I_S.tables and open_table_method is 0 (eg SKIP_OPEN)
            we can skip table opening and we don't have lookup value for 
            table name or lookup value is wild string(table name list is
            already created by make_table_name_list() function).
          */
          if (!table_open_method && schema_table_idx == SCH_TABLES &&
              (!lookup_field_vals.table_value.length ||
               lookup_field_vals.wild_table_value))
          {
            table->field[0]->store(STRING_WITH_LEN("def"), system_charset_info);
            if (schema_table_store_record(thd, table))
              goto err;      /* Out of space in temporary table */
            continue;
          }

          /* SHOW TABLE NAMES command */
          if (schema_table_idx == SCH_TABLE_NAMES)
          {
            if (fill_schema_table_names(thd, tables->table, db_name,
                                        table_name, with_i_schema))
              continue;
          }
          else
          {
            if (!(table_open_method & ~OPEN_FRM_ONLY) &&
                !with_i_schema)
            {
              if (!fill_schema_table_from_frm(thd, tables, schema_table, db_name,
                                              table_name, schema_table_idx,
                                              can_deadlock))
                continue;
            }

            int res;
            LEX_STRING tmp_lex_string, orig_db_name;
            /*
              Set the parent lex of 'sel' because it is needed by
              sel.init_query() which is called inside make_table_list.
            */
            thd->no_warnings_for_error= 1;
            sel.parent_lex= lex;
            /* db_name can be changed in make_table_list() func */
            if (!thd->make_lex_string(&orig_db_name, db_name->str,
                                      db_name->length, FALSE))
              goto err;
            if (make_table_list(thd, &sel, db_name, table_name))
              goto err;
            TABLE_LIST *show_table_list= sel.table_list.first;
            lex->all_selects_list= &sel;
            lex->derived_tables= 0;
            lex->sql_command= SQLCOM_SHOW_FIELDS;
            show_table_list->i_s_requested_object=
              schema_table->i_s_requested_object;
            DEBUG_SYNC(thd, "before_open_in_get_all_tables");
            res= open_normal_and_derived_tables(thd, show_table_list,
                   (MYSQL_OPEN_IGNORE_FLUSH |
                    MYSQL_OPEN_FORCE_SHARED_HIGH_PRIO_MDL |
                    (can_deadlock ? MYSQL_OPEN_FAIL_ON_MDL_CONFLICT : 0)));
            lex->sql_command= query_tables_list_backup.sql_command;
            /*
              XXX:  show_table_list has a flag i_is_requested,
              and when it's set, open_normal_and_derived_tables()
              can return an error without setting an error message
              in THD, which is a hack. This is why we have to
              check for res, then for thd->is_error() only then
              for thd->stmt_da->sql_errno().
            */
            if (res && thd->is_error() &&
                thd->stmt_da->sql_errno() == ER_NO_SUCH_TABLE)
            {
              /*
                Hide error for not existing table.
                This error can occur for example when we use
                where condition with db name and table name and this
                table does not exist.
              */
              res= 0;
              thd->clear_error();
            }
            else
            {
              /*
                We should use show_table_list->alias instead of 
                show_table_list->table_name because table_name
                could be changed during opening of I_S tables. It's safe
                to use alias because alias contains original table name 
                in this case.
              */
              thd->make_lex_string(&tmp_lex_string, show_table_list->alias,
                                   strlen(show_table_list->alias), FALSE);
              res= schema_table->process_table(thd, show_table_list, table,
                                               res, &orig_db_name,
                                               &tmp_lex_string);
              close_tables_for_reopen(thd, &show_table_list,
                                      open_tables_state_backup.mdl_system_tables_svp);
            }
            DBUG_ASSERT(!lex->query_tables_own_last);
            if (res)
              goto err;
          }
        }
      }
      /*
        If we have information schema its always the first table and only
        the first table. Reset for other tables.
      */
      with_i_schema= 0;
    }
  }

  error= 0;
err:
  thd->restore_backup_open_tables_state(&open_tables_state_backup);
  lex->restore_backup_query_tables_list(&query_tables_list_backup);
  lex->derived_tables= derived_tables;
  lex->all_selects_list= old_all_select_lex;
  lex->view_prepare_mode= save_view_prepare_mode;
  DBUG_RETURN(error);
}


bool store_schema_shemata(THD* thd, TABLE *table, LEX_STRING *db_name,
                          CHARSET_INFO *cs)
{
  restore_record(table, s->default_values);
  table->field[0]->store(STRING_WITH_LEN("def"), system_charset_info);
  table->field[1]->store(db_name->str, db_name->length, system_charset_info);
  table->field[2]->store(cs->csname, strlen(cs->csname), system_charset_info);
  table->field[3]->store(cs->name, strlen(cs->name), system_charset_info);
  return schema_table_store_record(thd, table);
}


int fill_schema_schemata(THD *thd, TABLE_LIST *tables, COND *cond)
{
  /*
    TODO: fill_schema_shemata() is called when new client is connected.
    Returning error status in this case leads to client hangup.
  */

  LOOKUP_FIELD_VALUES lookup_field_vals;
  List<LEX_STRING> db_names;
  LEX_STRING *db_name;
  bool with_i_schema;
  HA_CREATE_INFO create;
  TABLE *table= tables->table;
#ifndef NO_EMBEDDED_ACCESS_CHECKS
  Security_context *sctx= thd->security_ctx;
#endif
  DBUG_ENTER("fill_schema_shemata");

  if (get_lookup_field_values(thd, cond, tables, &lookup_field_vals))
    DBUG_RETURN(0);
  DBUG_PRINT("INDEX VALUES",("db_name='%s', table_name='%s'",
                             lookup_field_vals.db_value.str,
                             lookup_field_vals.table_value.str));
  if (make_db_list(thd, &db_names, &lookup_field_vals,
                   &with_i_schema))
    DBUG_RETURN(1);

  /*
    If we have lookup db value we should check that the database exists
  */
  if(lookup_field_vals.db_value.str && !lookup_field_vals.wild_db_value &&
     !with_i_schema)
  {
    char path[FN_REFLEN+16];
    uint path_len;
    MY_STAT stat_info;
    if (!lookup_field_vals.db_value.str[0])
      DBUG_RETURN(0);
    path_len= build_table_filename(path, sizeof(path) - 1,
                                   lookup_field_vals.db_value.str, "", "", 0);
    path[path_len-1]= 0;
    if (!mysql_file_stat(key_file_misc, path, &stat_info, MYF(0)))
      DBUG_RETURN(0);
  }

  List_iterator_fast<LEX_STRING> it(db_names);
  while ((db_name=it++))
  {
    if (with_i_schema)       // information schema name is always first in list
    {
      if (store_schema_shemata(thd, table, db_name,
                               system_charset_info))
        DBUG_RETURN(1);
      with_i_schema= 0;
      continue;
    }
#ifndef NO_EMBEDDED_ACCESS_CHECKS
    if (sctx->master_access & (DB_ACLS | SHOW_DB_ACL) ||
	acl_get(sctx->host, sctx->ip, sctx->priv_user, db_name->str, 0) ||
	!check_grant_db(thd, db_name->str))
#endif
    {
      load_db_opt_by_name(thd, db_name->str, &create);
      if (store_schema_shemata(thd, table, db_name,
                               create.default_table_charset))
        DBUG_RETURN(1);
    }
  }
  DBUG_RETURN(0);
}


static int get_schema_tables_record(THD *thd, TABLE_LIST *tables,
				    TABLE *table, bool res,
				    LEX_STRING *db_name,
				    LEX_STRING *table_name)
{
  const char *tmp_buff;
  MYSQL_TIME time;
  CHARSET_INFO *cs= system_charset_info;
  DBUG_ENTER("get_schema_tables_record");

  restore_record(table, s->default_values);
  table->field[0]->store(STRING_WITH_LEN("def"), cs);
  table->field[1]->store(db_name->str, db_name->length, cs);
  table->field[2]->store(table_name->str, table_name->length, cs);
  if (res)
  {
    /*
      there was errors during opening tables
    */
    const char *error= thd->is_error() ? thd->stmt_da->message() : "";
    if (tables->view)
      table->field[3]->store(STRING_WITH_LEN("VIEW"), cs);
    else if (tables->schema_table)
      table->field[3]->store(STRING_WITH_LEN("SYSTEM VIEW"), cs);
    else
      table->field[3]->store(STRING_WITH_LEN("BASE TABLE"), cs);
    table->field[20]->store(error, strlen(error), cs);
    thd->clear_error();
  }
  else if (tables->view)
  {
    table->field[3]->store(STRING_WITH_LEN("VIEW"), cs);
    table->field[20]->store(STRING_WITH_LEN("VIEW"), cs);
  }
  else
  {
    char option_buff[350],*ptr;
    TABLE *show_table= tables->table;
    TABLE_SHARE *share= show_table->s;
    handler *file= show_table->file;
    handlerton *tmp_db_type= share->db_type();
#ifdef WITH_PARTITION_STORAGE_ENGINE
    bool is_partitioned= FALSE;
#endif
    if (share->tmp_table == SYSTEM_TMP_TABLE)
      table->field[3]->store(STRING_WITH_LEN("SYSTEM VIEW"), cs);
    else if (share->tmp_table)
      table->field[3]->store(STRING_WITH_LEN("LOCAL TEMPORARY"), cs);
    else
      table->field[3]->store(STRING_WITH_LEN("BASE TABLE"), cs);

    for (int i= 4; i < 20; i++)
    {
      if (i == 7 || (i > 12 && i < 17) || i == 18)
        continue;
      table->field[i]->set_notnull();
    }
#ifdef WITH_PARTITION_STORAGE_ENGINE
    if (share->db_type() == partition_hton &&
        share->partition_info_str_len)
    {
      tmp_db_type= share->default_part_db_type;
      is_partitioned= TRUE;
    }
#endif
    tmp_buff= (char *) ha_resolve_storage_engine_name(tmp_db_type);
    table->field[4]->store(tmp_buff, strlen(tmp_buff), cs);
    table->field[5]->store((longlong) share->frm_version, TRUE);

    ptr=option_buff;
    if (share->min_rows)
    {
      ptr=strmov(ptr," min_rows=");
      ptr=longlong10_to_str(share->min_rows,ptr,10);
    }
    if (share->max_rows)
    {
      ptr=strmov(ptr," max_rows=");
      ptr=longlong10_to_str(share->max_rows,ptr,10);
    }
    if (share->avg_row_length)
    {
      ptr=strmov(ptr," avg_row_length=");
      ptr=longlong10_to_str(share->avg_row_length,ptr,10);
    }
    if (share->db_create_options & HA_OPTION_PACK_KEYS)
      ptr=strmov(ptr," pack_keys=1");
    if (share->db_create_options & HA_OPTION_NO_PACK_KEYS)
      ptr=strmov(ptr," pack_keys=0");
    /* We use CHECKSUM, instead of TABLE_CHECKSUM, for backward compability */
    if (share->db_create_options & HA_OPTION_CHECKSUM)
      ptr=strmov(ptr," checksum=1");
    if (share->db_create_options & HA_OPTION_DELAY_KEY_WRITE)
      ptr=strmov(ptr," delay_key_write=1");
    if (share->row_type != ROW_TYPE_DEFAULT)
      ptr=strxmov(ptr, " row_format=", 
                  ha_row_type[(uint) share->row_type],
                  NullS);
    if (share->key_block_size)
    {
      ptr= strmov(ptr, " KEY_BLOCK_SIZE=");
      ptr= longlong10_to_str(share->key_block_size, ptr, 10);
    }
#ifdef WITH_PARTITION_STORAGE_ENGINE
    if (is_partitioned)
      ptr= strmov(ptr, " partitioned");
#endif
    table->field[19]->store(option_buff+1,
                            (ptr == option_buff ? 0 : 
                             (uint) (ptr-option_buff)-1), cs);

    tmp_buff= (share->table_charset ?
               share->table_charset->name : "default");
    table->field[17]->store(tmp_buff, strlen(tmp_buff), cs);

    if (share->comment.str)
      table->field[20]->store(share->comment.str, share->comment.length, cs);

    if(file)
    {
      file->info(HA_STATUS_VARIABLE | HA_STATUS_TIME | HA_STATUS_AUTO);
      enum row_type row_type = file->get_row_type();
      switch (row_type) {
      case ROW_TYPE_NOT_USED:
      case ROW_TYPE_DEFAULT:
        tmp_buff= ((share->db_options_in_use &
                    HA_OPTION_COMPRESS_RECORD) ? "Compressed" :
                   (share->db_options_in_use & HA_OPTION_PACK_RECORD) ?
                   "Dynamic" : "Fixed");
        break;
      case ROW_TYPE_FIXED:
        tmp_buff= "Fixed";
        break;
      case ROW_TYPE_DYNAMIC:
        tmp_buff= "Dynamic";
        break;
      case ROW_TYPE_COMPRESSED:
        tmp_buff= "Compressed";
        break;
      case ROW_TYPE_REDUNDANT:
        tmp_buff= "Redundant";
        break;
      case ROW_TYPE_COMPACT:
        tmp_buff= "Compact";
        break;
      case ROW_TYPE_PAGE:
        tmp_buff= "Paged";
        break;
      }
      table->field[6]->store(tmp_buff, strlen(tmp_buff), cs);
      if (!tables->schema_table)
      {
        table->field[7]->store((longlong) file->stats.records, TRUE);
        table->field[7]->set_notnull();
      }
      table->field[8]->store((longlong) file->stats.mean_rec_length, TRUE);
      table->field[9]->store((longlong) file->stats.data_file_length, TRUE);
      if (file->stats.max_data_file_length)
      {
        table->field[10]->store((longlong) file->stats.max_data_file_length,
                                TRUE);
      }
      table->field[11]->store((longlong) file->stats.index_file_length, TRUE);
      table->field[12]->store((longlong) file->stats.delete_length, TRUE);
      if (show_table->found_next_number_field)
      {
        table->field[13]->store((longlong) file->stats.auto_increment_value,
                                TRUE);
        table->field[13]->set_notnull();
      }
      if (file->stats.create_time)
      {
        thd->variables.time_zone->gmt_sec_to_TIME(&time,
                                                  (my_time_t) file->stats.create_time);
        table->field[14]->store_time(&time, MYSQL_TIMESTAMP_DATETIME);
        table->field[14]->set_notnull();
      }
      if (file->stats.update_time)
      {
        thd->variables.time_zone->gmt_sec_to_TIME(&time,
                                                  (my_time_t) file->stats.update_time);
        table->field[15]->store_time(&time, MYSQL_TIMESTAMP_DATETIME);
        table->field[15]->set_notnull();
      }
      if (file->stats.check_time)
      {
        thd->variables.time_zone->gmt_sec_to_TIME(&time,
                                                  (my_time_t) file->stats.check_time);
        table->field[16]->store_time(&time, MYSQL_TIMESTAMP_DATETIME);
        table->field[16]->set_notnull();
      }
      if (file->ha_table_flags() & (ulong) HA_HAS_CHECKSUM)
      {
        table->field[18]->store((longlong) file->checksum(), TRUE);
        table->field[18]->set_notnull();
      }
    }
  }
  DBUG_RETURN(schema_table_store_record(thd, table));
}


/**
  @brief    Store field characteristics into appropriate I_S table columns

  @param[in]      table             I_S table
  @param[in]      field             processed field
  @param[in]      cs                I_S table charset
  @param[in]      offset            offset from beginning of table
                                    to DATE_TYPE column in I_S table
                                    
  @return         void
*/

void store_column_type(TABLE *table, Field *field, CHARSET_INFO *cs,
                       uint offset)
{
  bool is_blob;
  int decimals, field_length;
  const char *tmp_buff;
  char column_type_buff[MAX_FIELD_WIDTH];
  String column_type(column_type_buff, sizeof(column_type_buff), cs);

  field->sql_type(column_type);
  /* DTD_IDENTIFIER column */
  table->field[offset + 7]->store(column_type.ptr(), column_type.length(), cs);
  table->field[offset + 7]->set_notnull();
  /*
    DATA_TYPE column:
    MySQL column type has the following format:
    base_type [(dimension)] [unsigned] [zerofill].
    For DATA_TYPE column we extract only base type.
  */
  tmp_buff= strchr(column_type.ptr(), '(');
  if (!tmp_buff)
    /*
      if there is no dimention part then check the presence of
      [unsigned] [zerofill] attributes and cut them of if exist.
    */
    tmp_buff= strchr(column_type.ptr(), ' ');
  table->field[offset]->store(column_type.ptr(),
                              (tmp_buff ? tmp_buff - column_type.ptr() :
                               column_type.length()), cs);

  is_blob= (field->type() == MYSQL_TYPE_BLOB);
  if (field->has_charset() || is_blob ||
      field->real_type() == MYSQL_TYPE_VARCHAR ||  // For varbinary type
      field->real_type() == MYSQL_TYPE_STRING)     // For binary type
  {
    uint32 octet_max_length= field->max_display_length();
    if (is_blob && octet_max_length != (uint32) 4294967295U)
      octet_max_length /= field->charset()->mbmaxlen;
    longlong char_max_len= is_blob ? 
      (longlong) octet_max_length / field->charset()->mbminlen :
      (longlong) octet_max_length / field->charset()->mbmaxlen;
    /* CHARACTER_MAXIMUM_LENGTH column*/
    table->field[offset + 1]->store(char_max_len, TRUE);
    table->field[offset + 1]->set_notnull();
    /* CHARACTER_OCTET_LENGTH column */
    table->field[offset + 2]->store((longlong) octet_max_length, TRUE);
    table->field[offset + 2]->set_notnull();
  }

  /*
    Calculate field_length and decimals.
    They are set to -1 if they should not be set (we should return NULL)
  */

  decimals= field->decimals();
  switch (field->type()) {
  case MYSQL_TYPE_NEWDECIMAL:
    field_length= ((Field_new_decimal*) field)->precision;
    break;
  case MYSQL_TYPE_DECIMAL:
    field_length= field->field_length - (decimals  ? 2 : 1);
    break;
  case MYSQL_TYPE_TINY:
  case MYSQL_TYPE_SHORT:
  case MYSQL_TYPE_LONG:
  case MYSQL_TYPE_INT24:
    field_length= field->max_display_length() - 1;
    break;
  case MYSQL_TYPE_LONGLONG:
    field_length= field->max_display_length() - 
      ((field->flags & UNSIGNED_FLAG) ? 0 : 1);
    break;
  case MYSQL_TYPE_BIT:
    field_length= field->max_display_length();
    decimals= -1;                             // return NULL
    break;
  case MYSQL_TYPE_FLOAT:  
  case MYSQL_TYPE_DOUBLE:
    field_length= field->field_length;
    if (decimals == NOT_FIXED_DEC)
      decimals= -1;                           // return NULL
    break;
  default:
    field_length= decimals= -1;
    break;
  }

  /* NUMERIC_PRECISION column */
  if (field_length >= 0)
  {
    table->field[offset + 3]->store((longlong) field_length, TRUE);
    table->field[offset + 3]->set_notnull();
  }
  /* NUMERIC_SCALE column */
  if (decimals >= 0)
  {
    table->field[offset + 4]->store((longlong) decimals, TRUE);
    table->field[offset + 4]->set_notnull();
  }
  if (field->has_charset())
  {
    /* CHARACTER_SET_NAME column*/
    tmp_buff= field->charset()->csname;
    table->field[offset + 5]->store(tmp_buff, strlen(tmp_buff), cs);
    table->field[offset + 5]->set_notnull();
    /* COLLATION_NAME column */
    tmp_buff= field->charset()->name;
    table->field[offset + 6]->store(tmp_buff, strlen(tmp_buff), cs);
    table->field[offset + 6]->set_notnull();
  }
}


static int get_schema_column_record(THD *thd, TABLE_LIST *tables,
				    TABLE *table, bool res,
				    LEX_STRING *db_name,
				    LEX_STRING *table_name)
{
  LEX *lex= thd->lex;
  const char *wild= lex->wild ? lex->wild->ptr() : NullS;
  CHARSET_INFO *cs= system_charset_info;
  TABLE *show_table;
  Field **ptr, *field, *timestamp_field;
  int count;
  DBUG_ENTER("get_schema_column_record");

  if (res)
  {
    if (lex->sql_command != SQLCOM_SHOW_FIELDS)
    {
      /*
        I.e. we are in SELECT FROM INFORMATION_SCHEMA.COLUMS
        rather than in SHOW COLUMNS
      */
      if (thd->is_error())
        push_warning(thd, MYSQL_ERROR::WARN_LEVEL_WARN,
                     thd->stmt_da->sql_errno(), thd->stmt_da->message());
      thd->clear_error();
      res= 0;
    }
    DBUG_RETURN(res);
  }

  show_table= tables->table;
  count= 0;
  ptr= show_table->field;
  timestamp_field= show_table->timestamp_field;
  show_table->use_all_columns();               // Required for default
  restore_record(show_table, s->default_values);

  for (; (field= *ptr) ; ptr++)
  {
    uchar *pos;
    char tmp[MAX_FIELD_WIDTH];
    String type(tmp,sizeof(tmp), system_charset_info);

    DEBUG_SYNC(thd, "get_schema_column");

    if (wild && wild[0] &&
        wild_case_compare(system_charset_info, field->field_name,wild))
      continue;

    count++;
    /* Get default row, with all NULL fields set to NULL */
    restore_record(table, s->default_values);

#ifndef NO_EMBEDDED_ACCESS_CHECKS
    uint col_access;
    check_access(thd,SELECT_ACL, db_name->str,
                 &tables->grant.privilege, 0, 0, test(tables->schema_table));
    col_access= get_column_grant(thd, &tables->grant,
                                 db_name->str, table_name->str,
                                 field->field_name) & COL_ACLS;
    if (!tables->schema_table && !col_access)
      continue;
    char *end= tmp;
    for (uint bitnr=0; col_access ; col_access>>=1,bitnr++)
    {
      if (col_access & 1)
      {
        *end++=',';
        end=strmov(end,grant_types.type_names[bitnr]);
      }
    }
    table->field[17]->store(tmp+1,end == tmp ? 0 : (uint) (end-tmp-1), cs);

#endif
    table->field[0]->store(STRING_WITH_LEN("def"), cs);
    table->field[1]->store(db_name->str, db_name->length, cs);
    table->field[2]->store(table_name->str, table_name->length, cs);
    table->field[3]->store(field->field_name, strlen(field->field_name),
                           cs);
    table->field[4]->store((longlong) count, TRUE);
    field->sql_type(type);
    table->field[14]->store(type.ptr(), type.length(), cs);

    if (get_field_default_value(thd, timestamp_field, field, &type, 0))
    {
      table->field[5]->store(type.ptr(), type.length(), cs);
      table->field[5]->set_notnull();
    }
    pos=(uchar*) ((field->flags & NOT_NULL_FLAG) ?  "NO" : "YES");
    table->field[6]->store((const char*) pos,
                           strlen((const char*) pos), cs);
    store_column_type(table, field, cs, 7);
    pos=(uchar*) ((field->flags & PRI_KEY_FLAG) ? "PRI" :
                 (field->flags & UNIQUE_KEY_FLAG) ? "UNI" :
                 (field->flags & MULTIPLE_KEY_FLAG) ? "MUL":"");
    table->field[15]->store((const char*) pos,
                            strlen((const char*) pos), cs);

    if (field->unireg_check == Field::NEXT_NUMBER)
      table->field[16]->store(STRING_WITH_LEN("auto_increment"), cs);
    if (timestamp_field == field &&
        field->unireg_check != Field::TIMESTAMP_DN_FIELD)
      table->field[16]->store(STRING_WITH_LEN("on update CURRENT_TIMESTAMP"),
                              cs);

    table->field[18]->store(field->comment.str, field->comment.length, cs);
    if (schema_table_store_record(thd, table))
      DBUG_RETURN(1);
  }
  DBUG_RETURN(0);
}


int fill_schema_charsets(THD *thd, TABLE_LIST *tables, COND *cond)
{
  CHARSET_INFO **cs;
  const char *wild= thd->lex->wild ? thd->lex->wild->ptr() : NullS;
  TABLE *table= tables->table;
  CHARSET_INFO *scs= system_charset_info;

  for (cs= all_charsets ;
       cs < all_charsets + array_elements(all_charsets) ;
       cs++)
  {
    CHARSET_INFO *tmp_cs= cs[0];
    if (tmp_cs && (tmp_cs->state & MY_CS_PRIMARY) && 
        (tmp_cs->state & MY_CS_AVAILABLE) &&
        !(tmp_cs->state & MY_CS_HIDDEN) &&
        !(wild && wild[0] &&
	  wild_case_compare(scs, tmp_cs->csname,wild)))
    {
      const char *comment;
      restore_record(table, s->default_values);
      table->field[0]->store(tmp_cs->csname, strlen(tmp_cs->csname), scs);
      table->field[1]->store(tmp_cs->name, strlen(tmp_cs->name), scs);
      comment= tmp_cs->comment ? tmp_cs->comment : "";
      table->field[2]->store(comment, strlen(comment), scs);
      table->field[3]->store((longlong) tmp_cs->mbmaxlen, TRUE);
      if (schema_table_store_record(thd, table))
        return 1;
    }
  }
  return 0;
}


static my_bool iter_schema_engines(THD *thd, plugin_ref plugin,
                                   void *ptable)
{
  TABLE *table= (TABLE *) ptable;
  handlerton *hton= plugin_data(plugin, handlerton *);
  const char *wild= thd->lex->wild ? thd->lex->wild->ptr() : NullS;
  CHARSET_INFO *scs= system_charset_info;
  handlerton *default_type= ha_default_handlerton(thd);
  DBUG_ENTER("iter_schema_engines");


  /* Disabled plugins */
  if (plugin_state(plugin) != PLUGIN_IS_READY)
  {

    struct st_mysql_plugin *plug= plugin_decl(plugin);
    if (!(wild && wild[0] &&
          wild_case_compare(scs, plug->name,wild)))
    {
      restore_record(table, s->default_values);
      table->field[0]->store(plug->name, strlen(plug->name), scs);
      table->field[1]->store(C_STRING_WITH_LEN("NO"), scs);
      table->field[2]->store(plug->descr, strlen(plug->descr), scs);
      if (schema_table_store_record(thd, table))
        DBUG_RETURN(1);
    }
    DBUG_RETURN(0);
  }

  if (!(hton->flags & HTON_HIDDEN))
  {
    LEX_STRING *name= plugin_name(plugin);
    if (!(wild && wild[0] &&
          wild_case_compare(scs, name->str,wild)))
    {
      LEX_STRING yesno[2]= {{ C_STRING_WITH_LEN("NO") },
                            { C_STRING_WITH_LEN("YES") }};
      LEX_STRING *tmp;
      const char *option_name= show_comp_option_name[(int) hton->state];
      restore_record(table, s->default_values);

      table->field[0]->store(name->str, name->length, scs);
      if (hton->state == SHOW_OPTION_YES && default_type == hton)
        option_name= "DEFAULT";
      table->field[1]->store(option_name, strlen(option_name), scs);
      table->field[2]->store(plugin_decl(plugin)->descr,
                             strlen(plugin_decl(plugin)->descr), scs);
      tmp= &yesno[test(hton->commit)];
      table->field[3]->store(tmp->str, tmp->length, scs);
      table->field[3]->set_notnull();
      tmp= &yesno[test(hton->prepare)];
      table->field[4]->store(tmp->str, tmp->length, scs);
      table->field[4]->set_notnull();
      tmp= &yesno[test(hton->savepoint_set)];
      table->field[5]->store(tmp->str, tmp->length, scs);
      table->field[5]->set_notnull();

      if (schema_table_store_record(thd, table))
        DBUG_RETURN(1);
    }
  }
  DBUG_RETURN(0);
}

int fill_schema_engines(THD *thd, TABLE_LIST *tables, COND *cond)
{
  DBUG_ENTER("fill_schema_engines");
  if (plugin_foreach_with_mask(thd, iter_schema_engines,
                               MYSQL_STORAGE_ENGINE_PLUGIN,
                               ~PLUGIN_IS_FREED, tables->table))
    DBUG_RETURN(1);
  DBUG_RETURN(0);
}


int fill_schema_collation(THD *thd, TABLE_LIST *tables, COND *cond)
{
  CHARSET_INFO **cs;
  const char *wild= thd->lex->wild ? thd->lex->wild->ptr() : NullS;
  TABLE *table= tables->table;
  CHARSET_INFO *scs= system_charset_info;
  for (cs= all_charsets ;
       cs < all_charsets + array_elements(all_charsets)  ;
       cs++ )
  {
    CHARSET_INFO **cl;
    CHARSET_INFO *tmp_cs= cs[0];
    if (!tmp_cs || !(tmp_cs->state & MY_CS_AVAILABLE) ||
         (tmp_cs->state & MY_CS_HIDDEN) ||
        !(tmp_cs->state & MY_CS_PRIMARY))
      continue;
    for (cl= all_charsets;
         cl < all_charsets + array_elements(all_charsets)  ;
         cl ++)
    {
      CHARSET_INFO *tmp_cl= cl[0];
      if (!tmp_cl || !(tmp_cl->state & MY_CS_AVAILABLE) || 
          !my_charset_same(tmp_cs, tmp_cl))
	continue;
      if (!(wild && wild[0] &&
	  wild_case_compare(scs, tmp_cl->name,wild)))
      {
	const char *tmp_buff;
	restore_record(table, s->default_values);
	table->field[0]->store(tmp_cl->name, strlen(tmp_cl->name), scs);
        table->field[1]->store(tmp_cl->csname , strlen(tmp_cl->csname), scs);
        table->field[2]->store((longlong) tmp_cl->number, TRUE);
        tmp_buff= (tmp_cl->state & MY_CS_PRIMARY) ? "Yes" : "";
	table->field[3]->store(tmp_buff, strlen(tmp_buff), scs);
        tmp_buff= (tmp_cl->state & MY_CS_COMPILED)? "Yes" : "";
	table->field[4]->store(tmp_buff, strlen(tmp_buff), scs);
        table->field[5]->store((longlong) tmp_cl->strxfrm_multiply, TRUE);
        if (schema_table_store_record(thd, table))
          return 1;
      }
    }
  }
  return 0;
}


int fill_schema_coll_charset_app(THD *thd, TABLE_LIST *tables, COND *cond)
{
  CHARSET_INFO **cs;
  TABLE *table= tables->table;
  CHARSET_INFO *scs= system_charset_info;
  for (cs= all_charsets ;
       cs < all_charsets + array_elements(all_charsets) ;
       cs++ )
  {
    CHARSET_INFO **cl;
    CHARSET_INFO *tmp_cs= cs[0];
    if (!tmp_cs || !(tmp_cs->state & MY_CS_AVAILABLE) || 
        !(tmp_cs->state & MY_CS_PRIMARY))
      continue;
    for (cl= all_charsets;
         cl < all_charsets + array_elements(all_charsets) ;
         cl ++)
    {
      CHARSET_INFO *tmp_cl= cl[0];
      if (!tmp_cl || !(tmp_cl->state & MY_CS_AVAILABLE) ||
          (tmp_cl->state & MY_CS_HIDDEN) ||
          !my_charset_same(tmp_cs,tmp_cl))
	continue;
      restore_record(table, s->default_values);
      table->field[0]->store(tmp_cl->name, strlen(tmp_cl->name), scs);
      table->field[1]->store(tmp_cl->csname , strlen(tmp_cl->csname), scs);
      if (schema_table_store_record(thd, table))
        return 1;
    }
  }
  return 0;
}


static inline void copy_field_as_string(Field *to_field, Field *from_field)
{
  char buff[MAX_FIELD_WIDTH];
  String tmp_str(buff, sizeof(buff), system_charset_info);
  from_field->val_str(&tmp_str);
  to_field->store(tmp_str.ptr(), tmp_str.length(), system_charset_info);
}


/**
  @brief Store record into I_S.PARAMETERS table

  @param[in]      thd                   thread handler
  @param[in]      table                 I_S table
  @param[in]      proc_table            'mysql.proc' table
  @param[in]      wild                  wild string, not used for now,
                                        will be useful
                                        if we add 'SHOW PARAMETERs'
  @param[in]      full_access           if 1 user has privileges on the routine
  @param[in]      sp_user               user in 'user@host' format

  @return         Operation status
    @retval       0                     ok
    @retval       1                     error
*/

bool store_schema_params(THD *thd, TABLE *table, TABLE *proc_table,
                         const char *wild, bool full_access,
                         const char *sp_user)
{
  TABLE_SHARE share;
  TABLE tbl;
  CHARSET_INFO *cs= system_charset_info;
  char params_buff[MAX_FIELD_WIDTH], returns_buff[MAX_FIELD_WIDTH],
    sp_db_buff[NAME_LEN], sp_name_buff[NAME_LEN], path[FN_REFLEN],
    definer_buff[USERNAME_LENGTH + HOSTNAME_LENGTH + 1];
  String params(params_buff, sizeof(params_buff), cs);
  String returns(returns_buff, sizeof(returns_buff), cs);
  String sp_db(sp_db_buff, sizeof(sp_db_buff), cs);
  String sp_name(sp_name_buff, sizeof(sp_name_buff), cs);
  String definer(definer_buff, sizeof(definer_buff), cs);
  sp_head *sp;
  uint routine_type;
  bool free_sp_head;
  DBUG_ENTER("store_schema_params");

  bzero((char*) &tbl, sizeof(TABLE));
  (void) build_table_filename(path, sizeof(path), "", "", "", 0);
  init_tmp_table_share(thd, &share, "", 0, "", path);

  get_field(thd->mem_root, proc_table->field[MYSQL_PROC_FIELD_DB], &sp_db);
  get_field(thd->mem_root, proc_table->field[MYSQL_PROC_FIELD_NAME], &sp_name);
  get_field(thd->mem_root,proc_table->field[MYSQL_PROC_FIELD_DEFINER],&definer);
  routine_type= (uint) proc_table->field[MYSQL_PROC_MYSQL_TYPE]->val_int();

  if (!full_access)
    full_access= !strcmp(sp_user, definer.ptr());
  if (!full_access &&
      check_some_routine_access(thd, sp_db.ptr(),sp_name.ptr(),
                                routine_type == TYPE_ENUM_PROCEDURE))
    DBUG_RETURN(0);

  params.length(0);
  get_field(thd->mem_root, proc_table->field[MYSQL_PROC_FIELD_PARAM_LIST],
            &params);
  returns.length(0);
  if (routine_type == TYPE_ENUM_FUNCTION)
    get_field(thd->mem_root, proc_table->field[MYSQL_PROC_FIELD_RETURNS],
              &returns);

  sp= sp_load_for_information_schema(thd, proc_table, &sp_db, &sp_name,
                                     (ulong) proc_table->
                                     field[MYSQL_PROC_FIELD_SQL_MODE]->val_int(),
                                     routine_type,
                                     returns.c_ptr_safe(),
                                     params.c_ptr_safe(),
                                     &free_sp_head);

  if (sp)
  {
    Field *field;
    Create_field *field_def;
    String tmp_string;
    if (routine_type == TYPE_ENUM_FUNCTION)
    {
      restore_record(table, s->default_values);
      table->field[0]->store(STRING_WITH_LEN("def"), cs);
      table->field[1]->store(sp_db.ptr(), sp_db.length(), cs);
      table->field[2]->store(sp_name.ptr(), sp_name.length(), cs);
      table->field[3]->store((longlong) 0, TRUE);
      get_field(thd->mem_root, proc_table->field[MYSQL_PROC_MYSQL_TYPE],
                &tmp_string);
      table->field[14]->store(tmp_string.ptr(), tmp_string.length(), cs);
      field_def= &sp->m_return_field_def;
      field= make_field(&share, (uchar*) 0, field_def->length,
                        (uchar*) "", 0, field_def->pack_flag,
                        field_def->sql_type, field_def->charset,
                        field_def->geom_type, Field::NONE,
                        field_def->interval, "");

      field->table= &tbl;
      tbl.in_use= thd;
      store_column_type(table, field, cs, 6);
      if (schema_table_store_record(thd, table))
      {
        free_table_share(&share);
        if (free_sp_head)
          delete sp;
        DBUG_RETURN(1);
      }
    }

    sp_pcontext *spcont= sp->get_parse_context();
    uint params= spcont->context_var_count();
    for (uint i= 0 ; i < params ; i++)
    {
      const char *tmp_buff;
      sp_variable_t *spvar= spcont->find_variable(i);
      field_def= &spvar->field_def;
      switch (spvar->mode) {
      case sp_param_in:
        tmp_buff= "IN";
        break;
      case sp_param_out:
        tmp_buff= "OUT";
        break;
      case sp_param_inout:
        tmp_buff= "INOUT";
        break;
      default:
        tmp_buff= "";
        break;
      }  

      restore_record(table, s->default_values);
      table->field[0]->store(STRING_WITH_LEN("def"), cs);
      table->field[1]->store(sp_db.ptr(), sp_db.length(), cs);
      table->field[2]->store(sp_name.ptr(), sp_name.length(), cs);
      table->field[3]->store((longlong) i + 1, TRUE);
      table->field[4]->store(tmp_buff, strlen(tmp_buff), cs);
      table->field[4]->set_notnull();
      table->field[5]->store(spvar->name.str, spvar->name.length, cs);
      table->field[5]->set_notnull();
      get_field(thd->mem_root, proc_table->field[MYSQL_PROC_MYSQL_TYPE],
                &tmp_string);
      table->field[14]->store(tmp_string.ptr(), tmp_string.length(), cs);

      field= make_field(&share, (uchar*) 0, field_def->length,
                        (uchar*) "", 0, field_def->pack_flag,
                        field_def->sql_type, field_def->charset,
                        field_def->geom_type, Field::NONE,
                        field_def->interval, spvar->name.str);

      field->table= &tbl;
      tbl.in_use= thd;
      store_column_type(table, field, cs, 6);
      if (schema_table_store_record(thd, table))
      {
        free_table_share(&share);
        if (free_sp_head)
          delete sp;
        DBUG_RETURN(1);
      }
    }
    if (free_sp_head)
      delete sp;
  }
  free_table_share(&share);
  DBUG_RETURN(0);
}


bool store_schema_proc(THD *thd, TABLE *table, TABLE *proc_table,
                       const char *wild, bool full_access, const char *sp_user)
{
  MYSQL_TIME time;
  LEX *lex= thd->lex;
  CHARSET_INFO *cs= system_charset_info;
  char sp_db_buff[NAME_LEN + 1], sp_name_buff[NAME_LEN + 1],
    definer_buff[USERNAME_LENGTH + HOSTNAME_LENGTH + 2],
    returns_buff[MAX_FIELD_WIDTH];

  String sp_db(sp_db_buff, sizeof(sp_db_buff), cs);
  String sp_name(sp_name_buff, sizeof(sp_name_buff), cs);
  String definer(definer_buff, sizeof(definer_buff), cs);
  String returns(returns_buff, sizeof(returns_buff), cs);

  proc_table->field[MYSQL_PROC_FIELD_DB]->val_str(&sp_db);
  proc_table->field[MYSQL_PROC_FIELD_NAME]->val_str(&sp_name);
  proc_table->field[MYSQL_PROC_FIELD_DEFINER]->val_str(&definer);

  if (!full_access)
    full_access= !strcmp(sp_user, definer.c_ptr_safe());
  if (!full_access &&
      check_some_routine_access(thd, sp_db.c_ptr_safe(), sp_name.c_ptr_safe(),
                                proc_table->field[MYSQL_PROC_MYSQL_TYPE]->
                                val_int() == TYPE_ENUM_PROCEDURE))
    return 0;

  if ((lex->sql_command == SQLCOM_SHOW_STATUS_PROC &&
      proc_table->field[MYSQL_PROC_MYSQL_TYPE]->val_int() ==
      TYPE_ENUM_PROCEDURE) ||
      (lex->sql_command == SQLCOM_SHOW_STATUS_FUNC &&
      proc_table->field[MYSQL_PROC_MYSQL_TYPE]->val_int() ==
      TYPE_ENUM_FUNCTION) ||
      (sql_command_flags[lex->sql_command] & CF_STATUS_COMMAND) == 0)
  {
    restore_record(table, s->default_values);
    if (!wild || !wild[0] || !wild_compare(sp_name.c_ptr_safe(), wild, 0))
    {
      int enum_idx= (int) proc_table->field[MYSQL_PROC_FIELD_ACCESS]->val_int();
      table->field[3]->store(sp_name.ptr(), sp_name.length(), cs);

      copy_field_as_string(table->field[0],
                           proc_table->field[MYSQL_PROC_FIELD_SPECIFIC_NAME]);
      table->field[1]->store(STRING_WITH_LEN("def"), cs);
      table->field[2]->store(sp_db.ptr(), sp_db.length(), cs);
      copy_field_as_string(table->field[4],
                           proc_table->field[MYSQL_PROC_MYSQL_TYPE]);

      if (proc_table->field[MYSQL_PROC_MYSQL_TYPE]->val_int() ==
          TYPE_ENUM_FUNCTION)
      {
        sp_head *sp;
        bool free_sp_head;
        proc_table->field[MYSQL_PROC_FIELD_RETURNS]->val_str(&returns);
        sp= sp_load_for_information_schema(thd, proc_table, &sp_db, &sp_name,
                                           (ulong) proc_table->
                                           field[MYSQL_PROC_FIELD_SQL_MODE]->
                                           val_int(),
                                           TYPE_ENUM_FUNCTION,
                                           returns.c_ptr_safe(),
                                           "", &free_sp_head);

        if (sp)
        {
          char path[FN_REFLEN];
          TABLE_SHARE share;
          TABLE tbl;
          Field *field;
          Create_field *field_def= &sp->m_return_field_def;

          bzero((char*) &tbl, sizeof(TABLE));
          (void) build_table_filename(path, sizeof(path), "", "", "", 0);
          init_tmp_table_share(thd, &share, "", 0, "", path);
          field= make_field(&share, (uchar*) 0, field_def->length,
                            (uchar*) "", 0, field_def->pack_flag,
                            field_def->sql_type, field_def->charset,
                            field_def->geom_type, Field::NONE,
                            field_def->interval, "");

          field->table= &tbl;
          tbl.in_use= thd;
          store_column_type(table, field, cs, 5);
          free_table_share(&share);
          if (free_sp_head)
            delete sp;
        }
      }

      if (full_access)
      {
        copy_field_as_string(table->field[14],
                             proc_table->field[MYSQL_PROC_FIELD_BODY_UTF8]);
        table->field[14]->set_notnull();
      }
      table->field[13]->store(STRING_WITH_LEN("SQL"), cs);
      table->field[17]->store(STRING_WITH_LEN("SQL"), cs);
      copy_field_as_string(table->field[18],
                           proc_table->field[MYSQL_PROC_FIELD_DETERMINISTIC]);
      table->field[19]->store(sp_data_access_name[enum_idx].str, 
                              sp_data_access_name[enum_idx].length , cs);
      copy_field_as_string(table->field[21],
                           proc_table->field[MYSQL_PROC_FIELD_SECURITY_TYPE]);

      bzero((char *)&time, sizeof(time));
      ((Field_timestamp *) proc_table->field[MYSQL_PROC_FIELD_CREATED])->
        get_time(&time);
      table->field[22]->store_time(&time, MYSQL_TIMESTAMP_DATETIME);
      bzero((char *)&time, sizeof(time));
      ((Field_timestamp *) proc_table->field[MYSQL_PROC_FIELD_MODIFIED])->
        get_time(&time);
      table->field[23]->store_time(&time, MYSQL_TIMESTAMP_DATETIME);
      copy_field_as_string(table->field[24],
                           proc_table->field[MYSQL_PROC_FIELD_SQL_MODE]);
      copy_field_as_string(table->field[25],
                           proc_table->field[MYSQL_PROC_FIELD_COMMENT]);

      table->field[26]->store(definer.ptr(), definer.length(), cs);
      copy_field_as_string(table->field[27],
                           proc_table->
                           field[MYSQL_PROC_FIELD_CHARACTER_SET_CLIENT]);
      copy_field_as_string(table->field[28],
                           proc_table->
                           field[MYSQL_PROC_FIELD_COLLATION_CONNECTION]);
      copy_field_as_string(table->field[29],
			   proc_table->field[MYSQL_PROC_FIELD_DB_COLLATION]);

      return schema_table_store_record(thd, table);
    }
  }
  return 0;
}


int fill_schema_proc(THD *thd, TABLE_LIST *tables, COND *cond)
{
  TABLE *proc_table;
  TABLE_LIST proc_tables;
  const char *wild= thd->lex->wild ? thd->lex->wild->ptr() : NullS;
  int res= 0;
  TABLE *table= tables->table;
  bool full_access;
  char definer[USER_HOST_BUFF_SIZE];
  Open_tables_backup open_tables_state_backup;
  enum enum_schema_tables schema_table_idx=
    get_schema_table_idx(tables->schema_table);
  DBUG_ENTER("fill_schema_proc");

  strxmov(definer, thd->security_ctx->priv_user, "@",
          thd->security_ctx->priv_host, NullS);
  /* We use this TABLE_LIST instance only for checking of privileges. */
  bzero((char*) &proc_tables,sizeof(proc_tables));
  proc_tables.db= (char*) "mysql";
  proc_tables.db_length= 5;
  proc_tables.table_name= proc_tables.alias= (char*) "proc";
  proc_tables.table_name_length= 4;
  proc_tables.lock_type= TL_READ;
  full_access= !check_table_access(thd, SELECT_ACL, &proc_tables, FALSE,
                                   1, TRUE);
  if (!(proc_table= open_proc_table_for_read(thd, &open_tables_state_backup)))
  {
    DBUG_RETURN(1);
  }
  proc_table->file->ha_index_init(0, 1);
  if ((res= proc_table->file->index_first(proc_table->record[0])))
  {
    res= (res == HA_ERR_END_OF_FILE) ? 0 : 1;
    goto err;
  }

  if (schema_table_idx == SCH_PROCEDURES ?
      store_schema_proc(thd, table, proc_table, wild, full_access, definer) :
      store_schema_params(thd, table, proc_table, wild, full_access, definer))
  {
    res= 1;
    goto err;
  }
  while (!proc_table->file->index_next(proc_table->record[0]))
  {
    if (schema_table_idx == SCH_PROCEDURES ?
        store_schema_proc(thd, table, proc_table, wild, full_access, definer): 
        store_schema_params(thd, table, proc_table, wild, full_access, definer))
    {
      res= 1;
      goto err;
    }
  }

err:
  proc_table->file->ha_index_end();
  close_system_tables(thd, &open_tables_state_backup);
  DBUG_RETURN(res);
}


static int get_schema_stat_record(THD *thd, TABLE_LIST *tables,
				  TABLE *table, bool res,
				  LEX_STRING *db_name,
				  LEX_STRING *table_name)
{
  CHARSET_INFO *cs= system_charset_info;
  DBUG_ENTER("get_schema_stat_record");
  if (res)
  {
    if (thd->lex->sql_command != SQLCOM_SHOW_KEYS)
    {
      /*
        I.e. we are in SELECT FROM INFORMATION_SCHEMA.STATISTICS
        rather than in SHOW KEYS
      */
      if (thd->is_error())
        push_warning(thd, MYSQL_ERROR::WARN_LEVEL_WARN,
                     thd->stmt_da->sql_errno(), thd->stmt_da->message());
      thd->clear_error();
      res= 0;
    }
    DBUG_RETURN(res);
  }
  else if (!tables->view)
  {
    TABLE *show_table= tables->table;
    KEY *key_info=show_table->s->key_info;
    if (show_table->file)
      show_table->file->info(HA_STATUS_VARIABLE |
                             HA_STATUS_NO_LOCK |
                             HA_STATUS_TIME);
    for (uint i=0 ; i < show_table->s->keys ; i++,key_info++)
    {
      KEY_PART_INFO *key_part= key_info->key_part;
      const char *str;
      for (uint j=0 ; j < key_info->key_parts ; j++,key_part++)
      {
        restore_record(table, s->default_values);
        table->field[0]->store(STRING_WITH_LEN("def"), cs);
        table->field[1]->store(db_name->str, db_name->length, cs);
        table->field[2]->store(table_name->str, table_name->length, cs);
        table->field[3]->store((longlong) ((key_info->flags &
                                            HA_NOSAME) ? 0 : 1), TRUE);
        table->field[4]->store(db_name->str, db_name->length, cs);
        table->field[5]->store(key_info->name, strlen(key_info->name), cs);
        table->field[6]->store((longlong) (j+1), TRUE);
        str=(key_part->field ? key_part->field->field_name :
             "?unknown field?");
        table->field[7]->store(str, strlen(str), cs);
        if (show_table->file)
        {
          if (show_table->file->index_flags(i, j, 0) & HA_READ_ORDER)
          {
            table->field[8]->store(((key_part->key_part_flag &
                                     HA_REVERSE_SORT) ?
                                    "D" : "A"), 1, cs);
            table->field[8]->set_notnull();
          }
          KEY *key=show_table->key_info+i;
          if (key->rec_per_key[j])
          {
            ha_rows records=(show_table->file->stats.records /
                             key->rec_per_key[j]);
            table->field[9]->store((longlong) records, TRUE);
            table->field[9]->set_notnull();
          }
          str= show_table->file->index_type(i);
          table->field[13]->store(str, strlen(str), cs);
        }
        if (!(key_info->flags & HA_FULLTEXT) &&
            (key_part->field &&
             key_part->length !=
             show_table->s->field[key_part->fieldnr-1]->key_length()))
        {
          table->field[10]->store((longlong) key_part->length /
                                  key_part->field->charset()->mbmaxlen, TRUE);
          table->field[10]->set_notnull();
        }
        uint flags= key_part->field ? key_part->field->flags : 0;
        const char *pos=(char*) ((flags & NOT_NULL_FLAG) ? "" : "YES");
        table->field[12]->store(pos, strlen(pos), cs);
        if (!show_table->s->keys_in_use.is_set(i))
          table->field[14]->store(STRING_WITH_LEN("disabled"), cs);
        else
          table->field[14]->store("", 0, cs);
        table->field[14]->set_notnull();
        DBUG_ASSERT(test(key_info->flags & HA_USES_COMMENT) == 
                   (key_info->comment.length > 0));
        if (key_info->flags & HA_USES_COMMENT)
          table->field[15]->store(key_info->comment.str, 
                                  key_info->comment.length, cs);
        if (schema_table_store_record(thd, table))
          DBUG_RETURN(1);
      }
    }
  }
  DBUG_RETURN(res);
}


static int get_schema_views_record(THD *thd, TABLE_LIST *tables,
				   TABLE *table, bool res,
				   LEX_STRING *db_name,
				   LEX_STRING *table_name)
{
  CHARSET_INFO *cs= system_charset_info;
  char definer[USER_HOST_BUFF_SIZE];
  uint definer_len;
  bool updatable_view;
  DBUG_ENTER("get_schema_views_record");

  if (tables->view)
  {
    Security_context *sctx= thd->security_ctx;
    if (!tables->allowed_show)
    {
      if (!my_strcasecmp(system_charset_info, tables->definer.user.str,
                         sctx->priv_user) &&
          !my_strcasecmp(system_charset_info, tables->definer.host.str,
                         sctx->priv_host))
        tables->allowed_show= TRUE;
#ifndef NO_EMBEDDED_ACCESS_CHECKS
      else
      {
        if ((thd->col_access & (SHOW_VIEW_ACL|SELECT_ACL)) ==
            (SHOW_VIEW_ACL|SELECT_ACL))
          tables->allowed_show= TRUE;
        else
        {
          TABLE_LIST table_list;
          uint view_access;
          memset(&table_list, 0, sizeof(table_list));
          table_list.db= tables->db;
          table_list.table_name= tables->table_name;
          table_list.grant.privilege= thd->col_access;
          view_access= get_table_grant(thd, &table_list);
	  if ((view_access & (SHOW_VIEW_ACL|SELECT_ACL)) ==
	      (SHOW_VIEW_ACL|SELECT_ACL))
	    tables->allowed_show= TRUE;
        }
      }
#endif
    }
    restore_record(table, s->default_values);
    table->field[0]->store(STRING_WITH_LEN("def"), cs);
    table->field[1]->store(db_name->str, db_name->length, cs);
    table->field[2]->store(table_name->str, table_name->length, cs);

    if (tables->allowed_show)
    {
      table->field[3]->store(tables->view_body_utf8.str,
                             tables->view_body_utf8.length,
                             cs);
    }

    if (tables->with_check != VIEW_CHECK_NONE)
    {
      if (tables->with_check == VIEW_CHECK_LOCAL)
        table->field[4]->store(STRING_WITH_LEN("LOCAL"), cs);
      else
        table->field[4]->store(STRING_WITH_LEN("CASCADED"), cs);
    }
    else
      table->field[4]->store(STRING_WITH_LEN("NONE"), cs);

    if (table->pos_in_table_list->table_open_method &
        OPEN_FULL_TABLE)
    {
      updatable_view= 0;
      if (tables->algorithm != VIEW_ALGORITHM_TMPTABLE)
      {
        /*
          We should use tables->view->select_lex.item_list here and
          can not use Field_iterator_view because the view always uses
          temporary algorithm during opening for I_S and
          TABLE_LIST fields 'field_translation' & 'field_translation_end'
          are uninitialized is this case.
        */
        List<Item> *fields= &tables->view->select_lex.item_list;
        List_iterator<Item> it(*fields);
        Item *item;
        Item_field *field;
        /*
          check that at least one column in view is updatable
        */
        while ((item= it++))
        {
          if ((field= item->filed_for_view_update()) && field->field &&
              !field->field->table->pos_in_table_list->schema_table)
          {
            updatable_view= 1;
            break;
          }
        }
        if (updatable_view && !tables->view->can_be_merged())
          updatable_view= 0;
      }
      if (updatable_view)
        table->field[5]->store(STRING_WITH_LEN("YES"), cs);
      else
        table->field[5]->store(STRING_WITH_LEN("NO"), cs);
    }

    definer_len= (strxmov(definer, tables->definer.user.str, "@",
                          tables->definer.host.str, NullS) - definer);
    table->field[6]->store(definer, definer_len, cs);
    if (tables->view_suid)
      table->field[7]->store(STRING_WITH_LEN("DEFINER"), cs);
    else
      table->field[7]->store(STRING_WITH_LEN("INVOKER"), cs);

    table->field[8]->store(tables->view_creation_ctx->get_client_cs()->csname,
                           strlen(tables->view_creation_ctx->
                                  get_client_cs()->csname), cs);

    table->field[9]->store(tables->view_creation_ctx->
                           get_connection_cl()->name,
                           strlen(tables->view_creation_ctx->
                                  get_connection_cl()->name), cs);


    if (schema_table_store_record(thd, table))
      DBUG_RETURN(1);
    if (res && thd->is_error())
      push_warning(thd, MYSQL_ERROR::WARN_LEVEL_WARN,
                   thd->stmt_da->sql_errno(), thd->stmt_da->message());
  }
  if (res)
    thd->clear_error();
  DBUG_RETURN(0);
}


bool store_constraints(THD *thd, TABLE *table, LEX_STRING *db_name,
                       LEX_STRING *table_name, const char *key_name,
                       uint key_len, const char *con_type, uint con_len)
{
  CHARSET_INFO *cs= system_charset_info;
  restore_record(table, s->default_values);
  table->field[0]->store(STRING_WITH_LEN("def"), cs);
  table->field[1]->store(db_name->str, db_name->length, cs);
  table->field[2]->store(key_name, key_len, cs);
  table->field[3]->store(db_name->str, db_name->length, cs);
  table->field[4]->store(table_name->str, table_name->length, cs);
  table->field[5]->store(con_type, con_len, cs);
  return schema_table_store_record(thd, table);
}


static int get_schema_constraints_record(THD *thd, TABLE_LIST *tables,
					 TABLE *table, bool res,
					 LEX_STRING *db_name,
					 LEX_STRING *table_name)
{
  DBUG_ENTER("get_schema_constraints_record");
  if (res)
  {
    if (thd->is_error())
      push_warning(thd, MYSQL_ERROR::WARN_LEVEL_WARN,
                   thd->stmt_da->sql_errno(), thd->stmt_da->message());
    thd->clear_error();
    DBUG_RETURN(0);
  }
  else if (!tables->view)
  {
    List<FOREIGN_KEY_INFO> f_key_list;
    TABLE *show_table= tables->table;
    KEY *key_info=show_table->key_info;
    uint primary_key= show_table->s->primary_key;
    show_table->file->info(HA_STATUS_VARIABLE | 
                           HA_STATUS_NO_LOCK |
                           HA_STATUS_TIME);
    for (uint i=0 ; i < show_table->s->keys ; i++, key_info++)
    {
      if (i != primary_key && !(key_info->flags & HA_NOSAME))
        continue;

      if (i == primary_key && !strcmp(key_info->name, primary_key_name))
      {
        if (store_constraints(thd, table, db_name, table_name, key_info->name,
                              strlen(key_info->name),
                              STRING_WITH_LEN("PRIMARY KEY")))
          DBUG_RETURN(1);
      }
      else if (key_info->flags & HA_NOSAME)
      {
        if (store_constraints(thd, table, db_name, table_name, key_info->name,
                              strlen(key_info->name),
                              STRING_WITH_LEN("UNIQUE")))
          DBUG_RETURN(1);
      }
    }

    show_table->file->get_foreign_key_list(thd, &f_key_list);
    FOREIGN_KEY_INFO *f_key_info;
    List_iterator_fast<FOREIGN_KEY_INFO> it(f_key_list);
    while ((f_key_info=it++))
    {
      if (store_constraints(thd, table, db_name, table_name, 
                            f_key_info->forein_id->str,
                            strlen(f_key_info->forein_id->str),
                            "FOREIGN KEY", 11))
        DBUG_RETURN(1);
    }
  }
  DBUG_RETURN(res);
}


static bool store_trigger(THD *thd, TABLE *table, LEX_STRING *db_name,
                          LEX_STRING *table_name, LEX_STRING *trigger_name,
                          enum trg_event_type event,
                          enum trg_action_time_type timing,
                          LEX_STRING *trigger_stmt,
                          ulong sql_mode,
                          LEX_STRING *definer_buffer,
                          LEX_STRING *client_cs_name,
                          LEX_STRING *connection_cl_name,
                          LEX_STRING *db_cl_name)
{
  CHARSET_INFO *cs= system_charset_info;
  LEX_STRING sql_mode_rep;

  restore_record(table, s->default_values);
  table->field[0]->store(STRING_WITH_LEN("def"), cs);
  table->field[1]->store(db_name->str, db_name->length, cs);
  table->field[2]->store(trigger_name->str, trigger_name->length, cs);
  table->field[3]->store(trg_event_type_names[event].str,
                         trg_event_type_names[event].length, cs);
  table->field[4]->store(STRING_WITH_LEN("def"), cs);
  table->field[5]->store(db_name->str, db_name->length, cs);
  table->field[6]->store(table_name->str, table_name->length, cs);
  table->field[9]->store(trigger_stmt->str, trigger_stmt->length, cs);
  table->field[10]->store(STRING_WITH_LEN("ROW"), cs);
  table->field[11]->store(trg_action_time_type_names[timing].str,
                          trg_action_time_type_names[timing].length, cs);
  table->field[14]->store(STRING_WITH_LEN("OLD"), cs);
  table->field[15]->store(STRING_WITH_LEN("NEW"), cs);

  sql_mode_string_representation(thd, sql_mode, &sql_mode_rep);
  table->field[17]->store(sql_mode_rep.str, sql_mode_rep.length, cs);
  table->field[18]->store(definer_buffer->str, definer_buffer->length, cs);
  table->field[19]->store(client_cs_name->str, client_cs_name->length, cs);
  table->field[20]->store(connection_cl_name->str,
                          connection_cl_name->length, cs);
  table->field[21]->store(db_cl_name->str, db_cl_name->length, cs);

  return schema_table_store_record(thd, table);
}


static int get_schema_triggers_record(THD *thd, TABLE_LIST *tables,
				      TABLE *table, bool res,
				      LEX_STRING *db_name,
				      LEX_STRING *table_name)
{
  DBUG_ENTER("get_schema_triggers_record");
  /*
    res can be non zero value when processed table is a view or
    error happened during opening of processed table.
  */
  if (res)
  {
    if (thd->is_error())
      push_warning(thd, MYSQL_ERROR::WARN_LEVEL_WARN,
                   thd->stmt_da->sql_errno(), thd->stmt_da->message());
    thd->clear_error();
    DBUG_RETURN(0);
  }
  if (!tables->view && tables->table->triggers)
  {
    Table_triggers_list *triggers= tables->table->triggers;
    int event, timing;

    if (check_table_access(thd, TRIGGER_ACL, tables, FALSE, 1, TRUE))
      goto ret;

    for (event= 0; event < (int)TRG_EVENT_MAX; event++)
    {
      for (timing= 0; timing < (int)TRG_ACTION_MAX; timing++)
      {
        LEX_STRING trigger_name;
        LEX_STRING trigger_stmt;
        ulong sql_mode;
        char definer_holder[USER_HOST_BUFF_SIZE];
        LEX_STRING definer_buffer;
        LEX_STRING client_cs_name;
        LEX_STRING connection_cl_name;
        LEX_STRING db_cl_name;

        definer_buffer.str= definer_holder;
        if (triggers->get_trigger_info(thd, (enum trg_event_type) event,
                                       (enum trg_action_time_type)timing,
                                       &trigger_name, &trigger_stmt,
                                       &sql_mode,
                                       &definer_buffer,
                                       &client_cs_name,
                                       &connection_cl_name,
                                       &db_cl_name))
          continue;

        if (store_trigger(thd, table, db_name, table_name, &trigger_name,
                         (enum trg_event_type) event,
                         (enum trg_action_time_type) timing, &trigger_stmt,
                         sql_mode,
                         &definer_buffer,
                         &client_cs_name,
                         &connection_cl_name,
                         &db_cl_name))
          DBUG_RETURN(1);
      }
    }
  }
ret:
  DBUG_RETURN(0);
}


void store_key_column_usage(TABLE *table, LEX_STRING *db_name,
                            LEX_STRING *table_name, const char *key_name,
                            uint key_len, const char *con_type, uint con_len,
                            longlong idx)
{
  CHARSET_INFO *cs= system_charset_info;
  table->field[0]->store(STRING_WITH_LEN("def"), cs);
  table->field[1]->store(db_name->str, db_name->length, cs);
  table->field[2]->store(key_name, key_len, cs);
  table->field[3]->store(STRING_WITH_LEN("def"), cs);
  table->field[4]->store(db_name->str, db_name->length, cs);
  table->field[5]->store(table_name->str, table_name->length, cs);
  table->field[6]->store(con_type, con_len, cs);
  table->field[7]->store((longlong) idx, TRUE);
}


static int get_schema_key_column_usage_record(THD *thd,
					      TABLE_LIST *tables,
					      TABLE *table, bool res,
					      LEX_STRING *db_name,
					      LEX_STRING *table_name)
{
  DBUG_ENTER("get_schema_key_column_usage_record");
  if (res)
  {
    if (thd->is_error())
      push_warning(thd, MYSQL_ERROR::WARN_LEVEL_WARN,
                   thd->stmt_da->sql_errno(), thd->stmt_da->message());
    thd->clear_error();
    DBUG_RETURN(0);
  }
  else if (!tables->view)
  {
    List<FOREIGN_KEY_INFO> f_key_list;
    TABLE *show_table= tables->table;
    KEY *key_info=show_table->key_info;
    uint primary_key= show_table->s->primary_key;
    show_table->file->info(HA_STATUS_VARIABLE | 
                           HA_STATUS_NO_LOCK |
                           HA_STATUS_TIME);
    for (uint i=0 ; i < show_table->s->keys ; i++, key_info++)
    {
      if (i != primary_key && !(key_info->flags & HA_NOSAME))
        continue;
      uint f_idx= 0;
      KEY_PART_INFO *key_part= key_info->key_part;
      for (uint j=0 ; j < key_info->key_parts ; j++,key_part++)
      {
        if (key_part->field)
        {
          f_idx++;
          restore_record(table, s->default_values);
          store_key_column_usage(table, db_name, table_name,
                                 key_info->name,
                                 strlen(key_info->name), 
                                 key_part->field->field_name, 
                                 strlen(key_part->field->field_name),
                                 (longlong) f_idx);
          if (schema_table_store_record(thd, table))
            DBUG_RETURN(1);
        }
      }
    }

    show_table->file->get_foreign_key_list(thd, &f_key_list);
    FOREIGN_KEY_INFO *f_key_info;
    List_iterator_fast<FOREIGN_KEY_INFO> fkey_it(f_key_list);
    while ((f_key_info= fkey_it++))
    {
      LEX_STRING *f_info;
      LEX_STRING *r_info;
      List_iterator_fast<LEX_STRING> it(f_key_info->foreign_fields),
        it1(f_key_info->referenced_fields);
      uint f_idx= 0;
      while ((f_info= it++))
      {
        r_info= it1++;
        f_idx++;
        restore_record(table, s->default_values);
        store_key_column_usage(table, db_name, table_name,
                               f_key_info->forein_id->str,
                               f_key_info->forein_id->length,
                               f_info->str, f_info->length,
                               (longlong) f_idx);
        table->field[8]->store((longlong) f_idx, TRUE);
        table->field[8]->set_notnull();
        table->field[9]->store(f_key_info->referenced_db->str,
                               f_key_info->referenced_db->length,
                               system_charset_info);
        table->field[9]->set_notnull();
        table->field[10]->store(f_key_info->referenced_table->str,
                                f_key_info->referenced_table->length, 
                                system_charset_info);
        table->field[10]->set_notnull();
        table->field[11]->store(r_info->str, r_info->length,
                                system_charset_info);
        table->field[11]->set_notnull();
        if (schema_table_store_record(thd, table))
          DBUG_RETURN(1);
      }
    }
  }
  DBUG_RETURN(res);
}


#ifdef WITH_PARTITION_STORAGE_ENGINE
static void collect_partition_expr(THD *thd, List<char> &field_list,
                                   String *str)
{
  List_iterator<char> part_it(field_list);
  ulong no_fields= field_list.elements;
  const char *field_str;
  str->length(0);
  while ((field_str= part_it++))
  {
    append_identifier(thd, str, field_str, strlen(field_str));
    if (--no_fields != 0)
      str->append(",");
  }
  return;
}


/*
  Convert a string in a given character set to a string which can be
  used for FRM file storage in which case use_hex is TRUE and we store
  the character constants as hex strings in the character set encoding
  their field have. In the case of SHOW CREATE TABLE and the
  PARTITIONS information schema table we instead provide utf8 strings
  to the user and convert to the utf8 character set.

  SYNOPSIS
    get_cs_converted_part_value_from_string()
    item                           Item from which constant comes
    input_str                      String as provided by val_str after
                                   conversion to character set
    output_str                     Out value: The string created
    cs                             Character set string is encoded in
                                   NULL for INT_RESULT's here
    use_hex                        TRUE => hex string created
                                   FALSE => utf8 constant string created

  RETURN VALUES
    TRUE                           Error
    FALSE                          Ok
*/

int get_cs_converted_part_value_from_string(THD *thd,
                                            Item *item,
                                            String *input_str,
                                            String *output_str,
                                            CHARSET_INFO *cs,
                                            bool use_hex)
{
  if (item->result_type() == INT_RESULT)
  {
    longlong value= item->val_int();
    output_str->set(value, system_charset_info);
    return FALSE;
  }
  if (!input_str)
  {
    my_error(ER_PARTITION_FUNCTION_IS_NOT_ALLOWED, MYF(0));
    return TRUE;
  }
  get_cs_converted_string_value(thd,
                                input_str,
                                output_str,
                                cs,
                                use_hex);
  return FALSE;
}
#endif


static void store_schema_partitions_record(THD *thd, TABLE *schema_table,
                                           TABLE *showing_table,
                                           partition_element *part_elem,
                                           handler *file, uint part_id)
{
  TABLE* table= schema_table;
  CHARSET_INFO *cs= system_charset_info;
  PARTITION_STATS stat_info;
  MYSQL_TIME time;
  file->get_dynamic_partition_info(&stat_info, part_id);
  table->field[0]->store(STRING_WITH_LEN("def"), cs);
  table->field[12]->store((longlong) stat_info.records, TRUE);
  table->field[13]->store((longlong) stat_info.mean_rec_length, TRUE);
  table->field[14]->store((longlong) stat_info.data_file_length, TRUE);
  if (stat_info.max_data_file_length)
  {
    table->field[15]->store((longlong) stat_info.max_data_file_length, TRUE);
    table->field[15]->set_notnull();
  }
  table->field[16]->store((longlong) stat_info.index_file_length, TRUE);
  table->field[17]->store((longlong) stat_info.delete_length, TRUE);
  if (stat_info.create_time)
  {
    thd->variables.time_zone->gmt_sec_to_TIME(&time,
                                              (my_time_t)stat_info.create_time);
    table->field[18]->store_time(&time, MYSQL_TIMESTAMP_DATETIME);
    table->field[18]->set_notnull();
  }
  if (stat_info.update_time)
  {
    thd->variables.time_zone->gmt_sec_to_TIME(&time,
                                              (my_time_t)stat_info.update_time);
    table->field[19]->store_time(&time, MYSQL_TIMESTAMP_DATETIME);
    table->field[19]->set_notnull();
  }
  if (stat_info.check_time)
  {
    thd->variables.time_zone->gmt_sec_to_TIME(&time,
                                              (my_time_t)stat_info.check_time);
    table->field[20]->store_time(&time, MYSQL_TIMESTAMP_DATETIME);
    table->field[20]->set_notnull();
  }
  if (file->ha_table_flags() & (ulong) HA_HAS_CHECKSUM)
  {
    table->field[21]->store((longlong) stat_info.check_sum, TRUE);
    table->field[21]->set_notnull();
  }
  if (part_elem)
  {
    if (part_elem->part_comment)
      table->field[22]->store(part_elem->part_comment,
                              strlen(part_elem->part_comment), cs);
    else
      table->field[22]->store(STRING_WITH_LEN(""), cs);
    if (part_elem->nodegroup_id != UNDEF_NODEGROUP)
      table->field[23]->store((longlong) part_elem->nodegroup_id, TRUE);
    else
      table->field[23]->store(STRING_WITH_LEN("default"), cs);

    table->field[24]->set_notnull();
    if (part_elem->tablespace_name)
      table->field[24]->store(part_elem->tablespace_name,
                              strlen(part_elem->tablespace_name), cs);
    else
    {
      char *ts= showing_table->file->get_tablespace_name(thd,0,0);
      if(ts)
      {
        table->field[24]->store(ts, strlen(ts), cs);
        my_free(ts);
      }
      else
        table->field[24]->set_null();
    }
  }
  return;
}

#ifdef WITH_PARTITION_STORAGE_ENGINE
static int
get_partition_column_description(THD *thd,
                                 partition_info *part_info,
                                 part_elem_value *list_value,
                                 String &tmp_str)
{
  uint num_elements= part_info->part_field_list.elements;
  uint i;
  DBUG_ENTER("get_partition_column_description");

  for (i= 0; i < num_elements; i++)
  {
    part_column_list_val *col_val= &list_value->col_val_array[i];
    if (col_val->max_value)
      tmp_str.append(partition_keywords[PKW_MAXVALUE].str);
    else if (col_val->null_value)
      tmp_str.append("NULL");
    else
    {
      char buffer[MAX_KEY_LENGTH];
      String str(buffer, sizeof(buffer), &my_charset_bin);
      String val_conv;
      Item *item= col_val->item_expression;

      if (!(item= part_info->get_column_item(item,
                              part_info->part_field_array[i])))
      {
        DBUG_RETURN(1);
      }
      String *res= item->val_str(&str);
      if (get_cs_converted_part_value_from_string(thd, item, res, &val_conv,
                              part_info->part_field_array[i]->charset(),
                              FALSE))
      {
        DBUG_RETURN(1);
      }
      tmp_str.append(val_conv);
    }
    if (i != num_elements - 1)
      tmp_str.append(",");
  }
  DBUG_RETURN(0);
}
#endif /* WITH_PARTITION_STORAGE_ENGINE */

static int get_schema_partitions_record(THD *thd, TABLE_LIST *tables,
                                        TABLE *table, bool res,
                                        LEX_STRING *db_name,
                                        LEX_STRING *table_name)
{
  CHARSET_INFO *cs= system_charset_info;
  char buff[61];
  String tmp_res(buff, sizeof(buff), cs);
  String tmp_str;
  TABLE *show_table= tables->table;
  handler *file;
#ifdef WITH_PARTITION_STORAGE_ENGINE
  partition_info *part_info;
#endif
  DBUG_ENTER("get_schema_partitions_record");

  if (res)
  {
    if (thd->is_error())
      push_warning(thd, MYSQL_ERROR::WARN_LEVEL_WARN,
                   thd->stmt_da->sql_errno(), thd->stmt_da->message());
    thd->clear_error();
    DBUG_RETURN(0);
  }
  file= show_table->file;
#ifdef WITH_PARTITION_STORAGE_ENGINE
  part_info= show_table->part_info;
  if (part_info)
  {
    partition_element *part_elem;
    List_iterator<partition_element> part_it(part_info->partitions);
    uint part_pos= 0, part_id= 0;

    restore_record(table, s->default_values);
    table->field[0]->store(STRING_WITH_LEN("def"), cs);
    table->field[1]->store(db_name->str, db_name->length, cs);
    table->field[2]->store(table_name->str, table_name->length, cs);


    /* Partition method*/
    switch (part_info->part_type) {
    case RANGE_PARTITION:
    case LIST_PARTITION:
      tmp_res.length(0);
      if (part_info->part_type == RANGE_PARTITION)
        tmp_res.append(partition_keywords[PKW_RANGE].str,
                       partition_keywords[PKW_RANGE].length);
      else
        tmp_res.append(partition_keywords[PKW_LIST].str,
                       partition_keywords[PKW_LIST].length);
      if (part_info->column_list)
        tmp_res.append(partition_keywords[PKW_COLUMNS].str,
                       partition_keywords[PKW_COLUMNS].length);
      table->field[7]->store(tmp_res.ptr(), tmp_res.length(), cs);
      break;
    case HASH_PARTITION:
      tmp_res.length(0);
      if (part_info->linear_hash_ind)
        tmp_res.append(partition_keywords[PKW_LINEAR].str,
                       partition_keywords[PKW_LINEAR].length);
      if (part_info->list_of_part_fields)
        tmp_res.append(partition_keywords[PKW_KEY].str,
                       partition_keywords[PKW_KEY].length);
      else
        tmp_res.append(partition_keywords[PKW_HASH].str, 
                       partition_keywords[PKW_HASH].length);
      table->field[7]->store(tmp_res.ptr(), tmp_res.length(), cs);
      break;
    default:
      DBUG_ASSERT(0);
      my_error(ER_OUT_OF_RESOURCES, MYF(ME_FATALERROR));
      DBUG_RETURN(1);
    }
    table->field[7]->set_notnull();

    /* Partition expression */
    if (part_info->part_expr)
    {
      table->field[9]->store(part_info->part_func_string,
                             part_info->part_func_len, cs);
    }
    else if (part_info->list_of_part_fields)
    {
      collect_partition_expr(thd, part_info->part_field_list, &tmp_str);
      table->field[9]->store(tmp_str.ptr(), tmp_str.length(), cs);
    }
    table->field[9]->set_notnull();

    if (part_info->is_sub_partitioned())
    {
      /* Subpartition method */
      tmp_res.length(0);
      if (part_info->linear_hash_ind)
        tmp_res.append(partition_keywords[PKW_LINEAR].str,
                       partition_keywords[PKW_LINEAR].length);
      if (part_info->list_of_subpart_fields)
        tmp_res.append(partition_keywords[PKW_KEY].str,
                       partition_keywords[PKW_KEY].length);
      else
        tmp_res.append(partition_keywords[PKW_HASH].str, 
                       partition_keywords[PKW_HASH].length);
      table->field[8]->store(tmp_res.ptr(), tmp_res.length(), cs);
      table->field[8]->set_notnull();

      /* Subpartition expression */
      if (part_info->subpart_expr)
      {
        table->field[10]->store(part_info->subpart_func_string,
                                part_info->subpart_func_len, cs);
      }
      else if (part_info->list_of_subpart_fields)
      {
        collect_partition_expr(thd, part_info->subpart_field_list, &tmp_str);
        table->field[10]->store(tmp_str.ptr(), tmp_str.length(), cs);
      }
      table->field[10]->set_notnull();
    }

    while ((part_elem= part_it++))
    {
      table->field[3]->store(part_elem->partition_name,
                             strlen(part_elem->partition_name), cs);
      table->field[3]->set_notnull();
      /* PARTITION_ORDINAL_POSITION */
      table->field[5]->store((longlong) ++part_pos, TRUE);
      table->field[5]->set_notnull();

      /* Partition description */
      if (part_info->part_type == RANGE_PARTITION)
      {
        if (part_info->column_list)
        {
          List_iterator<part_elem_value> list_val_it(part_elem->list_val_list);
          part_elem_value *list_value= list_val_it++;
          tmp_str.length(0);
          if (get_partition_column_description(thd,
                                               part_info,
                                               list_value,
                                               tmp_str))
          {
            DBUG_RETURN(1);
          }
          table->field[11]->store(tmp_str.ptr(), tmp_str.length(), cs);
        }
        else
        {
          if (part_elem->range_value != LONGLONG_MAX)
            table->field[11]->store((longlong) part_elem->range_value, FALSE);
          else
            table->field[11]->store(partition_keywords[PKW_MAXVALUE].str,
                                 partition_keywords[PKW_MAXVALUE].length, cs);
        }
        table->field[11]->set_notnull();
      }
      else if (part_info->part_type == LIST_PARTITION)
      {
        List_iterator<part_elem_value> list_val_it(part_elem->list_val_list);
        part_elem_value *list_value;
        uint num_items= part_elem->list_val_list.elements;
        tmp_str.length(0);
        tmp_res.length(0);
        if (part_elem->has_null_value)
        {
          tmp_str.append("NULL");
          if (num_items > 0)
            tmp_str.append(",");
        }
        while ((list_value= list_val_it++))
        {
          if (part_info->column_list)
          {
            if (part_info->part_field_list.elements > 1U)
              tmp_str.append("(");
            if (get_partition_column_description(thd,
                                                 part_info,
                                                 list_value,
                                                 tmp_str))
            {
              DBUG_RETURN(1);
            }
            if (part_info->part_field_list.elements > 1U)
              tmp_str.append(")");
          }
          else
          {
            if (!list_value->unsigned_flag)
              tmp_res.set(list_value->value, cs);
            else
              tmp_res.set((ulonglong)list_value->value, cs);
            tmp_str.append(tmp_res);
          }
          if (--num_items != 0)
            tmp_str.append(",");
        }
        table->field[11]->store(tmp_str.ptr(), tmp_str.length(), cs);
        table->field[11]->set_notnull();
      }

      if (part_elem->subpartitions.elements)
      {
        List_iterator<partition_element> sub_it(part_elem->subpartitions);
        partition_element *subpart_elem;
        uint subpart_pos= 0;

        while ((subpart_elem= sub_it++))
        {
          table->field[4]->store(subpart_elem->partition_name,
                                 strlen(subpart_elem->partition_name), cs);
          table->field[4]->set_notnull();
          /* SUBPARTITION_ORDINAL_POSITION */
          table->field[6]->store((longlong) ++subpart_pos, TRUE);
          table->field[6]->set_notnull();
          
          store_schema_partitions_record(thd, table, show_table, subpart_elem,
                                         file, part_id);
          part_id++;
          if(schema_table_store_record(thd, table))
            DBUG_RETURN(1);
        }
      }
      else
      {
        store_schema_partitions_record(thd, table, show_table, part_elem,
                                       file, part_id);
        part_id++;
        if(schema_table_store_record(thd, table))
          DBUG_RETURN(1);
      }
    }
    DBUG_RETURN(0);
  }
  else
#endif
  {
    store_schema_partitions_record(thd, table, show_table, 0, file, 0);
    if(schema_table_store_record(thd, table))
      DBUG_RETURN(1);
  }
  DBUG_RETURN(0);
}


#ifdef NOT_USED
static interval_type get_real_interval_type(interval_type i_type)
{
  switch (i_type) {
  case INTERVAL_YEAR:
    return INTERVAL_YEAR;

  case INTERVAL_QUARTER:
  case INTERVAL_YEAR_MONTH:
  case INTERVAL_MONTH:
    return INTERVAL_MONTH;

  case INTERVAL_WEEK:
  case INTERVAL_DAY:
    return INTERVAL_DAY;

  case INTERVAL_DAY_HOUR:
  case INTERVAL_HOUR:
    return INTERVAL_HOUR;

  case INTERVAL_DAY_MINUTE:
  case INTERVAL_HOUR_MINUTE:
  case INTERVAL_MINUTE:
    return INTERVAL_MINUTE;

  case INTERVAL_DAY_SECOND:
  case INTERVAL_HOUR_SECOND:
  case INTERVAL_MINUTE_SECOND:
  case INTERVAL_SECOND:
    return INTERVAL_SECOND;

  case INTERVAL_DAY_MICROSECOND:
  case INTERVAL_HOUR_MICROSECOND:
  case INTERVAL_MINUTE_MICROSECOND:
  case INTERVAL_SECOND_MICROSECOND:
  case INTERVAL_MICROSECOND:
    return INTERVAL_MICROSECOND;
  case INTERVAL_LAST:
    DBUG_ASSERT(0);
  }
  DBUG_ASSERT(0);
  return INTERVAL_SECOND;
}

#endif

#ifdef HAVE_EVENT_SCHEDULER
/*
  Loads an event from mysql.event and copies it's data to a row of
  I_S.EVENTS

  Synopsis
    copy_event_to_schema_table()
      thd         Thread
      sch_table   The schema table (information_schema.event)
      event_table The event table to use for loading (mysql.event).

  Returns
    0  OK
    1  Error
*/

int
copy_event_to_schema_table(THD *thd, TABLE *sch_table, TABLE *event_table)
{
  const char *wild= thd->lex->wild ? thd->lex->wild->ptr() : NullS;
  CHARSET_INFO *scs= system_charset_info;
  MYSQL_TIME time;
  Event_timed et;
  DBUG_ENTER("copy_event_to_schema_table");

  restore_record(sch_table, s->default_values);

  if (et.load_from_row(thd, event_table))
  {
    my_error(ER_CANNOT_LOAD_FROM_TABLE, MYF(0), event_table->alias);
    DBUG_RETURN(1);
  }

  if (!(!wild || !wild[0] || !wild_compare(et.name.str, wild, 0)))
    DBUG_RETURN(0);

  /*
    Skip events in schemas one does not have access to. The check is
    optimized. It's guaranteed in case of SHOW EVENTS that the user
    has access.
  */
  if (thd->lex->sql_command != SQLCOM_SHOW_EVENTS &&
      check_access(thd, EVENT_ACL, et.dbname.str, NULL, NULL, 0, 1))
    DBUG_RETURN(0);

  sch_table->field[ISE_EVENT_CATALOG]->store(STRING_WITH_LEN("def"), scs);
  sch_table->field[ISE_EVENT_SCHEMA]->
                                store(et.dbname.str, et.dbname.length,scs);
  sch_table->field[ISE_EVENT_NAME]->
                                store(et.name.str, et.name.length, scs);
  sch_table->field[ISE_DEFINER]->
                                store(et.definer.str, et.definer.length, scs);
  const String *tz_name= et.time_zone->get_name();
  sch_table->field[ISE_TIME_ZONE]->
                                store(tz_name->ptr(), tz_name->length(), scs);
  sch_table->field[ISE_EVENT_BODY]->
                                store(STRING_WITH_LEN("SQL"), scs);
  sch_table->field[ISE_EVENT_DEFINITION]->store(
    et.body_utf8.str, et.body_utf8.length, scs);

  /* SQL_MODE */
  {
    LEX_STRING sql_mode;
    sql_mode_string_representation(thd, et.sql_mode, &sql_mode);
    sch_table->field[ISE_SQL_MODE]->
                                store(sql_mode.str, sql_mode.length, scs);
  }

  int not_used=0;

  if (et.expression)
  {
    String show_str;
    /* type */
    sch_table->field[ISE_EVENT_TYPE]->store(STRING_WITH_LEN("RECURRING"), scs);

    if (Events::reconstruct_interval_expression(&show_str, et.interval,
                                                et.expression))
      DBUG_RETURN(1);

    sch_table->field[ISE_INTERVAL_VALUE]->set_notnull();
    sch_table->field[ISE_INTERVAL_VALUE]->
                                store(show_str.ptr(), show_str.length(), scs);

    LEX_STRING *ival= &interval_type_to_name[et.interval];
    sch_table->field[ISE_INTERVAL_FIELD]->set_notnull();
    sch_table->field[ISE_INTERVAL_FIELD]->store(ival->str, ival->length, scs);

    /* starts & ends . STARTS is always set - see sql_yacc.yy */
    et.time_zone->gmt_sec_to_TIME(&time, et.starts);
    sch_table->field[ISE_STARTS]->set_notnull();
    sch_table->field[ISE_STARTS]->
                                store_time(&time, MYSQL_TIMESTAMP_DATETIME);

    if (!et.ends_null)
    {
      et.time_zone->gmt_sec_to_TIME(&time, et.ends);
      sch_table->field[ISE_ENDS]->set_notnull();
      sch_table->field[ISE_ENDS]->
                                store_time(&time, MYSQL_TIMESTAMP_DATETIME);
    }
  }
  else
  {
    /* type */
    sch_table->field[ISE_EVENT_TYPE]->store(STRING_WITH_LEN("ONE TIME"), scs);

    et.time_zone->gmt_sec_to_TIME(&time, et.execute_at);
    sch_table->field[ISE_EXECUTE_AT]->set_notnull();
    sch_table->field[ISE_EXECUTE_AT]->
                          store_time(&time, MYSQL_TIMESTAMP_DATETIME);
  }

  /* status */

  switch (et.status)
  {
    case Event_parse_data::ENABLED:
      sch_table->field[ISE_STATUS]->store(STRING_WITH_LEN("ENABLED"), scs);
      break;
    case Event_parse_data::SLAVESIDE_DISABLED:
      sch_table->field[ISE_STATUS]->store(STRING_WITH_LEN("SLAVESIDE_DISABLED"),
                                          scs);
      break;
    case Event_parse_data::DISABLED:
      sch_table->field[ISE_STATUS]->store(STRING_WITH_LEN("DISABLED"), scs);
      break;
    default:
      DBUG_ASSERT(0);
  }
  sch_table->field[ISE_ORIGINATOR]->store(et.originator, TRUE);

  /* on_completion */
  if (et.on_completion == Event_parse_data::ON_COMPLETION_DROP)
    sch_table->field[ISE_ON_COMPLETION]->
                                store(STRING_WITH_LEN("NOT PRESERVE"), scs);
  else
    sch_table->field[ISE_ON_COMPLETION]->
                                store(STRING_WITH_LEN("PRESERVE"), scs);
    
  number_to_datetime(et.created, &time, 0, &not_used);
  DBUG_ASSERT(not_used==0);
  sch_table->field[ISE_CREATED]->store_time(&time, MYSQL_TIMESTAMP_DATETIME);

  number_to_datetime(et.modified, &time, 0, &not_used);
  DBUG_ASSERT(not_used==0);
  sch_table->field[ISE_LAST_ALTERED]->
                                store_time(&time, MYSQL_TIMESTAMP_DATETIME);

  if (et.last_executed)
  {
    et.time_zone->gmt_sec_to_TIME(&time, et.last_executed);
    sch_table->field[ISE_LAST_EXECUTED]->set_notnull();
    sch_table->field[ISE_LAST_EXECUTED]->
                       store_time(&time, MYSQL_TIMESTAMP_DATETIME);
  }

  sch_table->field[ISE_EVENT_COMMENT]->
                      store(et.comment.str, et.comment.length, scs);

  sch_table->field[ISE_CLIENT_CS]->set_notnull();
  sch_table->field[ISE_CLIENT_CS]->store(
    et.creation_ctx->get_client_cs()->csname,
    strlen(et.creation_ctx->get_client_cs()->csname),
    scs);

  sch_table->field[ISE_CONNECTION_CL]->set_notnull();
  sch_table->field[ISE_CONNECTION_CL]->store(
    et.creation_ctx->get_connection_cl()->name,
    strlen(et.creation_ctx->get_connection_cl()->name),
    scs);

  sch_table->field[ISE_DB_CL]->set_notnull();
  sch_table->field[ISE_DB_CL]->store(
    et.creation_ctx->get_db_cl()->name,
    strlen(et.creation_ctx->get_db_cl()->name),
    scs);

  if (schema_table_store_record(thd, sch_table))
    DBUG_RETURN(1);

  DBUG_RETURN(0);
}
#endif

int fill_open_tables(THD *thd, TABLE_LIST *tables, COND *cond)
{
  DBUG_ENTER("fill_open_tables");
  const char *wild= thd->lex->wild ? thd->lex->wild->ptr() : NullS;
  TABLE *table= tables->table;
  CHARSET_INFO *cs= system_charset_info;
  OPEN_TABLE_LIST *open_list;
  if (!(open_list=list_open_tables(thd,thd->lex->select_lex.db, wild))
            && thd->is_fatal_error)
    DBUG_RETURN(1);

  for (; open_list ; open_list=open_list->next)
  {
    restore_record(table, s->default_values);
    table->field[0]->store(open_list->db, strlen(open_list->db), cs);
    table->field[1]->store(open_list->table, strlen(open_list->table), cs);
    table->field[2]->store((longlong) open_list->in_use, TRUE);
    table->field[3]->store((longlong) open_list->locked, TRUE);
    if (schema_table_store_record(thd, table))
      DBUG_RETURN(1);
  }
  DBUG_RETURN(0);
}


int fill_variables(THD *thd, TABLE_LIST *tables, COND *cond)
{
  DBUG_ENTER("fill_variables");
  int res= 0;
  LEX *lex= thd->lex;
  const char *wild= lex->wild ? lex->wild->ptr() : NullS;
  enum enum_schema_tables schema_table_idx=
    get_schema_table_idx(tables->schema_table);
  enum enum_var_type option_type= OPT_SESSION;
  bool upper_case_names= (schema_table_idx != SCH_VARIABLES);
  bool sorted_vars= (schema_table_idx == SCH_VARIABLES);

  if (lex->option_type == OPT_GLOBAL ||
      schema_table_idx == SCH_GLOBAL_VARIABLES)
    option_type= OPT_GLOBAL;

  mysql_rwlock_rdlock(&LOCK_system_variables_hash);
  res= show_status_array(thd, wild, enumerate_sys_vars(thd, sorted_vars, option_type),
                         option_type, NULL, "", tables->table, upper_case_names, cond);
  mysql_rwlock_unlock(&LOCK_system_variables_hash);
  DBUG_RETURN(res);
}


int fill_status(THD *thd, TABLE_LIST *tables, COND *cond)
{
  DBUG_ENTER("fill_status");
  LEX *lex= thd->lex;
  const char *wild= lex->wild ? lex->wild->ptr() : NullS;
  int res= 0;
  STATUS_VAR *tmp1, tmp;
  enum enum_schema_tables schema_table_idx=
    get_schema_table_idx(tables->schema_table);
  enum enum_var_type option_type;
  bool upper_case_names= (schema_table_idx != SCH_STATUS);

  if (schema_table_idx == SCH_STATUS)
  {
    option_type= lex->option_type;
    if (option_type == OPT_GLOBAL)
      tmp1= &tmp;
    else
      tmp1= thd->initial_status_var;
  }
  else if (schema_table_idx == SCH_GLOBAL_STATUS)
  {
    option_type= OPT_GLOBAL;
    tmp1= &tmp;
  }
  else
  { 
    option_type= OPT_SESSION;
    tmp1= &thd->status_var;
  }

  mysql_mutex_lock(&LOCK_status);
  if (option_type == OPT_GLOBAL)
    calc_sum_of_all_status(&tmp);
  res= show_status_array(thd, wild,
                         (SHOW_VAR *)all_status_vars.buffer,
                         option_type, tmp1, "", tables->table,
                         upper_case_names, cond);
  mysql_mutex_unlock(&LOCK_status);
  DBUG_RETURN(res);
}


/*
  Fill and store records into I_S.referential_constraints table

  SYNOPSIS
    get_referential_constraints_record()
    thd                 thread handle
    tables              table list struct(processed table)
    table               I_S table
    res                 1 means the error during opening of the processed table
                        0 means processed table is opened without error
    base_name           db name
    file_name           table name

  RETURN
    0	ok
    #   error
*/

static int
get_referential_constraints_record(THD *thd, TABLE_LIST *tables,
                                   TABLE *table, bool res,
                                   LEX_STRING *db_name, LEX_STRING *table_name)
{
  CHARSET_INFO *cs= system_charset_info;
  DBUG_ENTER("get_referential_constraints_record");

  if (res)
  {
    if (thd->is_error())
      push_warning(thd, MYSQL_ERROR::WARN_LEVEL_WARN,
                   thd->stmt_da->sql_errno(), thd->stmt_da->message());
    thd->clear_error();
    DBUG_RETURN(0);
  }
  if (!tables->view)
  {
    List<FOREIGN_KEY_INFO> f_key_list;
    TABLE *show_table= tables->table;
    show_table->file->info(HA_STATUS_VARIABLE | 
                           HA_STATUS_NO_LOCK |
                           HA_STATUS_TIME);

    show_table->file->get_foreign_key_list(thd, &f_key_list);
    FOREIGN_KEY_INFO *f_key_info;
    List_iterator_fast<FOREIGN_KEY_INFO> it(f_key_list);
    while ((f_key_info= it++))
    {
      restore_record(table, s->default_values);
      table->field[0]->store(STRING_WITH_LEN("def"), cs);
      table->field[1]->store(db_name->str, db_name->length, cs);
      table->field[9]->store(table_name->str, table_name->length, cs);
      table->field[2]->store(f_key_info->forein_id->str,
                             f_key_info->forein_id->length, cs);
      table->field[3]->store(STRING_WITH_LEN("def"), cs);
      table->field[4]->store(f_key_info->referenced_db->str, 
                             f_key_info->referenced_db->length, cs);
      table->field[10]->store(f_key_info->referenced_table->str, 
                             f_key_info->referenced_table->length, cs);
      if (f_key_info->referenced_key_name)
      {
        table->field[5]->store(f_key_info->referenced_key_name->str, 
                               f_key_info->referenced_key_name->length, cs);
        table->field[5]->set_notnull();
      }
      else
        table->field[5]->set_null();
      table->field[6]->store(STRING_WITH_LEN("NONE"), cs);
      table->field[7]->store(f_key_info->update_method->str, 
                             f_key_info->update_method->length, cs);
      table->field[8]->store(f_key_info->delete_method->str, 
                             f_key_info->delete_method->length, cs);
      if (schema_table_store_record(thd, table))
        DBUG_RETURN(1);
    }
  }
  DBUG_RETURN(0);
}

struct schema_table_ref 
{
  const char *table_name;
  ST_SCHEMA_TABLE *schema_table;
};


/*
  Find schema_tables elment by name

  SYNOPSIS
    find_schema_table_in_plugin()
    thd                 thread handler
    plugin              plugin
    table_name          table name

  RETURN
    0	table not found
    1   found the schema table
*/
static my_bool find_schema_table_in_plugin(THD *thd, plugin_ref plugin,
                                           void* p_table)
{
  schema_table_ref *p_schema_table= (schema_table_ref *)p_table;
  const char* table_name= p_schema_table->table_name;
  ST_SCHEMA_TABLE *schema_table= plugin_data(plugin, ST_SCHEMA_TABLE *);
  DBUG_ENTER("find_schema_table_in_plugin");

  if (!my_strcasecmp(system_charset_info,
                     schema_table->table_name,
                     table_name)) {
    p_schema_table->schema_table= schema_table;
    DBUG_RETURN(1);
  }

  DBUG_RETURN(0);
}


/*
  Find schema_tables elment by name

  SYNOPSIS
    find_schema_table()
    thd                 thread handler
    table_name          table name

  RETURN
    0	table not found
    #   pointer to 'schema_tables' element
*/

ST_SCHEMA_TABLE *find_schema_table(THD *thd, const char* table_name)
{
  schema_table_ref schema_table_a;
  ST_SCHEMA_TABLE *schema_table= schema_tables;
  DBUG_ENTER("find_schema_table");

  for (; schema_table->table_name; schema_table++)
  {
    if (!my_strcasecmp(system_charset_info,
                       schema_table->table_name,
                       table_name))
      DBUG_RETURN(schema_table);
  }

  schema_table_a.table_name= table_name;
  if (plugin_foreach(thd, find_schema_table_in_plugin, 
                     MYSQL_INFORMATION_SCHEMA_PLUGIN, &schema_table_a))
    DBUG_RETURN(schema_table_a.schema_table);

  DBUG_RETURN(NULL);
}


ST_SCHEMA_TABLE *get_schema_table(enum enum_schema_tables schema_table_idx)
{
  return &schema_tables[schema_table_idx];
}


/**
  Create information_schema table using schema_table data.

  @note
    For MYSQL_TYPE_DECIMAL fields only, the field_length member has encoded
    into it two numbers, based on modulus of base-10 numbers.  In the ones
    position is the number of decimals.  Tens position is unused.  In the
    hundreds and thousands position is a two-digit decimal number representing
    length.  Encode this value with  (decimals*100)+length  , where
    0<decimals<10 and 0<=length<100 .

  @param
    thd	       	          thread handler

  @param table_list Used to pass I_S table information(fields info, tables
  parameters etc) and table name.

  @retval  \#             Pointer to created table
  @retval  NULL           Can't create table
*/

TABLE *create_schema_table(THD *thd, TABLE_LIST *table_list)
{
  int field_count= 0;
  Item *item;
  TABLE *table;
  List<Item> field_list;
  ST_SCHEMA_TABLE *schema_table= table_list->schema_table;
  ST_FIELD_INFO *fields_info= schema_table->fields_info;
  CHARSET_INFO *cs= system_charset_info;
  DBUG_ENTER("create_schema_table");

  for (; fields_info->field_name; fields_info++)
  {
    switch (fields_info->field_type) {
    case MYSQL_TYPE_TINY:
    case MYSQL_TYPE_LONG:
    case MYSQL_TYPE_SHORT:
    case MYSQL_TYPE_LONGLONG:
    case MYSQL_TYPE_INT24:
      if (!(item= new Item_return_int(fields_info->field_name,
                                      fields_info->field_length,
                                      fields_info->field_type,
                                      fields_info->value)))
      {
        DBUG_RETURN(0);
      }
      item->unsigned_flag= (fields_info->field_flags & MY_I_S_UNSIGNED);
      break;
    case MYSQL_TYPE_DATE:
    case MYSQL_TYPE_TIME:
    case MYSQL_TYPE_TIMESTAMP:
    case MYSQL_TYPE_DATETIME:
      if (!(item=new Item_return_date_time(fields_info->field_name,
                                           fields_info->field_type)))
      {
        DBUG_RETURN(0);
      }
      break;
    case MYSQL_TYPE_FLOAT:
    case MYSQL_TYPE_DOUBLE:
      if ((item= new Item_float(fields_info->field_name, 0.0, NOT_FIXED_DEC, 
                           fields_info->field_length)) == NULL)
        DBUG_RETURN(NULL);
      break;
    case MYSQL_TYPE_DECIMAL:
    case MYSQL_TYPE_NEWDECIMAL:
      if (!(item= new Item_decimal((longlong) fields_info->value, false)))
      {
        DBUG_RETURN(0);
      }
      item->unsigned_flag= (fields_info->field_flags & MY_I_S_UNSIGNED);
      item->decimals= fields_info->field_length%10;
      item->max_length= (fields_info->field_length/100)%100;
      if (item->unsigned_flag == 0)
        item->max_length+= 1;
      if (item->decimals > 0)
        item->max_length+= 1;
      item->set_name(fields_info->field_name,
                     strlen(fields_info->field_name), cs);
      break;
    case MYSQL_TYPE_TINY_BLOB:
    case MYSQL_TYPE_MEDIUM_BLOB:
    case MYSQL_TYPE_LONG_BLOB:
    case MYSQL_TYPE_BLOB:
      if (!(item= new Item_blob(fields_info->field_name,
                                fields_info->field_length)))
      {
        DBUG_RETURN(0);
      }
      break;
    default:
      /* Don't let unimplemented types pass through. Could be a grave error. */
      DBUG_ASSERT(fields_info->field_type == MYSQL_TYPE_STRING);

      if (!(item= new Item_empty_string("", fields_info->field_length, cs)))
      {
        DBUG_RETURN(0);
      }
      item->set_name(fields_info->field_name,
                     strlen(fields_info->field_name), cs);
      break;
    }
    field_list.push_back(item);
    item->maybe_null= (fields_info->field_flags & MY_I_S_MAYBE_NULL);
    field_count++;
  }
  TMP_TABLE_PARAM *tmp_table_param =
    (TMP_TABLE_PARAM*) (thd->alloc(sizeof(TMP_TABLE_PARAM)));
  tmp_table_param->init();
  tmp_table_param->table_charset= cs;
  tmp_table_param->field_count= field_count;
  tmp_table_param->schema_table= 1;
  SELECT_LEX *select_lex= thd->lex->current_select;
  if (!(table= create_tmp_table(thd, tmp_table_param,
                                field_list, (ORDER*) 0, 0, 0, 
                                (select_lex->options | thd->variables.option_bits |
                                 TMP_TABLE_ALL_COLUMNS),
                                HA_POS_ERROR, table_list->alias)))
    DBUG_RETURN(0);
  my_bitmap_map* bitmaps=
    (my_bitmap_map*) thd->alloc(bitmap_buffer_size(field_count));
  bitmap_init(&table->def_read_set, (my_bitmap_map*) bitmaps, field_count,
              FALSE);
  table->read_set= &table->def_read_set;
  bitmap_clear_all(table->read_set);
  table_list->schema_table_param= tmp_table_param;
  DBUG_RETURN(table);
}


/*
  For old SHOW compatibility. It is used when
  old SHOW doesn't have generated column names
  Make list of fields for SHOW

  SYNOPSIS
    make_old_format()
    thd			thread handler
    schema_table        pointer to 'schema_tables' element

  RETURN
   1	error
   0	success
*/

int make_old_format(THD *thd, ST_SCHEMA_TABLE *schema_table)
{
  ST_FIELD_INFO *field_info= schema_table->fields_info;
  Name_resolution_context *context= &thd->lex->select_lex.context;
  for (; field_info->field_name; field_info++)
  {
    if (field_info->old_name)
    {
      Item_field *field= new Item_field(context,
                                        NullS, NullS, field_info->field_name);
      if (field)
      {
        field->set_name(field_info->old_name,
                        strlen(field_info->old_name),
                        system_charset_info);
        if (add_item_to_list(thd, field))
          return 1;
      }
    }
  }
  return 0;
}


int make_schemata_old_format(THD *thd, ST_SCHEMA_TABLE *schema_table)
{
  char tmp[128];
  LEX *lex= thd->lex;
  SELECT_LEX *sel= lex->current_select;
  Name_resolution_context *context= &sel->context;

  if (!sel->item_list.elements)
  {
    ST_FIELD_INFO *field_info= &schema_table->fields_info[1];
    String buffer(tmp,sizeof(tmp), system_charset_info);
    Item_field *field= new Item_field(context,
                                      NullS, NullS, field_info->field_name);
    if (!field || add_item_to_list(thd, field))
      return 1;
    buffer.length(0);
    buffer.append(field_info->old_name);
    if (lex->wild && lex->wild->ptr())
    {
      buffer.append(STRING_WITH_LEN(" ("));
      buffer.append(lex->wild->ptr());
      buffer.append(')');
    }
    field->set_name(buffer.ptr(), buffer.length(), system_charset_info);
  }
  return 0;
}


int make_table_names_old_format(THD *thd, ST_SCHEMA_TABLE *schema_table)
{
  char tmp[128];
  String buffer(tmp,sizeof(tmp), thd->charset());
  LEX *lex= thd->lex;
  Name_resolution_context *context= &lex->select_lex.context;

  ST_FIELD_INFO *field_info= &schema_table->fields_info[2];
  buffer.length(0);
  buffer.append(field_info->old_name);
  buffer.append(lex->select_lex.db);
  if (lex->wild && lex->wild->ptr())
  {
    buffer.append(STRING_WITH_LEN(" ("));
    buffer.append(lex->wild->ptr());
    buffer.append(')');
  }
  Item_field *field= new Item_field(context,
                                    NullS, NullS, field_info->field_name);
  if (add_item_to_list(thd, field))
    return 1;
  field->set_name(buffer.ptr(), buffer.length(), system_charset_info);
  if (thd->lex->verbose)
  {
    field->set_name(buffer.ptr(), buffer.length(), system_charset_info);
    field_info= &schema_table->fields_info[3];
    field= new Item_field(context, NullS, NullS, field_info->field_name);
    if (add_item_to_list(thd, field))
      return 1;
    field->set_name(field_info->old_name, strlen(field_info->old_name),
                    system_charset_info);
  }
  return 0;
}


int make_columns_old_format(THD *thd, ST_SCHEMA_TABLE *schema_table)
{
  int fields_arr[]= {3, 14, 13, 6, 15, 5, 16, 17, 18, -1};
  int *field_num= fields_arr;
  ST_FIELD_INFO *field_info;
  Name_resolution_context *context= &thd->lex->select_lex.context;

  for (; *field_num >= 0; field_num++)
  {
    field_info= &schema_table->fields_info[*field_num];
    if (!thd->lex->verbose && (*field_num == 13 ||
                               *field_num == 17 ||
                               *field_num == 18))
      continue;
    Item_field *field= new Item_field(context,
                                      NullS, NullS, field_info->field_name);
    if (field)
    {
      field->set_name(field_info->old_name,
                      strlen(field_info->old_name),
                      system_charset_info);
      if (add_item_to_list(thd, field))
        return 1;
    }
  }
  return 0;
}


int make_character_sets_old_format(THD *thd, ST_SCHEMA_TABLE *schema_table)
{
  int fields_arr[]= {0, 2, 1, 3, -1};
  int *field_num= fields_arr;
  ST_FIELD_INFO *field_info;
  Name_resolution_context *context= &thd->lex->select_lex.context;

  for (; *field_num >= 0; field_num++)
  {
    field_info= &schema_table->fields_info[*field_num];
    Item_field *field= new Item_field(context,
                                      NullS, NullS, field_info->field_name);
    if (field)
    {
      field->set_name(field_info->old_name,
                      strlen(field_info->old_name),
                      system_charset_info);
      if (add_item_to_list(thd, field))
        return 1;
    }
  }
  return 0;
}


int make_proc_old_format(THD *thd, ST_SCHEMA_TABLE *schema_table)
{
  int fields_arr[]= {2, 3, 4, 26, 23, 22, 21, 25, 27, 28, 29, -1};
  int *field_num= fields_arr;
  ST_FIELD_INFO *field_info;
  Name_resolution_context *context= &thd->lex->select_lex.context;

  for (; *field_num >= 0; field_num++)
  {
    field_info= &schema_table->fields_info[*field_num];
    Item_field *field= new Item_field(context,
                                      NullS, NullS, field_info->field_name);
    if (field)
    {
      field->set_name(field_info->old_name,
                      strlen(field_info->old_name),
                      system_charset_info);
      if (add_item_to_list(thd, field))
        return 1;
    }
  }
  return 0;
}


/*
  Create information_schema table

  SYNOPSIS
  mysql_schema_table()
    thd                thread handler
    lex                pointer to LEX
    table_list         pointer to table_list

  RETURN
    0	success
    1   error
*/

int mysql_schema_table(THD *thd, LEX *lex, TABLE_LIST *table_list)
{
  TABLE *table;
  DBUG_ENTER("mysql_schema_table");
  if (!(table= table_list->schema_table->create_table(thd, table_list)))
    DBUG_RETURN(1);
  table->s->tmp_table= SYSTEM_TMP_TABLE;
  table->grant.privilege= SELECT_ACL;
  /*
    This test is necessary to make
    case insensitive file systems +
    upper case table names(information schema tables) +
    views
    working correctly
  */
  if (table_list->schema_table_name)
    table->alias_name_used= my_strcasecmp(table_alias_charset,
                                          table_list->schema_table_name,
                                          table_list->alias);
  table_list->table_name= table->s->table_name.str;
  table_list->table_name_length= table->s->table_name.length;
  table_list->table= table;
  table->next= thd->derived_tables;
  thd->derived_tables= table;
  table_list->select_lex->options |= OPTION_SCHEMA_TABLE;
  lex->safe_to_cache_query= 0;

  if (table_list->schema_table_reformed) // show command
  {
    SELECT_LEX *sel= lex->current_select;
    Item *item;
    Field_translator *transl, *org_transl;

    if (table_list->field_translation)
    {
      Field_translator *end= table_list->field_translation_end;
      for (transl= table_list->field_translation; transl < end; transl++)
      {
        if (!transl->item->fixed &&
            transl->item->fix_fields(thd, &transl->item))
          DBUG_RETURN(1);
      }
      DBUG_RETURN(0);
    }
    List_iterator_fast<Item> it(sel->item_list);
    if (!(transl=
          (Field_translator*)(thd->stmt_arena->
                              alloc(sel->item_list.elements *
                                    sizeof(Field_translator)))))
    {
      DBUG_RETURN(1);
    }
    for (org_transl= transl; (item= it++); transl++)
    {
      transl->item= item;
      transl->name= item->name;
      if (!item->fixed && item->fix_fields(thd, &transl->item))
      {
        DBUG_RETURN(1);
      }
    }
    table_list->field_translation= org_transl;
    table_list->field_translation_end= transl;
  }

  DBUG_RETURN(0);
}


/*
  Generate select from information_schema table

  SYNOPSIS
    make_schema_select()
    thd                  thread handler
    sel                  pointer to SELECT_LEX
    schema_table_idx     index of 'schema_tables' element

  RETURN
    0	success
    1   error
*/

int make_schema_select(THD *thd, SELECT_LEX *sel,
		       enum enum_schema_tables schema_table_idx)
{
  ST_SCHEMA_TABLE *schema_table= get_schema_table(schema_table_idx);
  LEX_STRING db, table;
  DBUG_ENTER("make_schema_select");
  DBUG_PRINT("enter", ("mysql_schema_select: %s", schema_table->table_name));
  /*
     We have to make non const db_name & table_name
     because of lower_case_table_names
  */
  thd->make_lex_string(&db, INFORMATION_SCHEMA_NAME.str,
                       INFORMATION_SCHEMA_NAME.length, 0);
  thd->make_lex_string(&table, schema_table->table_name,
                       strlen(schema_table->table_name), 0);
  if (schema_table->old_format(thd, schema_table) ||   /* Handle old syntax */
      !sel->add_table_to_list(thd, new Table_ident(thd, db, table, 0),
                              0, 0, TL_READ, MDL_SHARED_READ))
  {
    DBUG_RETURN(1);
  }
  DBUG_RETURN(0);
}


/*
  Fill temporary schema tables before SELECT

  SYNOPSIS
    get_schema_tables_result()
    join  join which use schema tables
    executed_place place where I_S table processed

  RETURN
    FALSE success
    TRUE  error
*/

bool get_schema_tables_result(JOIN *join,
                              enum enum_schema_table_state executed_place)
{
  JOIN_TAB *tmp_join_tab= join->join_tab+join->tables;
  THD *thd= join->thd;
  LEX *lex= thd->lex;
  bool result= 0;
  DBUG_ENTER("get_schema_tables_result");

  thd->no_warnings_for_error= 1;
  for (JOIN_TAB *tab= join->join_tab; tab < tmp_join_tab; tab++)
  {  
    if (!tab->table || !tab->table->pos_in_table_list)
      break;

    TABLE_LIST *table_list= tab->table->pos_in_table_list;
    if (table_list->schema_table && thd->fill_information_schema_tables())
    {
      bool is_subselect= (&lex->unit != lex->current_select->master_unit() &&
                          lex->current_select->master_unit()->item);

      /* A value of 0 indicates a dummy implementation */
      if (table_list->schema_table->fill_table == 0)
        continue;

      /* skip I_S optimizations specific to get_all_tables */
      if (thd->lex->describe &&
          (table_list->schema_table->fill_table != get_all_tables))
        continue;

      /*
        If schema table is already processed and
        the statement is not a subselect then
        we don't need to fill this table again.
        If schema table is already processed and
        schema_table_state != executed_place then
        table is already processed and
        we should skip second data processing.
      */
      if (table_list->schema_table_state &&
          (!is_subselect || table_list->schema_table_state != executed_place))
        continue;

      /*
        if table is used in a subselect and
        table has been processed earlier with the same
        'executed_place' value then we should refresh the table.
      */
      if (table_list->schema_table_state && is_subselect)
      {
        table_list->table->file->extra(HA_EXTRA_NO_CACHE);
        table_list->table->file->extra(HA_EXTRA_RESET_STATE);
        table_list->table->file->ha_delete_all_rows();
        free_io_cache(table_list->table);
        filesort_free_buffers(table_list->table,1);
        table_list->table->null_row= 0;
      }
      else
        table_list->table->file->stats.records= 0;

      if (table_list->schema_table->fill_table(thd, table_list,
                                               tab->select_cond))
      {
        result= 1;
        join->error= 1;
        tab->read_record.file= table_list->table->file;
        table_list->schema_table_state= executed_place;
        break;
      }
      tab->read_record.file= table_list->table->file;
      table_list->schema_table_state= executed_place;
    }
  }
  thd->no_warnings_for_error= 0;
  DBUG_RETURN(result);
}

struct run_hton_fill_schema_table_args
{
  TABLE_LIST *tables;
  COND *cond;
};

static my_bool run_hton_fill_schema_table(THD *thd, plugin_ref plugin,
                                          void *arg)
{
  struct run_hton_fill_schema_table_args *args=
    (run_hton_fill_schema_table_args *) arg;
  handlerton *hton= plugin_data(plugin, handlerton *);
  if (hton->fill_is_table && hton->state == SHOW_OPTION_YES)
      hton->fill_is_table(hton, thd, args->tables, args->cond,
            get_schema_table_idx(args->tables->schema_table));
  return false;
}

int hton_fill_schema_table(THD *thd, TABLE_LIST *tables, COND *cond)
{
  DBUG_ENTER("hton_fill_schema_table");

  struct run_hton_fill_schema_table_args args;
  args.tables= tables;
  args.cond= cond;

  plugin_foreach(thd, run_hton_fill_schema_table,
                 MYSQL_STORAGE_ENGINE_PLUGIN, &args);

  DBUG_RETURN(0);
}


ST_FIELD_INFO schema_fields_info[]=
{
  {"CATALOG_NAME", FN_REFLEN, MYSQL_TYPE_STRING, 0, 0, 0, SKIP_OPEN_TABLE},
  {"SCHEMA_NAME", NAME_CHAR_LEN, MYSQL_TYPE_STRING, 0, 0, "Database",
   SKIP_OPEN_TABLE},
  {"DEFAULT_CHARACTER_SET_NAME", MY_CS_NAME_SIZE, MYSQL_TYPE_STRING, 0, 0, 0,
   SKIP_OPEN_TABLE},
  {"DEFAULT_COLLATION_NAME", MY_CS_NAME_SIZE, MYSQL_TYPE_STRING, 0, 0, 0,
   SKIP_OPEN_TABLE},
  {"SQL_PATH", FN_REFLEN, MYSQL_TYPE_STRING, 0, 1, 0, SKIP_OPEN_TABLE},
  {0, 0, MYSQL_TYPE_STRING, 0, 0, 0, SKIP_OPEN_TABLE}
};


ST_FIELD_INFO tables_fields_info[]=
{
  {"TABLE_CATALOG", FN_REFLEN, MYSQL_TYPE_STRING, 0, 0, 0, SKIP_OPEN_TABLE},
  {"TABLE_SCHEMA", NAME_CHAR_LEN, MYSQL_TYPE_STRING, 0, 0, 0, SKIP_OPEN_TABLE},
  {"TABLE_NAME", NAME_CHAR_LEN, MYSQL_TYPE_STRING, 0, 0, "Name",
   SKIP_OPEN_TABLE},
  {"TABLE_TYPE", NAME_CHAR_LEN, MYSQL_TYPE_STRING, 0, 0, 0, OPEN_FRM_ONLY},
  {"ENGINE", NAME_CHAR_LEN, MYSQL_TYPE_STRING, 0, 1, "Engine", OPEN_FRM_ONLY},
  {"VERSION", MY_INT64_NUM_DECIMAL_DIGITS, MYSQL_TYPE_LONGLONG, 0,
   (MY_I_S_MAYBE_NULL | MY_I_S_UNSIGNED), "Version", OPEN_FRM_ONLY},
  {"ROW_FORMAT", 10, MYSQL_TYPE_STRING, 0, 1, "Row_format", OPEN_FULL_TABLE},
  {"TABLE_ROWS", MY_INT64_NUM_DECIMAL_DIGITS, MYSQL_TYPE_LONGLONG, 0,
   (MY_I_S_MAYBE_NULL | MY_I_S_UNSIGNED), "Rows", OPEN_FULL_TABLE},
  {"AVG_ROW_LENGTH", MY_INT64_NUM_DECIMAL_DIGITS, MYSQL_TYPE_LONGLONG, 0, 
   (MY_I_S_MAYBE_NULL | MY_I_S_UNSIGNED), "Avg_row_length", OPEN_FULL_TABLE},
  {"DATA_LENGTH", MY_INT64_NUM_DECIMAL_DIGITS, MYSQL_TYPE_LONGLONG, 0, 
   (MY_I_S_MAYBE_NULL | MY_I_S_UNSIGNED), "Data_length", OPEN_FULL_TABLE},
  {"MAX_DATA_LENGTH", MY_INT64_NUM_DECIMAL_DIGITS, MYSQL_TYPE_LONGLONG, 0,
   (MY_I_S_MAYBE_NULL | MY_I_S_UNSIGNED), "Max_data_length", OPEN_FULL_TABLE},
  {"INDEX_LENGTH", MY_INT64_NUM_DECIMAL_DIGITS, MYSQL_TYPE_LONGLONG, 0, 
   (MY_I_S_MAYBE_NULL | MY_I_S_UNSIGNED), "Index_length", OPEN_FULL_TABLE},
  {"DATA_FREE", MY_INT64_NUM_DECIMAL_DIGITS, MYSQL_TYPE_LONGLONG, 0,
   (MY_I_S_MAYBE_NULL | MY_I_S_UNSIGNED), "Data_free", OPEN_FULL_TABLE},
  {"AUTO_INCREMENT", MY_INT64_NUM_DECIMAL_DIGITS , MYSQL_TYPE_LONGLONG, 0, 
   (MY_I_S_MAYBE_NULL | MY_I_S_UNSIGNED), "Auto_increment", OPEN_FULL_TABLE},
  {"CREATE_TIME", 0, MYSQL_TYPE_DATETIME, 0, 1, "Create_time", OPEN_FULL_TABLE},
  {"UPDATE_TIME", 0, MYSQL_TYPE_DATETIME, 0, 1, "Update_time", OPEN_FULL_TABLE},
  {"CHECK_TIME", 0, MYSQL_TYPE_DATETIME, 0, 1, "Check_time", OPEN_FULL_TABLE},
  {"TABLE_COLLATION", MY_CS_NAME_SIZE, MYSQL_TYPE_STRING, 0, 1, "Collation",
   OPEN_FRM_ONLY},
  {"CHECKSUM", MY_INT64_NUM_DECIMAL_DIGITS, MYSQL_TYPE_LONGLONG, 0,
   (MY_I_S_MAYBE_NULL | MY_I_S_UNSIGNED), "Checksum", OPEN_FULL_TABLE},
  {"CREATE_OPTIONS", 255, MYSQL_TYPE_STRING, 0, 1, "Create_options",
   OPEN_FRM_ONLY},
  {"TABLE_COMMENT", TABLE_COMMENT_MAXLEN, MYSQL_TYPE_STRING, 0, 0, 
   "Comment", OPEN_FRM_ONLY},
  {0, 0, MYSQL_TYPE_STRING, 0, 0, 0, SKIP_OPEN_TABLE}
};


ST_FIELD_INFO columns_fields_info[]=
{
  {"TABLE_CATALOG", FN_REFLEN, MYSQL_TYPE_STRING, 0, 0, 0, OPEN_FRM_ONLY},
  {"TABLE_SCHEMA", NAME_CHAR_LEN, MYSQL_TYPE_STRING, 0, 0, 0, OPEN_FRM_ONLY},
  {"TABLE_NAME", NAME_CHAR_LEN, MYSQL_TYPE_STRING, 0, 0, 0, OPEN_FRM_ONLY},
  {"COLUMN_NAME", NAME_CHAR_LEN, MYSQL_TYPE_STRING, 0, 0, "Field",
   OPEN_FRM_ONLY},
  {"ORDINAL_POSITION", MY_INT64_NUM_DECIMAL_DIGITS, MYSQL_TYPE_LONGLONG, 0,
   MY_I_S_UNSIGNED, 0, OPEN_FRM_ONLY},
  {"COLUMN_DEFAULT", MAX_FIELD_VARCHARLENGTH, MYSQL_TYPE_STRING, 0,
   1, "Default", OPEN_FRM_ONLY},
  {"IS_NULLABLE", 3, MYSQL_TYPE_STRING, 0, 0, "Null", OPEN_FRM_ONLY},
  {"DATA_TYPE", NAME_CHAR_LEN, MYSQL_TYPE_STRING, 0, 0, 0, OPEN_FRM_ONLY},
  {"CHARACTER_MAXIMUM_LENGTH", MY_INT64_NUM_DECIMAL_DIGITS, MYSQL_TYPE_LONGLONG,
   0, (MY_I_S_MAYBE_NULL | MY_I_S_UNSIGNED), 0, OPEN_FRM_ONLY},
  {"CHARACTER_OCTET_LENGTH", MY_INT64_NUM_DECIMAL_DIGITS , MYSQL_TYPE_LONGLONG,
   0, (MY_I_S_MAYBE_NULL | MY_I_S_UNSIGNED), 0, OPEN_FRM_ONLY},
  {"NUMERIC_PRECISION", MY_INT64_NUM_DECIMAL_DIGITS, MYSQL_TYPE_LONGLONG,
   0, (MY_I_S_MAYBE_NULL | MY_I_S_UNSIGNED), 0, OPEN_FRM_ONLY},
  {"NUMERIC_SCALE", MY_INT64_NUM_DECIMAL_DIGITS , MYSQL_TYPE_LONGLONG,
   0, (MY_I_S_MAYBE_NULL | MY_I_S_UNSIGNED), 0, OPEN_FRM_ONLY},
  {"CHARACTER_SET_NAME", MY_CS_NAME_SIZE, MYSQL_TYPE_STRING, 0, 1, 0,
   OPEN_FRM_ONLY},
  {"COLLATION_NAME", MY_CS_NAME_SIZE, MYSQL_TYPE_STRING, 0, 1, "Collation",
   OPEN_FRM_ONLY},
  {"COLUMN_TYPE", 65535, MYSQL_TYPE_STRING, 0, 0, "Type", OPEN_FRM_ONLY},
  {"COLUMN_KEY", 3, MYSQL_TYPE_STRING, 0, 0, "Key", OPEN_FRM_ONLY},
  {"EXTRA", 27, MYSQL_TYPE_STRING, 0, 0, "Extra", OPEN_FRM_ONLY},
  {"PRIVILEGES", 80, MYSQL_TYPE_STRING, 0, 0, "Privileges", OPEN_FRM_ONLY},
  {"COLUMN_COMMENT", COLUMN_COMMENT_MAXLEN, MYSQL_TYPE_STRING, 0, 0, 
   "Comment", OPEN_FRM_ONLY},
  {0, 0, MYSQL_TYPE_STRING, 0, 0, 0, SKIP_OPEN_TABLE}
};


ST_FIELD_INFO charsets_fields_info[]=
{
  {"CHARACTER_SET_NAME", MY_CS_NAME_SIZE, MYSQL_TYPE_STRING, 0, 0, "Charset",
   SKIP_OPEN_TABLE},
  {"DEFAULT_COLLATE_NAME", MY_CS_NAME_SIZE, MYSQL_TYPE_STRING, 0, 0,
   "Default collation", SKIP_OPEN_TABLE},
  {"DESCRIPTION", 60, MYSQL_TYPE_STRING, 0, 0, "Description",
   SKIP_OPEN_TABLE},
  {"MAXLEN", 3, MYSQL_TYPE_LONGLONG, 0, 0, "Maxlen", SKIP_OPEN_TABLE},
  {0, 0, MYSQL_TYPE_STRING, 0, 0, 0, SKIP_OPEN_TABLE}
};


ST_FIELD_INFO collation_fields_info[]=
{
  {"COLLATION_NAME", MY_CS_NAME_SIZE, MYSQL_TYPE_STRING, 0, 0, "Collation",
   SKIP_OPEN_TABLE},
  {"CHARACTER_SET_NAME", MY_CS_NAME_SIZE, MYSQL_TYPE_STRING, 0, 0, "Charset",
   SKIP_OPEN_TABLE},
  {"ID", MY_INT32_NUM_DECIMAL_DIGITS, MYSQL_TYPE_LONGLONG, 0, 0, "Id",
   SKIP_OPEN_TABLE},
  {"IS_DEFAULT", 3, MYSQL_TYPE_STRING, 0, 0, "Default", SKIP_OPEN_TABLE},
  {"IS_COMPILED", 3, MYSQL_TYPE_STRING, 0, 0, "Compiled", SKIP_OPEN_TABLE},
  {"SORTLEN", 3, MYSQL_TYPE_LONGLONG, 0, 0, "Sortlen", SKIP_OPEN_TABLE},
  {0, 0, MYSQL_TYPE_STRING, 0, 0, 0, SKIP_OPEN_TABLE}
};


ST_FIELD_INFO engines_fields_info[]=
{
  {"ENGINE", 64, MYSQL_TYPE_STRING, 0, 0, "Engine", SKIP_OPEN_TABLE},
  {"SUPPORT", 8, MYSQL_TYPE_STRING, 0, 0, "Support", SKIP_OPEN_TABLE},
  {"COMMENT", 80, MYSQL_TYPE_STRING, 0, 0, "Comment", SKIP_OPEN_TABLE},
  {"TRANSACTIONS", 3, MYSQL_TYPE_STRING, 0, 1, "Transactions", SKIP_OPEN_TABLE},
  {"XA", 3, MYSQL_TYPE_STRING, 0, 1, "XA", SKIP_OPEN_TABLE},
  {"SAVEPOINTS", 3 ,MYSQL_TYPE_STRING, 0, 1, "Savepoints", SKIP_OPEN_TABLE},
  {0, 0, MYSQL_TYPE_STRING, 0, 0, 0, SKIP_OPEN_TABLE}
};


ST_FIELD_INFO events_fields_info[]=
{
  {"EVENT_CATALOG", NAME_CHAR_LEN, MYSQL_TYPE_STRING, 0, 0, 0, SKIP_OPEN_TABLE},
  {"EVENT_SCHEMA", NAME_CHAR_LEN, MYSQL_TYPE_STRING, 0, 0, "Db",
   SKIP_OPEN_TABLE},
  {"EVENT_NAME", NAME_CHAR_LEN, MYSQL_TYPE_STRING, 0, 0, "Name",
   SKIP_OPEN_TABLE},
  {"DEFINER", 77, MYSQL_TYPE_STRING, 0, 0, "Definer", SKIP_OPEN_TABLE},
  {"TIME_ZONE", 64, MYSQL_TYPE_STRING, 0, 0, "Time zone", SKIP_OPEN_TABLE},
  {"EVENT_BODY", 8, MYSQL_TYPE_STRING, 0, 0, 0, SKIP_OPEN_TABLE},
  {"EVENT_DEFINITION", 65535, MYSQL_TYPE_STRING, 0, 0, 0, SKIP_OPEN_TABLE},
  {"EVENT_TYPE", 9, MYSQL_TYPE_STRING, 0, 0, "Type", SKIP_OPEN_TABLE},
  {"EXECUTE_AT", 0, MYSQL_TYPE_DATETIME, 0, 1, "Execute at", SKIP_OPEN_TABLE},
  {"INTERVAL_VALUE", 256, MYSQL_TYPE_STRING, 0, 1, "Interval value",
   SKIP_OPEN_TABLE},
  {"INTERVAL_FIELD", 18, MYSQL_TYPE_STRING, 0, 1, "Interval field",
   SKIP_OPEN_TABLE},
  {"SQL_MODE", 32*256, MYSQL_TYPE_STRING, 0, 0, 0, SKIP_OPEN_TABLE},
  {"STARTS", 0, MYSQL_TYPE_DATETIME, 0, 1, "Starts", SKIP_OPEN_TABLE},
  {"ENDS", 0, MYSQL_TYPE_DATETIME, 0, 1, "Ends", SKIP_OPEN_TABLE},
  {"STATUS", 18, MYSQL_TYPE_STRING, 0, 0, "Status", SKIP_OPEN_TABLE},
  {"ON_COMPLETION", 12, MYSQL_TYPE_STRING, 0, 0, 0, SKIP_OPEN_TABLE},
  {"CREATED", 0, MYSQL_TYPE_DATETIME, 0, 0, 0, SKIP_OPEN_TABLE},
  {"LAST_ALTERED", 0, MYSQL_TYPE_DATETIME, 0, 0, 0, SKIP_OPEN_TABLE},
  {"LAST_EXECUTED", 0, MYSQL_TYPE_DATETIME, 0, 1, 0, SKIP_OPEN_TABLE},
  {"EVENT_COMMENT", NAME_CHAR_LEN, MYSQL_TYPE_STRING, 0, 0, 0, SKIP_OPEN_TABLE},
  {"ORIGINATOR", 10, MYSQL_TYPE_LONGLONG, 0, 0, "Originator", SKIP_OPEN_TABLE},
  {"CHARACTER_SET_CLIENT", MY_CS_NAME_SIZE, MYSQL_TYPE_STRING, 0, 0,
   "character_set_client", SKIP_OPEN_TABLE},
  {"COLLATION_CONNECTION", MY_CS_NAME_SIZE, MYSQL_TYPE_STRING, 0, 0,
   "collation_connection", SKIP_OPEN_TABLE},
  {"DATABASE_COLLATION", MY_CS_NAME_SIZE, MYSQL_TYPE_STRING, 0, 0,
   "Database Collation", SKIP_OPEN_TABLE},
  {0, 0, MYSQL_TYPE_STRING, 0, 0, 0, SKIP_OPEN_TABLE}
};



ST_FIELD_INFO coll_charset_app_fields_info[]=
{
  {"COLLATION_NAME", MY_CS_NAME_SIZE, MYSQL_TYPE_STRING, 0, 0, 0,
   SKIP_OPEN_TABLE},
  {"CHARACTER_SET_NAME", MY_CS_NAME_SIZE, MYSQL_TYPE_STRING, 0, 0, 0,
   SKIP_OPEN_TABLE},
  {0, 0, MYSQL_TYPE_STRING, 0, 0, 0, SKIP_OPEN_TABLE}
};


ST_FIELD_INFO proc_fields_info[]=
{
  {"SPECIFIC_NAME", NAME_CHAR_LEN, MYSQL_TYPE_STRING, 0, 0, 0, SKIP_OPEN_TABLE},
  {"ROUTINE_CATALOG", FN_REFLEN, MYSQL_TYPE_STRING, 0, 0, 0, SKIP_OPEN_TABLE},
  {"ROUTINE_SCHEMA", NAME_CHAR_LEN, MYSQL_TYPE_STRING, 0, 0, "Db",
   SKIP_OPEN_TABLE},
  {"ROUTINE_NAME", NAME_CHAR_LEN, MYSQL_TYPE_STRING, 0, 0, "Name",
   SKIP_OPEN_TABLE},
  {"ROUTINE_TYPE", 9, MYSQL_TYPE_STRING, 0, 0, "Type", SKIP_OPEN_TABLE},
  {"DATA_TYPE", NAME_CHAR_LEN, MYSQL_TYPE_STRING, 0, 0, 0, SKIP_OPEN_TABLE},
  {"CHARACTER_MAXIMUM_LENGTH", 21 , MYSQL_TYPE_LONG, 0, 1, 0, SKIP_OPEN_TABLE},
  {"CHARACTER_OCTET_LENGTH", 21 , MYSQL_TYPE_LONG, 0, 1, 0, SKIP_OPEN_TABLE},
  {"NUMERIC_PRECISION", 21 , MYSQL_TYPE_LONG, 0, 1, 0, SKIP_OPEN_TABLE},
  {"NUMERIC_SCALE", 21 , MYSQL_TYPE_LONG, 0, 1, 0, SKIP_OPEN_TABLE},
  {"CHARACTER_SET_NAME", 64, MYSQL_TYPE_STRING, 0, 1, 0, SKIP_OPEN_TABLE},
  {"COLLATION_NAME", 64, MYSQL_TYPE_STRING, 0, 1, 0, SKIP_OPEN_TABLE},
  {"DTD_IDENTIFIER", 65535, MYSQL_TYPE_STRING, 0, 1, 0, SKIP_OPEN_TABLE},
  {"ROUTINE_BODY", 8, MYSQL_TYPE_STRING, 0, 0, 0, SKIP_OPEN_TABLE},
  {"ROUTINE_DEFINITION", 65535, MYSQL_TYPE_STRING, 0, 1, 0, SKIP_OPEN_TABLE},
  {"EXTERNAL_NAME", NAME_CHAR_LEN, MYSQL_TYPE_STRING, 0, 1, 0, SKIP_OPEN_TABLE},
  {"EXTERNAL_LANGUAGE", NAME_CHAR_LEN, MYSQL_TYPE_STRING, 0, 1, 0,
   SKIP_OPEN_TABLE},
  {"PARAMETER_STYLE", 8, MYSQL_TYPE_STRING, 0, 0, 0, SKIP_OPEN_TABLE},
  {"IS_DETERMINISTIC", 3, MYSQL_TYPE_STRING, 0, 0, 0, SKIP_OPEN_TABLE},
  {"SQL_DATA_ACCESS", NAME_CHAR_LEN, MYSQL_TYPE_STRING, 0, 0, 0,
   SKIP_OPEN_TABLE},
  {"SQL_PATH", NAME_CHAR_LEN, MYSQL_TYPE_STRING, 0, 1, 0, SKIP_OPEN_TABLE},
  {"SECURITY_TYPE", 7, MYSQL_TYPE_STRING, 0, 0, "Security_type",
   SKIP_OPEN_TABLE},
  {"CREATED", 0, MYSQL_TYPE_DATETIME, 0, 0, "Created", SKIP_OPEN_TABLE},
  {"LAST_ALTERED", 0, MYSQL_TYPE_DATETIME, 0, 0, "Modified", SKIP_OPEN_TABLE},
  {"SQL_MODE", 32*256, MYSQL_TYPE_STRING, 0, 0, 0, SKIP_OPEN_TABLE},
  {"ROUTINE_COMMENT", 65535, MYSQL_TYPE_STRING, 0, 0, "Comment",
   SKIP_OPEN_TABLE},
  {"DEFINER", 77, MYSQL_TYPE_STRING, 0, 0, "Definer", SKIP_OPEN_TABLE},
  {"CHARACTER_SET_CLIENT", MY_CS_NAME_SIZE, MYSQL_TYPE_STRING, 0, 0,
   "character_set_client", SKIP_OPEN_TABLE},
  {"COLLATION_CONNECTION", MY_CS_NAME_SIZE, MYSQL_TYPE_STRING, 0, 0,
   "collation_connection", SKIP_OPEN_TABLE},
  {"DATABASE_COLLATION", MY_CS_NAME_SIZE, MYSQL_TYPE_STRING, 0, 0,
   "Database Collation", SKIP_OPEN_TABLE},
  {0, 0, MYSQL_TYPE_STRING, 0, 0, 0, SKIP_OPEN_TABLE}
};


ST_FIELD_INFO stat_fields_info[]=
{
  {"TABLE_CATALOG", FN_REFLEN, MYSQL_TYPE_STRING, 0, 0, 0, OPEN_FRM_ONLY},
  {"TABLE_SCHEMA", NAME_CHAR_LEN, MYSQL_TYPE_STRING, 0, 0, 0, OPEN_FRM_ONLY},
  {"TABLE_NAME", NAME_CHAR_LEN, MYSQL_TYPE_STRING, 0, 0, "Table", OPEN_FRM_ONLY},
  {"NON_UNIQUE", 1, MYSQL_TYPE_LONGLONG, 0, 0, "Non_unique", OPEN_FRM_ONLY},
  {"INDEX_SCHEMA", NAME_CHAR_LEN, MYSQL_TYPE_STRING, 0, 0, 0, OPEN_FRM_ONLY},
  {"INDEX_NAME", NAME_CHAR_LEN, MYSQL_TYPE_STRING, 0, 0, "Key_name",
   OPEN_FRM_ONLY},
  {"SEQ_IN_INDEX", 2, MYSQL_TYPE_LONGLONG, 0, 0, "Seq_in_index", OPEN_FRM_ONLY},
  {"COLUMN_NAME", NAME_CHAR_LEN, MYSQL_TYPE_STRING, 0, 0, "Column_name",
   OPEN_FRM_ONLY},
  {"COLLATION", 1, MYSQL_TYPE_STRING, 0, 1, "Collation", OPEN_FRM_ONLY},
  {"CARDINALITY", MY_INT64_NUM_DECIMAL_DIGITS, MYSQL_TYPE_LONGLONG, 0, 1,
   "Cardinality", OPEN_FULL_TABLE},
  {"SUB_PART", 3, MYSQL_TYPE_LONGLONG, 0, 1, "Sub_part", OPEN_FRM_ONLY},
  {"PACKED", 10, MYSQL_TYPE_STRING, 0, 1, "Packed", OPEN_FRM_ONLY},
  {"NULLABLE", 3, MYSQL_TYPE_STRING, 0, 0, "Null", OPEN_FRM_ONLY},
  {"INDEX_TYPE", 16, MYSQL_TYPE_STRING, 0, 0, "Index_type", OPEN_FULL_TABLE},
  {"COMMENT", 16, MYSQL_TYPE_STRING, 0, 1, "Comment", OPEN_FRM_ONLY},
  {"INDEX_COMMENT", INDEX_COMMENT_MAXLEN, MYSQL_TYPE_STRING, 0, 0, 
   "Index_comment", OPEN_FRM_ONLY},
  {0, 0, MYSQL_TYPE_STRING, 0, 0, 0, SKIP_OPEN_TABLE}
};


ST_FIELD_INFO view_fields_info[]=
{
  {"TABLE_CATALOG", FN_REFLEN, MYSQL_TYPE_STRING, 0, 0, 0, OPEN_FRM_ONLY},
  {"TABLE_SCHEMA", NAME_CHAR_LEN, MYSQL_TYPE_STRING, 0, 0, 0, OPEN_FRM_ONLY},
  {"TABLE_NAME", NAME_CHAR_LEN, MYSQL_TYPE_STRING, 0, 0, 0, OPEN_FRM_ONLY},
  {"VIEW_DEFINITION", 65535, MYSQL_TYPE_STRING, 0, 0, 0, OPEN_FRM_ONLY},
  {"CHECK_OPTION", 8, MYSQL_TYPE_STRING, 0, 0, 0, OPEN_FRM_ONLY},
  {"IS_UPDATABLE", 3, MYSQL_TYPE_STRING, 0, 0, 0, OPEN_FULL_TABLE},
  {"DEFINER", 77, MYSQL_TYPE_STRING, 0, 0, 0, OPEN_FRM_ONLY},
  {"SECURITY_TYPE", 7, MYSQL_TYPE_STRING, 0, 0, 0, OPEN_FRM_ONLY},
  {"CHARACTER_SET_CLIENT", MY_CS_NAME_SIZE, MYSQL_TYPE_STRING, 0, 0, 0,
   OPEN_FRM_ONLY},
  {"COLLATION_CONNECTION", MY_CS_NAME_SIZE, MYSQL_TYPE_STRING, 0, 0, 0,
   OPEN_FRM_ONLY},
  {0, 0, MYSQL_TYPE_STRING, 0, 0, 0, SKIP_OPEN_TABLE}
};


ST_FIELD_INFO user_privileges_fields_info[]=
{
  {"GRANTEE", 81, MYSQL_TYPE_STRING, 0, 0, 0, SKIP_OPEN_TABLE},
  {"TABLE_CATALOG", FN_REFLEN, MYSQL_TYPE_STRING, 0, 0, 0, SKIP_OPEN_TABLE},
  {"PRIVILEGE_TYPE", NAME_CHAR_LEN, MYSQL_TYPE_STRING, 0, 0, 0, SKIP_OPEN_TABLE},
  {"IS_GRANTABLE", 3, MYSQL_TYPE_STRING, 0, 0, 0, SKIP_OPEN_TABLE},
  {0, 0, MYSQL_TYPE_STRING, 0, 0, 0, SKIP_OPEN_TABLE}
};


ST_FIELD_INFO schema_privileges_fields_info[]=
{
  {"GRANTEE", 81, MYSQL_TYPE_STRING, 0, 0, 0, SKIP_OPEN_TABLE},
  {"TABLE_CATALOG", FN_REFLEN, MYSQL_TYPE_STRING, 0, 0, 0, SKIP_OPEN_TABLE},
  {"TABLE_SCHEMA", NAME_CHAR_LEN, MYSQL_TYPE_STRING, 0, 0, 0, SKIP_OPEN_TABLE},
  {"PRIVILEGE_TYPE", NAME_CHAR_LEN, MYSQL_TYPE_STRING, 0, 0, 0, SKIP_OPEN_TABLE},
  {"IS_GRANTABLE", 3, MYSQL_TYPE_STRING, 0, 0, 0, SKIP_OPEN_TABLE},
  {0, 0, MYSQL_TYPE_STRING, 0, 0, 0, SKIP_OPEN_TABLE}
};


ST_FIELD_INFO table_privileges_fields_info[]=
{
  {"GRANTEE", 81, MYSQL_TYPE_STRING, 0, 0, 0, SKIP_OPEN_TABLE},
  {"TABLE_CATALOG", FN_REFLEN, MYSQL_TYPE_STRING, 0, 0, 0, SKIP_OPEN_TABLE},
  {"TABLE_SCHEMA", NAME_CHAR_LEN, MYSQL_TYPE_STRING, 0, 0, 0, SKIP_OPEN_TABLE},
  {"TABLE_NAME", NAME_CHAR_LEN, MYSQL_TYPE_STRING, 0, 0, 0, SKIP_OPEN_TABLE},
  {"PRIVILEGE_TYPE", NAME_CHAR_LEN, MYSQL_TYPE_STRING, 0, 0, 0, SKIP_OPEN_TABLE},
  {"IS_GRANTABLE", 3, MYSQL_TYPE_STRING, 0, 0, 0, SKIP_OPEN_TABLE},
  {0, 0, MYSQL_TYPE_STRING, 0, 0, 0, SKIP_OPEN_TABLE}
};


ST_FIELD_INFO column_privileges_fields_info[]=
{
  {"GRANTEE", 81, MYSQL_TYPE_STRING, 0, 0, 0, SKIP_OPEN_TABLE},
  {"TABLE_CATALOG", FN_REFLEN, MYSQL_TYPE_STRING, 0, 0, 0, SKIP_OPEN_TABLE},
  {"TABLE_SCHEMA", NAME_CHAR_LEN, MYSQL_TYPE_STRING, 0, 0, 0, SKIP_OPEN_TABLE},
  {"TABLE_NAME", NAME_CHAR_LEN, MYSQL_TYPE_STRING, 0, 0, 0, SKIP_OPEN_TABLE},
  {"COLUMN_NAME", NAME_CHAR_LEN, MYSQL_TYPE_STRING, 0, 0, 0, SKIP_OPEN_TABLE},
  {"PRIVILEGE_TYPE", NAME_CHAR_LEN, MYSQL_TYPE_STRING, 0, 0, 0, SKIP_OPEN_TABLE},
  {"IS_GRANTABLE", 3, MYSQL_TYPE_STRING, 0, 0, 0, SKIP_OPEN_TABLE},
  {0, 0, MYSQL_TYPE_STRING, 0, 0, 0, SKIP_OPEN_TABLE}
};


ST_FIELD_INFO table_constraints_fields_info[]=
{
  {"CONSTRAINT_CATALOG", FN_REFLEN, MYSQL_TYPE_STRING, 0, 0, 0, OPEN_FULL_TABLE},
  {"CONSTRAINT_SCHEMA", NAME_CHAR_LEN, MYSQL_TYPE_STRING, 0, 0, 0,
   OPEN_FULL_TABLE},
  {"CONSTRAINT_NAME", NAME_CHAR_LEN, MYSQL_TYPE_STRING, 0, 0, 0,
   OPEN_FULL_TABLE},
  {"TABLE_SCHEMA", NAME_CHAR_LEN, MYSQL_TYPE_STRING, 0, 0, 0, OPEN_FULL_TABLE},
  {"TABLE_NAME", NAME_CHAR_LEN, MYSQL_TYPE_STRING, 0, 0, 0, OPEN_FULL_TABLE},
  {"CONSTRAINT_TYPE", NAME_CHAR_LEN, MYSQL_TYPE_STRING, 0, 0, 0,
   OPEN_FULL_TABLE},
  {0, 0, MYSQL_TYPE_STRING, 0, 0, 0, SKIP_OPEN_TABLE}
};


ST_FIELD_INFO key_column_usage_fields_info[]=
{
  {"CONSTRAINT_CATALOG", FN_REFLEN, MYSQL_TYPE_STRING, 0, 0, 0, OPEN_FULL_TABLE},
  {"CONSTRAINT_SCHEMA", NAME_CHAR_LEN, MYSQL_TYPE_STRING, 0, 0, 0,
   OPEN_FULL_TABLE},
  {"CONSTRAINT_NAME", NAME_CHAR_LEN, MYSQL_TYPE_STRING, 0, 0, 0,
   OPEN_FULL_TABLE},
  {"TABLE_CATALOG", FN_REFLEN, MYSQL_TYPE_STRING, 0, 0, 0, OPEN_FULL_TABLE},
  {"TABLE_SCHEMA", NAME_CHAR_LEN, MYSQL_TYPE_STRING, 0, 0, 0, OPEN_FULL_TABLE},
  {"TABLE_NAME", NAME_CHAR_LEN, MYSQL_TYPE_STRING, 0, 0, 0, OPEN_FULL_TABLE},
  {"COLUMN_NAME", NAME_CHAR_LEN, MYSQL_TYPE_STRING, 0, 0, 0, OPEN_FULL_TABLE},
  {"ORDINAL_POSITION", 10 ,MYSQL_TYPE_LONGLONG, 0, 0, 0, OPEN_FULL_TABLE},
  {"POSITION_IN_UNIQUE_CONSTRAINT", 10 ,MYSQL_TYPE_LONGLONG, 0, 1, 0,
   OPEN_FULL_TABLE},
  {"REFERENCED_TABLE_SCHEMA", NAME_CHAR_LEN, MYSQL_TYPE_STRING, 0, 1, 0,
   OPEN_FULL_TABLE},
  {"REFERENCED_TABLE_NAME", NAME_CHAR_LEN, MYSQL_TYPE_STRING, 0, 1, 0,
   OPEN_FULL_TABLE},
  {"REFERENCED_COLUMN_NAME", NAME_CHAR_LEN, MYSQL_TYPE_STRING, 0, 1, 0,
   OPEN_FULL_TABLE},
  {0, 0, MYSQL_TYPE_STRING, 0, 0, 0, SKIP_OPEN_TABLE}
};


ST_FIELD_INFO table_names_fields_info[]=
{
  {"TABLE_CATALOG", FN_REFLEN, MYSQL_TYPE_STRING, 0, 0, 0, SKIP_OPEN_TABLE},
  {"TABLE_SCHEMA",NAME_CHAR_LEN, MYSQL_TYPE_STRING, 0, 0, 0, SKIP_OPEN_TABLE},
  {"TABLE_NAME", NAME_CHAR_LEN, MYSQL_TYPE_STRING, 0, 0, "Tables_in_",
   SKIP_OPEN_TABLE},
  {"TABLE_TYPE", NAME_CHAR_LEN, MYSQL_TYPE_STRING, 0, 0, "Table_type",
   OPEN_FRM_ONLY},
  {0, 0, MYSQL_TYPE_STRING, 0, 0, 0, SKIP_OPEN_TABLE}
};


ST_FIELD_INFO open_tables_fields_info[]=
{
  {"Database", NAME_CHAR_LEN, MYSQL_TYPE_STRING, 0, 0, "Database",
   SKIP_OPEN_TABLE},
  {"Table",NAME_CHAR_LEN, MYSQL_TYPE_STRING, 0, 0, "Table", SKIP_OPEN_TABLE},
  {"In_use", 1, MYSQL_TYPE_LONGLONG, 0, 0, "In_use", SKIP_OPEN_TABLE},
  {"Name_locked", 4, MYSQL_TYPE_LONGLONG, 0, 0, "Name_locked", SKIP_OPEN_TABLE},
  {0, 0, MYSQL_TYPE_STRING, 0, 0, 0, SKIP_OPEN_TABLE}
};


ST_FIELD_INFO triggers_fields_info[]=
{
  {"TRIGGER_CATALOG", FN_REFLEN, MYSQL_TYPE_STRING, 0, 0, 0, OPEN_FRM_ONLY},
  {"TRIGGER_SCHEMA",NAME_CHAR_LEN, MYSQL_TYPE_STRING, 0, 0, 0, OPEN_FRM_ONLY},
  {"TRIGGER_NAME", NAME_CHAR_LEN, MYSQL_TYPE_STRING, 0, 0, "Trigger",
   OPEN_FRM_ONLY},
  {"EVENT_MANIPULATION", 6, MYSQL_TYPE_STRING, 0, 0, "Event", OPEN_FRM_ONLY},
  {"EVENT_OBJECT_CATALOG", FN_REFLEN, MYSQL_TYPE_STRING, 0, 0, 0,
   OPEN_FRM_ONLY},
  {"EVENT_OBJECT_SCHEMA",NAME_CHAR_LEN, MYSQL_TYPE_STRING, 0, 0, 0,
   OPEN_FRM_ONLY},
  {"EVENT_OBJECT_TABLE", NAME_CHAR_LEN, MYSQL_TYPE_STRING, 0, 0, "Table",
   OPEN_FRM_ONLY},
  {"ACTION_ORDER", 4, MYSQL_TYPE_LONGLONG, 0, 0, 0, OPEN_FRM_ONLY},
  {"ACTION_CONDITION", 65535, MYSQL_TYPE_STRING, 0, 1, 0, OPEN_FRM_ONLY},
  {"ACTION_STATEMENT", 65535, MYSQL_TYPE_STRING, 0, 0, "Statement",
   OPEN_FRM_ONLY},
  {"ACTION_ORIENTATION", 9, MYSQL_TYPE_STRING, 0, 0, 0, OPEN_FRM_ONLY},
  {"ACTION_TIMING", 6, MYSQL_TYPE_STRING, 0, 0, "Timing", OPEN_FRM_ONLY},
  {"ACTION_REFERENCE_OLD_TABLE", NAME_CHAR_LEN, MYSQL_TYPE_STRING, 0, 1, 0,
   OPEN_FRM_ONLY},
  {"ACTION_REFERENCE_NEW_TABLE", NAME_CHAR_LEN, MYSQL_TYPE_STRING, 0, 1, 0,
   OPEN_FRM_ONLY},
  {"ACTION_REFERENCE_OLD_ROW", 3, MYSQL_TYPE_STRING, 0, 0, 0, OPEN_FRM_ONLY},
  {"ACTION_REFERENCE_NEW_ROW", 3, MYSQL_TYPE_STRING, 0, 0, 0, OPEN_FRM_ONLY},
  {"CREATED", 0, MYSQL_TYPE_DATETIME, 0, 1, "Created", OPEN_FRM_ONLY},
  {"SQL_MODE", 32*256, MYSQL_TYPE_STRING, 0, 0, "sql_mode", OPEN_FRM_ONLY},
  {"DEFINER", 77, MYSQL_TYPE_STRING, 0, 0, "Definer", OPEN_FRM_ONLY},
  {"CHARACTER_SET_CLIENT", MY_CS_NAME_SIZE, MYSQL_TYPE_STRING, 0, 0,
   "character_set_client", OPEN_FRM_ONLY},
  {"COLLATION_CONNECTION", MY_CS_NAME_SIZE, MYSQL_TYPE_STRING, 0, 0,
   "collation_connection", OPEN_FRM_ONLY},
  {"DATABASE_COLLATION", MY_CS_NAME_SIZE, MYSQL_TYPE_STRING, 0, 0,
   "Database Collation", OPEN_FRM_ONLY},
  {0, 0, MYSQL_TYPE_STRING, 0, 0, 0, SKIP_OPEN_TABLE}
};


ST_FIELD_INFO partitions_fields_info[]=
{
  {"TABLE_CATALOG", FN_REFLEN, MYSQL_TYPE_STRING, 0, 0, 0, OPEN_FULL_TABLE},
  {"TABLE_SCHEMA",NAME_CHAR_LEN, MYSQL_TYPE_STRING, 0, 0, 0, OPEN_FULL_TABLE},
  {"TABLE_NAME", NAME_CHAR_LEN, MYSQL_TYPE_STRING, 0, 0, 0, OPEN_FULL_TABLE},
  {"PARTITION_NAME", NAME_CHAR_LEN, MYSQL_TYPE_STRING, 0, 1, 0, OPEN_FULL_TABLE},
  {"SUBPARTITION_NAME", NAME_CHAR_LEN, MYSQL_TYPE_STRING, 0, 1, 0,
   OPEN_FULL_TABLE},
  {"PARTITION_ORDINAL_POSITION", 21 , MYSQL_TYPE_LONGLONG, 0,
   (MY_I_S_MAYBE_NULL | MY_I_S_UNSIGNED), 0, OPEN_FULL_TABLE},
  {"SUBPARTITION_ORDINAL_POSITION", 21 , MYSQL_TYPE_LONGLONG, 0,
   (MY_I_S_MAYBE_NULL | MY_I_S_UNSIGNED), 0, OPEN_FULL_TABLE},
  {"PARTITION_METHOD", 18, MYSQL_TYPE_STRING, 0, 1, 0, OPEN_FULL_TABLE},
  {"SUBPARTITION_METHOD", 12, MYSQL_TYPE_STRING, 0, 1, 0, OPEN_FULL_TABLE},
  {"PARTITION_EXPRESSION", 65535, MYSQL_TYPE_STRING, 0, 1, 0, OPEN_FULL_TABLE},
  {"SUBPARTITION_EXPRESSION", 65535, MYSQL_TYPE_STRING, 0, 1, 0,
   OPEN_FULL_TABLE},
  {"PARTITION_DESCRIPTION", 65535, MYSQL_TYPE_STRING, 0, 1, 0, OPEN_FULL_TABLE},
  {"TABLE_ROWS", 21 , MYSQL_TYPE_LONGLONG, 0, MY_I_S_UNSIGNED, 0,
   OPEN_FULL_TABLE},
  {"AVG_ROW_LENGTH", 21 , MYSQL_TYPE_LONGLONG, 0, MY_I_S_UNSIGNED, 0,
   OPEN_FULL_TABLE},
  {"DATA_LENGTH", 21 , MYSQL_TYPE_LONGLONG, 0, MY_I_S_UNSIGNED, 0,
   OPEN_FULL_TABLE},
  {"MAX_DATA_LENGTH", 21 , MYSQL_TYPE_LONGLONG, 0,
   (MY_I_S_MAYBE_NULL | MY_I_S_UNSIGNED), 0, OPEN_FULL_TABLE},
  {"INDEX_LENGTH", 21 , MYSQL_TYPE_LONGLONG, 0, MY_I_S_UNSIGNED, 0,
   OPEN_FULL_TABLE},
  {"DATA_FREE", 21 , MYSQL_TYPE_LONGLONG, 0, MY_I_S_UNSIGNED, 0,
   OPEN_FULL_TABLE},
  {"CREATE_TIME", 0, MYSQL_TYPE_DATETIME, 0, 1, 0, OPEN_FULL_TABLE},
  {"UPDATE_TIME", 0, MYSQL_TYPE_DATETIME, 0, 1, 0, OPEN_FULL_TABLE},
  {"CHECK_TIME", 0, MYSQL_TYPE_DATETIME, 0, 1, 0, OPEN_FULL_TABLE},
  {"CHECKSUM", 21 , MYSQL_TYPE_LONGLONG, 0,
   (MY_I_S_MAYBE_NULL | MY_I_S_UNSIGNED), 0, OPEN_FULL_TABLE},
  {"PARTITION_COMMENT", 80, MYSQL_TYPE_STRING, 0, 0, 0, OPEN_FULL_TABLE},
  {"NODEGROUP", 12 , MYSQL_TYPE_STRING, 0, 0, 0, OPEN_FULL_TABLE},
  {"TABLESPACE_NAME", NAME_CHAR_LEN, MYSQL_TYPE_STRING, 0, 1, 0,
   OPEN_FULL_TABLE},
  {0, 0, MYSQL_TYPE_STRING, 0, 0, 0, SKIP_OPEN_TABLE}
};


ST_FIELD_INFO variables_fields_info[]=
{
  {"VARIABLE_NAME", 64, MYSQL_TYPE_STRING, 0, 0, "Variable_name",
   SKIP_OPEN_TABLE},
  {"VARIABLE_VALUE", 1024, MYSQL_TYPE_STRING, 0, 1, "Value", SKIP_OPEN_TABLE},
  {0, 0, MYSQL_TYPE_STRING, 0, 0, 0, SKIP_OPEN_TABLE}
};


ST_FIELD_INFO processlist_fields_info[]=
{
  {"ID", 4, MYSQL_TYPE_LONGLONG, 0, 0, "Id", SKIP_OPEN_TABLE},
  {"USER", 16, MYSQL_TYPE_STRING, 0, 0, "User", SKIP_OPEN_TABLE},
  {"HOST", LIST_PROCESS_HOST_LEN,  MYSQL_TYPE_STRING, 0, 0, "Host",
   SKIP_OPEN_TABLE},
  {"DB", NAME_CHAR_LEN, MYSQL_TYPE_STRING, 0, 1, "Db", SKIP_OPEN_TABLE},
  {"COMMAND", 16, MYSQL_TYPE_STRING, 0, 0, "Command", SKIP_OPEN_TABLE},
  {"TIME", 7, MYSQL_TYPE_LONG, 0, 0, "Time", SKIP_OPEN_TABLE},
  {"STATE", 64, MYSQL_TYPE_STRING, 0, 1, "State", SKIP_OPEN_TABLE},
  {"INFO", PROCESS_LIST_INFO_WIDTH, MYSQL_TYPE_STRING, 0, 1, "Info",
   SKIP_OPEN_TABLE},
  {0, 0, MYSQL_TYPE_STRING, 0, 0, 0, SKIP_OPEN_TABLE}
};


ST_FIELD_INFO plugin_fields_info[]=
{
  {"PLUGIN_NAME", NAME_CHAR_LEN, MYSQL_TYPE_STRING, 0, 0, "Name",
   SKIP_OPEN_TABLE},
  {"PLUGIN_VERSION", 20, MYSQL_TYPE_STRING, 0, 0, 0, SKIP_OPEN_TABLE},
  {"PLUGIN_STATUS", 10, MYSQL_TYPE_STRING, 0, 0, "Status", SKIP_OPEN_TABLE},
  {"PLUGIN_TYPE", 80, MYSQL_TYPE_STRING, 0, 0, "Type", SKIP_OPEN_TABLE},
  {"PLUGIN_TYPE_VERSION", 20, MYSQL_TYPE_STRING, 0, 0, 0, SKIP_OPEN_TABLE},
  {"PLUGIN_LIBRARY", NAME_CHAR_LEN, MYSQL_TYPE_STRING, 0, 1, "Library",
   SKIP_OPEN_TABLE},
  {"PLUGIN_LIBRARY_VERSION", 20, MYSQL_TYPE_STRING, 0, 1, 0, SKIP_OPEN_TABLE},
  {"PLUGIN_AUTHOR", NAME_CHAR_LEN, MYSQL_TYPE_STRING, 0, 1, 0, SKIP_OPEN_TABLE},
  {"PLUGIN_DESCRIPTION", 65535, MYSQL_TYPE_STRING, 0, 1, 0, SKIP_OPEN_TABLE},
  {"PLUGIN_LICENSE", 80, MYSQL_TYPE_STRING, 0, 1, "License", SKIP_OPEN_TABLE},
  {0, 0, MYSQL_TYPE_STRING, 0, 0, 0, SKIP_OPEN_TABLE}
};

ST_FIELD_INFO files_fields_info[]=
{
  {"FILE_ID", 4, MYSQL_TYPE_LONGLONG, 0, 0, 0, SKIP_OPEN_TABLE},
  {"FILE_NAME", NAME_CHAR_LEN, MYSQL_TYPE_STRING, 0, 1, 0, SKIP_OPEN_TABLE},
  {"FILE_TYPE", 20, MYSQL_TYPE_STRING, 0, 0, 0, SKIP_OPEN_TABLE},
  {"TABLESPACE_NAME", NAME_CHAR_LEN, MYSQL_TYPE_STRING, 0, 1, 0,
   SKIP_OPEN_TABLE},
  {"TABLE_CATALOG", NAME_CHAR_LEN, MYSQL_TYPE_STRING, 0, 0, 0, SKIP_OPEN_TABLE},
  {"TABLE_SCHEMA", NAME_CHAR_LEN, MYSQL_TYPE_STRING, 0, 1, 0, SKIP_OPEN_TABLE},
  {"TABLE_NAME", NAME_CHAR_LEN, MYSQL_TYPE_STRING, 0, 1, 0, SKIP_OPEN_TABLE},
  {"LOGFILE_GROUP_NAME", NAME_CHAR_LEN, MYSQL_TYPE_STRING, 0, 1, 0,
   SKIP_OPEN_TABLE},
  {"LOGFILE_GROUP_NUMBER", 4, MYSQL_TYPE_LONGLONG, 0, 1, 0, SKIP_OPEN_TABLE},
  {"ENGINE", NAME_CHAR_LEN, MYSQL_TYPE_STRING, 0, 0, 0, SKIP_OPEN_TABLE},
  {"FULLTEXT_KEYS", NAME_CHAR_LEN, MYSQL_TYPE_STRING, 0, 1, 0, SKIP_OPEN_TABLE},
  {"DELETED_ROWS", 4, MYSQL_TYPE_LONGLONG, 0, 1, 0, SKIP_OPEN_TABLE},
  {"UPDATE_COUNT", 4, MYSQL_TYPE_LONGLONG, 0, 1, 0, SKIP_OPEN_TABLE},
  {"FREE_EXTENTS", 4, MYSQL_TYPE_LONGLONG, 0, 1, 0, SKIP_OPEN_TABLE},
  {"TOTAL_EXTENTS", 4, MYSQL_TYPE_LONGLONG, 0, 1, 0, SKIP_OPEN_TABLE},
  {"EXTENT_SIZE", 4, MYSQL_TYPE_LONGLONG, 0, 0, 0, SKIP_OPEN_TABLE},
  {"INITIAL_SIZE", 21, MYSQL_TYPE_LONGLONG, 0,
   (MY_I_S_MAYBE_NULL | MY_I_S_UNSIGNED), 0, SKIP_OPEN_TABLE},
  {"MAXIMUM_SIZE", 21, MYSQL_TYPE_LONGLONG, 0, 
   (MY_I_S_MAYBE_NULL | MY_I_S_UNSIGNED), 0, SKIP_OPEN_TABLE},
  {"AUTOEXTEND_SIZE", 21, MYSQL_TYPE_LONGLONG, 0, 
   (MY_I_S_MAYBE_NULL | MY_I_S_UNSIGNED), 0, SKIP_OPEN_TABLE},
  {"CREATION_TIME", 0, MYSQL_TYPE_DATETIME, 0, 1, 0, SKIP_OPEN_TABLE},
  {"LAST_UPDATE_TIME", 0, MYSQL_TYPE_DATETIME, 0, 1, 0, SKIP_OPEN_TABLE},
  {"LAST_ACCESS_TIME", 0, MYSQL_TYPE_DATETIME, 0, 1, 0, SKIP_OPEN_TABLE},
  {"RECOVER_TIME", 4, MYSQL_TYPE_LONGLONG, 0, 1, 0, SKIP_OPEN_TABLE},
  {"TRANSACTION_COUNTER", 4, MYSQL_TYPE_LONGLONG, 0, 1, 0, SKIP_OPEN_TABLE},
  {"VERSION", 21 , MYSQL_TYPE_LONGLONG, 0,
   (MY_I_S_MAYBE_NULL | MY_I_S_UNSIGNED), "Version", SKIP_OPEN_TABLE},
  {"ROW_FORMAT", 10, MYSQL_TYPE_STRING, 0, 1, "Row_format", SKIP_OPEN_TABLE},
  {"TABLE_ROWS", 21 , MYSQL_TYPE_LONGLONG, 0,
   (MY_I_S_MAYBE_NULL | MY_I_S_UNSIGNED), "Rows", SKIP_OPEN_TABLE},
  {"AVG_ROW_LENGTH", 21 , MYSQL_TYPE_LONGLONG, 0, 
   (MY_I_S_MAYBE_NULL | MY_I_S_UNSIGNED), "Avg_row_length", SKIP_OPEN_TABLE},
  {"DATA_LENGTH", 21 , MYSQL_TYPE_LONGLONG, 0, 
   (MY_I_S_MAYBE_NULL | MY_I_S_UNSIGNED), "Data_length", SKIP_OPEN_TABLE},
  {"MAX_DATA_LENGTH", 21 , MYSQL_TYPE_LONGLONG, 0, 
   (MY_I_S_MAYBE_NULL | MY_I_S_UNSIGNED), "Max_data_length", SKIP_OPEN_TABLE},
  {"INDEX_LENGTH", 21 , MYSQL_TYPE_LONGLONG, 0, 
   (MY_I_S_MAYBE_NULL | MY_I_S_UNSIGNED), "Index_length", SKIP_OPEN_TABLE},
  {"DATA_FREE", 21 , MYSQL_TYPE_LONGLONG, 0, 
   (MY_I_S_MAYBE_NULL | MY_I_S_UNSIGNED), "Data_free", SKIP_OPEN_TABLE},
  {"CREATE_TIME", 0, MYSQL_TYPE_DATETIME, 0, 1, "Create_time", SKIP_OPEN_TABLE},
  {"UPDATE_TIME", 0, MYSQL_TYPE_DATETIME, 0, 1, "Update_time", SKIP_OPEN_TABLE},
  {"CHECK_TIME", 0, MYSQL_TYPE_DATETIME, 0, 1, "Check_time", SKIP_OPEN_TABLE},
  {"CHECKSUM", 21 , MYSQL_TYPE_LONGLONG, 0, 
   (MY_I_S_MAYBE_NULL | MY_I_S_UNSIGNED), "Checksum", SKIP_OPEN_TABLE},
  {"STATUS", 20, MYSQL_TYPE_STRING, 0, 0, 0, SKIP_OPEN_TABLE},
  {"EXTRA", 255, MYSQL_TYPE_STRING, 0, 1, 0, SKIP_OPEN_TABLE},
  {0, 0, MYSQL_TYPE_STRING, 0, 0, 0, SKIP_OPEN_TABLE}
};

void init_fill_schema_files_row(TABLE* table)
{
  int i;
  for(i=0; files_fields_info[i].field_name!=NULL; i++)
    table->field[i]->set_null();

  table->field[IS_FILES_STATUS]->set_notnull();
  table->field[IS_FILES_STATUS]->store("NORMAL", 6, system_charset_info);
}

ST_FIELD_INFO referential_constraints_fields_info[]=
{
  {"CONSTRAINT_CATALOG", FN_REFLEN, MYSQL_TYPE_STRING, 0, 0, 0, OPEN_FULL_TABLE},
  {"CONSTRAINT_SCHEMA", NAME_CHAR_LEN, MYSQL_TYPE_STRING, 0, 0, 0,
   OPEN_FULL_TABLE},
  {"CONSTRAINT_NAME", NAME_CHAR_LEN, MYSQL_TYPE_STRING, 0, 0, 0,
   OPEN_FULL_TABLE},
  {"UNIQUE_CONSTRAINT_CATALOG", FN_REFLEN, MYSQL_TYPE_STRING, 0, 0, 0,
   OPEN_FULL_TABLE},
  {"UNIQUE_CONSTRAINT_SCHEMA", NAME_CHAR_LEN, MYSQL_TYPE_STRING, 0, 0, 0,
   OPEN_FULL_TABLE},
  {"UNIQUE_CONSTRAINT_NAME", NAME_CHAR_LEN, MYSQL_TYPE_STRING, 0,
   MY_I_S_MAYBE_NULL, 0, OPEN_FULL_TABLE},
  {"MATCH_OPTION", NAME_CHAR_LEN, MYSQL_TYPE_STRING, 0, 0, 0, OPEN_FULL_TABLE},
  {"UPDATE_RULE", NAME_CHAR_LEN, MYSQL_TYPE_STRING, 0, 0, 0, OPEN_FULL_TABLE},
  {"DELETE_RULE", NAME_CHAR_LEN, MYSQL_TYPE_STRING, 0, 0, 0, OPEN_FULL_TABLE},
  {"TABLE_NAME", NAME_CHAR_LEN, MYSQL_TYPE_STRING, 0, 0, 0, OPEN_FULL_TABLE},
  {"REFERENCED_TABLE_NAME", NAME_CHAR_LEN, MYSQL_TYPE_STRING, 0, 0, 0,
   OPEN_FULL_TABLE},
  {0, 0, MYSQL_TYPE_STRING, 0, 0, 0, SKIP_OPEN_TABLE}
};


ST_FIELD_INFO parameters_fields_info[]=
{
  {"SPECIFIC_CATALOG", FN_REFLEN, MYSQL_TYPE_STRING, 0, 0, 0, OPEN_FULL_TABLE},
  {"SPECIFIC_SCHEMA", NAME_CHAR_LEN, MYSQL_TYPE_STRING, 0, 0, 0,
   OPEN_FULL_TABLE},
  {"SPECIFIC_NAME", NAME_CHAR_LEN, MYSQL_TYPE_STRING, 0, 0, 0, OPEN_FULL_TABLE},
  {"ORDINAL_POSITION", 21 , MYSQL_TYPE_LONG, 0, 0, 0, OPEN_FULL_TABLE},
  {"PARAMETER_MODE", 5, MYSQL_TYPE_STRING, 0, 1, 0, OPEN_FULL_TABLE},
  {"PARAMETER_NAME", NAME_CHAR_LEN, MYSQL_TYPE_STRING, 0, 1, 0, OPEN_FULL_TABLE},
  {"DATA_TYPE", NAME_CHAR_LEN, MYSQL_TYPE_STRING, 0, 0, 0, OPEN_FULL_TABLE},
  {"CHARACTER_MAXIMUM_LENGTH", 21 , MYSQL_TYPE_LONG, 0, 1, 0, OPEN_FULL_TABLE},
  {"CHARACTER_OCTET_LENGTH", 21 , MYSQL_TYPE_LONG, 0, 1, 0, OPEN_FULL_TABLE},
  {"NUMERIC_PRECISION", 21 , MYSQL_TYPE_LONG, 0, 1, 0, OPEN_FULL_TABLE},
  {"NUMERIC_SCALE", 21 , MYSQL_TYPE_LONG, 0, 1, 0, OPEN_FULL_TABLE},
  {"CHARACTER_SET_NAME", 64, MYSQL_TYPE_STRING, 0, 1, 0, OPEN_FULL_TABLE},
  {"COLLATION_NAME", 64, MYSQL_TYPE_STRING, 0, 1, 0, OPEN_FULL_TABLE},
  {"DTD_IDENTIFIER", 65535, MYSQL_TYPE_STRING, 0, 0, 0, OPEN_FULL_TABLE},
  {"ROUTINE_TYPE", 9, MYSQL_TYPE_STRING, 0, 0, 0, OPEN_FULL_TABLE},
  {0, 0, MYSQL_TYPE_STRING, 0, 0, 0, OPEN_FULL_TABLE}
};


ST_FIELD_INFO tablespaces_fields_info[]=
{
  {"TABLESPACE_NAME", NAME_CHAR_LEN, MYSQL_TYPE_STRING, 0, 0, 0,
   SKIP_OPEN_TABLE},
  {"ENGINE", NAME_CHAR_LEN, MYSQL_TYPE_STRING, 0, 0, 0, SKIP_OPEN_TABLE},
  {"TABLESPACE_TYPE", NAME_CHAR_LEN, MYSQL_TYPE_STRING, 0, MY_I_S_MAYBE_NULL,
   0, SKIP_OPEN_TABLE},
  {"LOGFILE_GROUP_NAME", NAME_CHAR_LEN, MYSQL_TYPE_STRING, 0, MY_I_S_MAYBE_NULL,
   0, SKIP_OPEN_TABLE},
  {"EXTENT_SIZE", 21, MYSQL_TYPE_LONGLONG, 0,
   MY_I_S_MAYBE_NULL | MY_I_S_UNSIGNED, 0, SKIP_OPEN_TABLE},
  {"AUTOEXTEND_SIZE", 21, MYSQL_TYPE_LONGLONG, 0,
   MY_I_S_MAYBE_NULL | MY_I_S_UNSIGNED, 0, SKIP_OPEN_TABLE},
  {"MAXIMUM_SIZE", 21, MYSQL_TYPE_LONGLONG, 0,
   MY_I_S_MAYBE_NULL | MY_I_S_UNSIGNED, 0, SKIP_OPEN_TABLE},
  {"NODEGROUP_ID", 21, MYSQL_TYPE_LONGLONG, 0,
   MY_I_S_MAYBE_NULL | MY_I_S_UNSIGNED, 0, SKIP_OPEN_TABLE},
  {"TABLESPACE_COMMENT", 2048, MYSQL_TYPE_STRING, 0, MY_I_S_MAYBE_NULL, 0,
   SKIP_OPEN_TABLE},
  {0, 0, MYSQL_TYPE_STRING, 0, 0, 0, SKIP_OPEN_TABLE}
};


/*
  Description of ST_FIELD_INFO in table.h

  Make sure that the order of schema_tables and enum_schema_tables are the same.

*/

ST_SCHEMA_TABLE schema_tables[]=
{
  {"CHARACTER_SETS", charsets_fields_info, create_schema_table, 
   fill_schema_charsets, make_character_sets_old_format, 0, -1, -1, 0, 0},
  {"COLLATIONS", collation_fields_info, create_schema_table, 
   fill_schema_collation, make_old_format, 0, -1, -1, 0, 0},
  {"COLLATION_CHARACTER_SET_APPLICABILITY", coll_charset_app_fields_info,
   create_schema_table, fill_schema_coll_charset_app, 0, 0, -1, -1, 0, 0},
  {"COLUMNS", columns_fields_info, create_schema_table, 
   get_all_tables, make_columns_old_format, get_schema_column_record, 1, 2, 0,
   OPTIMIZE_I_S_TABLE|OPEN_VIEW_FULL},
  {"COLUMN_PRIVILEGES", column_privileges_fields_info, create_schema_table,
   fill_schema_column_privileges, 0, 0, -1, -1, 0, 0},
  {"ENGINES", engines_fields_info, create_schema_table,
   fill_schema_engines, make_old_format, 0, -1, -1, 0, 0},
#ifdef HAVE_EVENT_SCHEDULER
  {"EVENTS", events_fields_info, create_schema_table,
   Events::fill_schema_events, make_old_format, 0, -1, -1, 0, 0},
#else
  {"EVENTS", events_fields_info, create_schema_table,
   0, make_old_format, 0, -1, -1, 0, 0},
#endif
  {"FILES", files_fields_info, create_schema_table,
   hton_fill_schema_table, 0, 0, -1, -1, 0, 0},
  {"GLOBAL_STATUS", variables_fields_info, create_schema_table,
   fill_status, make_old_format, 0, 0, -1, 0, 0},
  {"GLOBAL_VARIABLES", variables_fields_info, create_schema_table,
   fill_variables, make_old_format, 0, 0, -1, 0, 0},
  {"KEY_COLUMN_USAGE", key_column_usage_fields_info, create_schema_table,
   get_all_tables, 0, get_schema_key_column_usage_record, 4, 5, 0,
   OPTIMIZE_I_S_TABLE|OPEN_TABLE_ONLY},
  {"OPEN_TABLES", open_tables_fields_info, create_schema_table,
   fill_open_tables, make_old_format, 0, -1, -1, 1, 0},
  {"PARAMETERS", parameters_fields_info, create_schema_table,
   fill_schema_proc, 0, 0, -1, -1, 0, 0},
  {"PARTITIONS", partitions_fields_info, create_schema_table,
   get_all_tables, 0, get_schema_partitions_record, 1, 2, 0,
   OPTIMIZE_I_S_TABLE|OPEN_TABLE_ONLY},
  {"PLUGINS", plugin_fields_info, create_schema_table,
   fill_plugins, make_old_format, 0, -1, -1, 0, 0},
  {"PROCESSLIST", processlist_fields_info, create_schema_table,
   fill_schema_processlist, make_old_format, 0, -1, -1, 0, 0},
  {"PROFILING", query_profile_statistics_info, create_schema_table,
    fill_query_profile_statistics_info, make_profile_table_for_show, 
    NULL, -1, -1, false, 0},
  {"REFERENTIAL_CONSTRAINTS", referential_constraints_fields_info,
   create_schema_table, get_all_tables, 0, get_referential_constraints_record,
   1, 9, 0, OPTIMIZE_I_S_TABLE|OPEN_TABLE_ONLY},
  {"ROUTINES", proc_fields_info, create_schema_table, 
   fill_schema_proc, make_proc_old_format, 0, -1, -1, 0, 0},
  {"SCHEMATA", schema_fields_info, create_schema_table,
   fill_schema_schemata, make_schemata_old_format, 0, 1, -1, 0, 0},
  {"SCHEMA_PRIVILEGES", schema_privileges_fields_info, create_schema_table,
   fill_schema_schema_privileges, 0, 0, -1, -1, 0, 0},
  {"SESSION_STATUS", variables_fields_info, create_schema_table,
   fill_status, make_old_format, 0, 0, -1, 0, 0},
  {"SESSION_VARIABLES", variables_fields_info, create_schema_table,
   fill_variables, make_old_format, 0, 0, -1, 0, 0},
  {"STATISTICS", stat_fields_info, create_schema_table, 
   get_all_tables, make_old_format, get_schema_stat_record, 1, 2, 0,
   OPEN_TABLE_ONLY|OPTIMIZE_I_S_TABLE},
  {"STATUS", variables_fields_info, create_schema_table, fill_status, 
   make_old_format, 0, 0, -1, 1, 0},
  {"TABLES", tables_fields_info, create_schema_table, 
   get_all_tables, make_old_format, get_schema_tables_record, 1, 2, 0,
   OPTIMIZE_I_S_TABLE},
  {"TABLESPACES", tablespaces_fields_info, create_schema_table,
   hton_fill_schema_table, 0, 0, -1, -1, 0, 0},
  {"TABLE_CONSTRAINTS", table_constraints_fields_info, create_schema_table,
   get_all_tables, 0, get_schema_constraints_record, 3, 4, 0,
   OPTIMIZE_I_S_TABLE|OPEN_TABLE_ONLY},
  {"TABLE_NAMES", table_names_fields_info, create_schema_table,
   get_all_tables, make_table_names_old_format, 0, 1, 2, 1, 0},
  {"TABLE_PRIVILEGES", table_privileges_fields_info, create_schema_table,
   fill_schema_table_privileges, 0, 0, -1, -1, 0, 0},
  {"TRIGGERS", triggers_fields_info, create_schema_table,
   get_all_tables, make_old_format, get_schema_triggers_record, 5, 6, 0,
   OPEN_TRIGGER_ONLY|OPTIMIZE_I_S_TABLE},
  {"USER_PRIVILEGES", user_privileges_fields_info, create_schema_table, 
   fill_schema_user_privileges, 0, 0, -1, -1, 0, 0},
  {"VARIABLES", variables_fields_info, create_schema_table, fill_variables,
   make_old_format, 0, 0, -1, 1, 0},
  {"VIEWS", view_fields_info, create_schema_table, 
   get_all_tables, 0, get_schema_views_record, 1, 2, 0,
   OPEN_VIEW_ONLY|OPTIMIZE_I_S_TABLE},
  {0, 0, 0, 0, 0, 0, 0, 0, 0, 0}
};


#ifdef HAVE_EXPLICIT_TEMPLATE_INSTANTIATION
template class List_iterator_fast<char>;
template class List<char>;
#endif

int initialize_schema_table(st_plugin_int *plugin)
{
  ST_SCHEMA_TABLE *schema_table;
  DBUG_ENTER("initialize_schema_table");

  if (!(schema_table= (ST_SCHEMA_TABLE *)my_malloc(sizeof(ST_SCHEMA_TABLE),
                                MYF(MY_WME | MY_ZEROFILL))))
      DBUG_RETURN(1);
  /* Historical Requirement */
  plugin->data= schema_table; // shortcut for the future
  if (plugin->plugin->init)
  {
    schema_table->create_table= create_schema_table;
    schema_table->old_format= make_old_format;
    schema_table->idx_field1= -1, 
    schema_table->idx_field2= -1; 

    /* Make the name available to the init() function. */
    schema_table->table_name= plugin->name.str;

    if (plugin->plugin->init(schema_table))
    {
      sql_print_error("Plugin '%s' init function returned error.",
                      plugin->name.str);
      plugin->data= NULL;
      my_free(schema_table);
      DBUG_RETURN(1);
    }
    
    /* Make sure the plugin name is not set inside the init() function. */
    schema_table->table_name= plugin->name.str;
  }
  DBUG_RETURN(0);
}

int finalize_schema_table(st_plugin_int *plugin)
{
  ST_SCHEMA_TABLE *schema_table= (ST_SCHEMA_TABLE *)plugin->data;
  DBUG_ENTER("finalize_schema_table");

  if (schema_table && plugin->plugin->deinit)
  {
    DBUG_PRINT("info", ("Deinitializing plugin: '%s'", plugin->name.str));
    if (plugin->plugin->deinit(NULL))
    {
      DBUG_PRINT("warning", ("Plugin '%s' deinit function returned error.",
                             plugin->name.str));
    }
    my_free(schema_table);
  }
  DBUG_RETURN(0);
}


/**
  Output trigger information (SHOW CREATE TRIGGER) to the client.

  @param thd          Thread context.
  @param triggers     List of triggers for the table.
  @param trigger_idx  Index of the trigger to dump.

  @return Operation status
    @retval TRUE Error.
    @retval FALSE Success.
*/

static bool show_create_trigger_impl(THD *thd,
                                     Table_triggers_list *triggers,
                                     int trigger_idx)
{
  int ret_code;

  Protocol *p= thd->protocol;
  List<Item> fields;

  LEX_STRING trg_name;
  ulonglong trg_sql_mode;
  LEX_STRING trg_sql_mode_str;
  LEX_STRING trg_sql_original_stmt;
  LEX_STRING trg_client_cs_name;
  LEX_STRING trg_connection_cl_name;
  LEX_STRING trg_db_cl_name;

  CHARSET_INFO *trg_client_cs;

  /*
    TODO: Check privileges here. This functionality will be added by
    implementation of the following WL items:
      - WL#2227: New privileges for new objects
      - WL#3482: Protect SHOW CREATE PROCEDURE | FUNCTION | VIEW | TRIGGER
        properly

    SHOW TRIGGERS and I_S.TRIGGERS will be affected too.
  */

  /* Prepare trigger "object". */

  triggers->get_trigger_info(thd,
                             trigger_idx,
                             &trg_name,
                             &trg_sql_mode,
                             &trg_sql_original_stmt,
                             &trg_client_cs_name,
                             &trg_connection_cl_name,
                             &trg_db_cl_name);

  sql_mode_string_representation(thd, trg_sql_mode, &trg_sql_mode_str);

  /* Resolve trigger client character set. */

  if (resolve_charset(trg_client_cs_name.str, NULL, &trg_client_cs))
    return TRUE;

  /* Send header. */

  fields.push_back(new Item_empty_string("Trigger", NAME_LEN));
  fields.push_back(new Item_empty_string("sql_mode", trg_sql_mode_str.length));

  {
    /*
      NOTE: SQL statement field must be not less than 1024 in order not to
      confuse old clients.
    */

    Item_empty_string *stmt_fld=
      new Item_empty_string("SQL Original Statement",
                            max(trg_sql_original_stmt.length, 1024));

    stmt_fld->maybe_null= TRUE;

    fields.push_back(stmt_fld);
  }

  fields.push_back(new Item_empty_string("character_set_client",
                                         MY_CS_NAME_SIZE));

  fields.push_back(new Item_empty_string("collation_connection",
                                         MY_CS_NAME_SIZE));

  fields.push_back(new Item_empty_string("Database Collation",
                                         MY_CS_NAME_SIZE));

  if (p->send_result_set_metadata(&fields, Protocol::SEND_NUM_ROWS | Protocol::SEND_EOF))
    return TRUE;

  /* Send data. */

  p->prepare_for_resend();

  p->store(trg_name.str,
           trg_name.length,
           system_charset_info);

  p->store(trg_sql_mode_str.str,
           trg_sql_mode_str.length,
           system_charset_info);

  p->store(trg_sql_original_stmt.str,
           trg_sql_original_stmt.length,
           trg_client_cs);

  p->store(trg_client_cs_name.str,
           trg_client_cs_name.length,
           system_charset_info);

  p->store(trg_connection_cl_name.str,
           trg_connection_cl_name.length,
           system_charset_info);

  p->store(trg_db_cl_name.str,
           trg_db_cl_name.length,
           system_charset_info);

  ret_code= p->write();

  if (!ret_code)
    my_eof(thd);

  return ret_code != 0;
}


/**
  Read TRN and TRG files to obtain base table name for the specified
  trigger name and construct TABE_LIST object for the base table.

  @param thd      Thread context.
  @param trg_name Trigger name.

  @return TABLE_LIST object corresponding to the base table.

  TODO: This function is a copy&paste from add_table_to_list() and
  sp_add_to_query_tables(). The problem is that in order to be compatible
  with Stored Programs (Prepared Statements), we should not touch thd->lex.
  The "source" functions also add created TABLE_LIST object to the
  thd->lex->query_tables.

  The plan to eliminate this copy&paste is to:

    - get rid of sp_add_to_query_tables() and use Lex::add_table_to_list().
      Only add_table_to_list() must be used to add tables from the parser
      into Lex::query_tables list.

    - do not update Lex::query_tables in add_table_to_list().
*/

static
TABLE_LIST *get_trigger_table_impl(THD *thd, const sp_name *trg_name)
{
  char trn_path_buff[FN_REFLEN];
  LEX_STRING trn_path= { trn_path_buff, 0 };
  LEX_STRING db;
  LEX_STRING tbl_name;
  TABLE_LIST *table;

  build_trn_path(thd, trg_name, &trn_path);

  if (check_trn_exists(&trn_path))
  {
    my_error(ER_TRG_DOES_NOT_EXIST, MYF(0));
    return NULL;
  }

  if (load_table_name_for_trigger(thd, trg_name, &trn_path, &tbl_name))
    return NULL;

  /* We need to reset statement table list to be PS/SP friendly. */
  if (!(table= (TABLE_LIST*) thd->alloc(sizeof(TABLE_LIST))))
    return NULL;

  db= trg_name->m_db;

  db.str= thd->strmake(db.str, db.length);
  tbl_name.str= thd->strmake(tbl_name.str, tbl_name.length);

  if (db.str == NULL || tbl_name.str == NULL)
    return NULL;

  table->init_one_table(db.str, db.length, tbl_name.str, tbl_name.length,
                        tbl_name.str, TL_IGNORE);

  return table;
}

/**
  Read TRN and TRG files to obtain base table name for the specified
  trigger name and construct TABE_LIST object for the base table. Acquire
  LOCK_open when doing this.

  @param thd      Thread context.
  @param trg_name Trigger name.

  @return TABLE_LIST object corresponding to the base table.
*/

static
TABLE_LIST *get_trigger_table(THD *thd, const sp_name *trg_name)
{
  /* Acquire LOCK_open (stop the server). */

  mysql_mutex_lock(&LOCK_open);

  /*
    Load base table name from the TRN-file and create TABLE_LIST object.
  */

  TABLE_LIST *lst= get_trigger_table_impl(thd, trg_name);

  /* Release LOCK_open (continue the server). */

  mysql_mutex_unlock(&LOCK_open);

  /* That's it. */

  return lst;
}


/**
  SHOW CREATE TRIGGER high-level implementation.

  @param thd      Thread context.
  @param trg_name Trigger name.

  @return Operation status
    @retval TRUE Error.
    @retval FALSE Success.
*/

bool show_create_trigger(THD *thd, const sp_name *trg_name)
{
  TABLE_LIST *lst= get_trigger_table(thd, trg_name);

  if (!lst)
    return TRUE;

  if (check_table_access(thd, TRIGGER_ACL, lst, FALSE, 1, TRUE))
  {
    my_error(ER_SPECIFIC_ACCESS_DENIED_ERROR, MYF(0), "TRIGGER");
    return TRUE;
  }

  /*
    Open the table by name in order to load Table_triggers_list object.

    NOTE: there is race condition here -- the table can be dropped after
    LOCK_open is released. It will be fixed later by acquiring shared
    metadata lock on trigger or table name.
  */

  uint num_tables; /* NOTE: unused, only to pass to open_tables(). */

  if (open_tables(thd, &lst, &num_tables, 0))
  {
    my_error(ER_TRG_CANT_OPEN_TABLE, MYF(0),
             (const char *) trg_name->m_db.str,
             (const char *) lst->table_name);

    return TRUE;

    /* Perform closing actions and return error status. */
  }

  Table_triggers_list *triggers= lst->table->triggers;

  if (!triggers)
  {
    my_error(ER_TRG_DOES_NOT_EXIST, MYF(0));
    return TRUE;
  }

  int trigger_idx= triggers->find_trigger_by_name(&trg_name->m_name);

  if (trigger_idx < 0)
  {
    my_error(ER_TRG_CORRUPTED_FILE, MYF(0),
             (const char *) trg_name->m_db.str,
             (const char *) lst->table_name);

    return TRUE;
  }

  return show_create_trigger_impl(thd, triggers, trigger_idx);

  /*
    NOTE: if show_create_trigger_impl() failed, that means we could not
    send data to the client. In this case we simply raise the error
    status and client connection will be closed.
  */
}

class IS_internal_schema_access : public ACL_internal_schema_access
{
public:
  IS_internal_schema_access()
  {}

  ~IS_internal_schema_access()
  {}

  ACL_internal_access_result check(ulong want_access,
                                   ulong *save_priv) const;

  const ACL_internal_table_access *lookup(const char *name) const;
};

ACL_internal_access_result
IS_internal_schema_access::check(ulong want_access,
                                 ulong *save_priv) const
{
  want_access &= ~SELECT_ACL;

  /*
    We don't allow any simple privileges but SELECT_ACL on
    the information_schema database.
  */
  if (unlikely(want_access & DB_ACLS))
    return ACL_INTERNAL_ACCESS_DENIED;

  /* Always grant SELECT for the information schema. */
  *save_priv|= SELECT_ACL;

  return want_access ? ACL_INTERNAL_ACCESS_CHECK_GRANT :
                       ACL_INTERNAL_ACCESS_GRANTED;
}

const ACL_internal_table_access *
IS_internal_schema_access::lookup(const char *name) const
{
  /* There are no per table rules for the information schema. */
  return NULL;
}

static IS_internal_schema_access is_internal_schema_access;

void initialize_information_schema_acl()
{
  ACL_internal_schema_registry::register_schema(&INFORMATION_SCHEMA_NAME,
                                                &is_internal_schema_access);
}

/*
  Convert a string in character set in column character set format
  to utf8 character set if possible, the utf8 character set string
  will later possibly be converted to character set used by client.
  Thus we attempt conversion from column character set to both
  utf8 and to character set client.

  Examples of strings that should fail conversion to utf8 are unassigned
  characters as e.g. 0x81 in cp1250 (Windows character set for for countries
  like Czech and Poland). Example of string that should fail conversion to
  character set on client (e.g. if this is latin1) is 0x2020 (daggger) in
  ucs2.

  If the conversion fails we will as a fall back convert the string to
  hex encoded format. The caller of the function can also ask for hex
  encoded format of output string unconditionally.

  SYNOPSIS
    get_cs_converted_string_value()
    thd                             Thread object
    input_str                       Input string in cs character set
    output_str                      Output string to be produced in utf8
    cs                              Character set of input string
    use_hex                         Use hex string unconditionally
 

  RETURN VALUES
    No return value
*/

static void get_cs_converted_string_value(THD *thd,
                                          String *input_str,
                                          String *output_str,
                                          CHARSET_INFO *cs,
                                          bool use_hex)
{

  output_str->length(0);
  if (input_str->length() == 0)
  {
    output_str->append("''");
    return;
  }
  if (!use_hex)
  {
    String try_val;
    uint try_conv_error= 0;

    try_val.copy(input_str->ptr(), input_str->length(), cs,
                 thd->variables.character_set_client, &try_conv_error);
    if (!try_conv_error)
    {
      String val;
      uint conv_error= 0;

      val.copy(input_str->ptr(), input_str->length(), cs,
               system_charset_info, &conv_error);
      if (!conv_error)
      {
        append_unescaped(output_str, val.ptr(), val.length());
        return;
      }
    }
    /* We had a conversion error, use hex encoded string for safety */
  }
  {
    const uchar *ptr;
    uint i, len;
    char buf[3];

    output_str->append("_");
    output_str->append(cs->csname);
    output_str->append(" ");
    output_str->append("0x");
    len= input_str->length();
    ptr= (uchar*)input_str->ptr();
    for (i= 0; i < len; i++)
    {
      uint high, low;

      high= (*ptr) >> 4;
      low= (*ptr) & 0x0F;
      buf[0]= _dig_vec_upper[high];
      buf[1]= _dig_vec_upper[low];
      buf[2]= 0;
      output_str->append((const char*)buf);
      ptr++;
    }
  }
  return;
}<|MERGE_RESOLUTION|>--- conflicted
+++ resolved
@@ -9,15 +9,9 @@
    MERCHANTABILITY or FITNESS FOR A PARTICULAR PURPOSE.  See the
    GNU General Public License for more details.
 
-<<<<<<< HEAD
    You should have received a copy of the GNU General Public License
    along with this program; if not, write to the Free Software
    Foundation, Inc., 51 Franklin St, Fifth Floor, Boston, MA 02110-1301  USA */
-=======
-   You should have received a copy of the GNU General Public License along
-   with this program; if not, write to the Free Software Foundation, Inc.,
-   51 Franklin Street, Fifth Floor, Boston, MA 02110-1301  USA */
->>>>>>> c4b1a2b2
 
 
 /* Function with list databases, tables or fields */
