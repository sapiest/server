--- conflicted
+++ resolved
@@ -2707,7 +2707,9 @@
       return "";
     return "Reading from net";
   }
-<<<<<<< HEAD
+#else
+  if (tmp->get_command() == COM_SLEEP)
+    return "";
 #endif
 
   if (tmp->proc_info)
@@ -2723,18 +2725,6 @@
       return "Waiting on cond";
   }
   return NULL;
-=======
-#else
-  if (tmp->get_command() == COM_SLEEP)
-    return "";
-#endif
-  if (tmp->proc_info)
-    return tmp->proc_info;
-  else if (tmp->mysys_var && tmp->mysys_var->current_cond)
-    return "Waiting on cond";
-  else
-    return NULL;
->>>>>>> 1dd3c8f8
 }
 
 
@@ -10350,13 +10340,11 @@
   String str(buffer, length, &my_charset_latin1);
   const Security_context *sctx= &thd->main_security_ctx;
   char header[256];
-  int len;
-
-  mysql_mutex_lock(&LOCK_thread_count);
+  size_t len;
 
   len= my_snprintf(header, sizeof(header),
-                   "MySQL thread id %lu, OS thread handle %lu, query id %lu",
-                   thd->thread_id, (ulong) thd->real_id, (ulong) thd->query_id);
+                   "MySQL thread id %u, OS thread handle %lu, query id %llu",
+                   (uint)thd->thread_id, (ulong) thd->real_id, (ulonglong) thd->query_id);
   str.length(0);
   str.append(header, len);
 
@@ -10398,7 +10386,6 @@
     }
     mysql_mutex_unlock(&thd->LOCK_thd_data);
   }
-  mysql_mutex_unlock(&LOCK_thread_count);
 
   if (str.c_ptr_safe() == buffer)
     return buffer;
