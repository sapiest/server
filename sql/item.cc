/* Copyright (C) 2000 MySQL AB & MySQL Finland AB & TCX DataKonsult AB

   This program is free software; you can redistribute it and/or modify
   it under the terms of the GNU General Public License as published by
   the Free Software Foundation; either version 2 of the License, or
   (at your option) any later version.

   This program is distributed in the hope that it will be useful,
   but WITHOUT ANY WARRANTY; without even the implied warranty of
   MERCHANTABILITY or FITNESS FOR A PARTICULAR PURPOSE.  See the
   GNU General Public License for more details.

   You should have received a copy of the GNU General Public License
   along with this program; if not, write to the Free Software
   Foundation, Inc., 59 Temple Place, Suite 330, Boston, MA  02111-1307  USA */


#ifdef __GNUC__
#pragma implementation				// gcc: Class implementation
#endif

#include "mysql_priv.h"
#include <m_ctype.h>
#include "my_dir.h"
#include "sp_rcontext.h"
#include "sp_head.h"
#include "sql_trigger.h"
#include "sql_select.h"

static void mark_as_dependent(THD *thd,
			      SELECT_LEX *last, SELECT_LEX *current,
			      Item_ident *item);

const String my_null_string("NULL", 4, default_charset_info);

/****************************************************************************/

/* Hybrid_type_traits {_real} */

void Hybrid_type_traits::fix_length_and_dec(Item *item, Item *arg) const
{
  item->decimals= NOT_FIXED_DEC;
  item->max_length= item->float_length(arg->decimals);
}


const Hybrid_type_traits *Hybrid_type_traits::instance()
{
  const static Hybrid_type_traits real_traits;
  return &real_traits;
}


my_decimal *
Hybrid_type_traits::val_decimal(Hybrid_type *val, my_decimal *to) const
{
  double2my_decimal(E_DEC_FATAL_ERROR, val->real, val->dec_buf);
  return val->dec_buf;
}


String *
Hybrid_type_traits::val_str(Hybrid_type *val, String *to, uint8 decimals) const
{
  to->set(val->real, decimals, &my_charset_bin);
  return to;
}

/* Hybrid_type_traits_decimal */

const Hybrid_type_traits_decimal *Hybrid_type_traits_decimal::instance()
{
  const static Hybrid_type_traits_decimal decimal_traits;
  return &decimal_traits;
}


void
Hybrid_type_traits_decimal::fix_length_and_dec(Item *item, Item *arg) const
{
  item->decimals= arg->decimals;
  item->max_length= min(arg->max_length + DECIMAL_LONGLONG_DIGITS,
                        DECIMAL_MAX_LENGTH);
}


void Hybrid_type_traits_decimal::set_zero(Hybrid_type *val) const
{
  my_decimal_set_zero(&val->dec_buf[0]);
  val->used_dec_buf_no= 0;
}


void Hybrid_type_traits_decimal::add(Hybrid_type *val, Field *f) const
{
  my_decimal_add(E_DEC_FATAL_ERROR,
                 &val->dec_buf[val->used_dec_buf_no ^ 1],
                 &val->dec_buf[val->used_dec_buf_no],
                 f->val_decimal(&val->dec_buf[2]));
  val->used_dec_buf_no^= 1;
}


void Hybrid_type_traits_decimal::div(Hybrid_type *val, ulonglong u) const
{
  int2my_decimal(E_DEC_FATAL_ERROR, u, TRUE, &val->dec_buf[2]);
  /* XXX: what is '4' for scale? */
  my_decimal_div(E_DEC_FATAL_ERROR,
                 &val->dec_buf[val->used_dec_buf_no ^ 1],
                 &val->dec_buf[val->used_dec_buf_no],
                 &val->dec_buf[2], 4);
  val->used_dec_buf_no^= 1;
}


longlong
Hybrid_type_traits_decimal::val_int(Hybrid_type *val, bool unsigned_flag) const
{
  longlong result;
  my_decimal2int(E_DEC_FATAL_ERROR, &val->dec_buf[val->used_dec_buf_no],
                 unsigned_flag, &result);
  return result;
}


double
Hybrid_type_traits_decimal::val_real(Hybrid_type *val) const
{
  my_decimal2double(E_DEC_FATAL_ERROR, &val->dec_buf[val->used_dec_buf_no],
                    &val->real);
  return val->real;
}


String *
Hybrid_type_traits_decimal::val_str(Hybrid_type *val, String *to,
                                    uint8 decimals) const
{
  my_decimal_round(E_DEC_FATAL_ERROR, &val->dec_buf[val->used_dec_buf_no],
                   decimals, FALSE, &val->dec_buf[2]);
  my_decimal2string(E_DEC_FATAL_ERROR, &val->dec_buf[2], 0, 0, 0, to);
  return to;
}

/* Hybrid_type_traits_integer */

const Hybrid_type_traits_integer *Hybrid_type_traits_integer::instance()
{
  const static Hybrid_type_traits_integer integer_traits;
  return &integer_traits;
}

void
Hybrid_type_traits_integer::fix_length_and_dec(Item *item, Item *arg) const
{
  item->decimals= 0;
  item->max_length= 21;
  item->unsigned_flag= 0;
}

/*****************************************************************************
** Item functions
*****************************************************************************/

/* Init all special items */

void item_init(void)
{
  item_user_lock_init();
}


/*
TODO: make this functions class dependent
*/

bool Item::val_bool()
{
  switch(result_type()) {
  case INT_RESULT:
    return val_int() != 0;
  case DECIMAL_RESULT:
  {
    my_decimal decimal_value;
    my_decimal *val= val_decimal(&decimal_value);
    if (val)
      return !my_decimal_is_zero(val);
    return 0;
  }
  case REAL_RESULT:
  case STRING_RESULT:
    return val_real() != 0.0;
  case ROW_RESULT:
  default:
    DBUG_ASSERT(0);
    return 0;                                   // Wrong (but safe)
  }
}


String *Item::val_string_from_real(String *str)
{
  double nr= val_real();
  if (null_value)
    return 0;					/* purecov: inspected */
  str->set(nr,decimals, &my_charset_bin);
  return str;
}


String *Item::val_string_from_int(String *str)
{
  longlong nr= val_int();
  if (null_value)
    return 0;
  if (unsigned_flag)
    str->set((ulonglong) nr, &my_charset_bin);
  else
    str->set(nr, &my_charset_bin);
  return str;
}


String *Item::val_string_from_decimal(String *str)
{
  my_decimal dec_buf, *dec= val_decimal(&dec_buf);
  if (null_value)
    return 0;
  my_decimal_round(E_DEC_FATAL_ERROR, dec, decimals, FALSE, &dec_buf);
  my_decimal2string(E_DEC_FATAL_ERROR, &dec_buf, 0, 0, 0, str);
  return str;
}


my_decimal *Item::val_decimal_from_real(my_decimal *decimal_value)
{
  double nr= val_real();
  if (null_value)
    return 0;
  double2my_decimal(E_DEC_FATAL_ERROR, nr, decimal_value);
  return (decimal_value);
}


my_decimal *Item::val_decimal_from_int(my_decimal *decimal_value)
{
  longlong nr= val_int();
  if (null_value)
    return 0;
  int2my_decimal(E_DEC_FATAL_ERROR, nr, unsigned_flag, decimal_value);
  return decimal_value;
}


my_decimal *Item::val_decimal_from_string(my_decimal *decimal_value)
{
  String *res;
  char *end_ptr;
  if (!(res= val_str(&str_value)))
    return 0;                                   // NULL or EOM

  end_ptr= (char*) res->ptr()+ res->length();
  str2my_decimal(E_DEC_FATAL_ERROR, res->ptr(), res->length(), res->charset(),
                 decimal_value);
  return decimal_value;
}


double Item::val_real_from_decimal()
{
  /* Note that fix_fields may not be called for Item_avg_field items */
  double result;
  my_decimal value_buff, *dec_val= val_decimal(&value_buff);
  if (null_value)
    return 0.0;
  my_decimal2double(E_DEC_FATAL_ERROR, dec_val, &result);
  return result;
}


longlong Item::val_int_from_decimal()
{
  /* Note that fix_fields may not be called for Item_avg_field items */
  longlong result;
  my_decimal value, *dec_val= val_decimal(&value);
  if (null_value)
    return 0;
  my_decimal2int(E_DEC_FATAL_ERROR, dec_val, unsigned_flag, &result);
  return result;
}


Item::Item():
  name(0), orig_name(0), name_length(0), fixed(0),
  collation(&my_charset_bin, DERIVATION_COERCIBLE)
{
  marker= 0;
  maybe_null=null_value=with_sum_func=unsigned_flag=0;
  decimals= 0; max_length= 0;

  /* Put item in free list so that we can free all items at end */
  THD *thd= current_thd;
  next= thd->free_list;
  thd->free_list= this;
  /*
    Item constructor can be called during execution other then SQL_COM
    command => we should check thd->lex->current_select on zero (thd->lex
    can be uninitialised)
  */
  if (thd->lex->current_select)
  {
    enum_parsing_place place= 
      thd->lex->current_select->parsing_place;
    if (place == SELECT_LIST ||
	place == IN_HAVING)
      thd->lex->current_select->select_n_having_items++;
  }
}

/*
  Constructor used by Item_field, Item_*_ref & aggregate (sum) functions.
  Used for duplicating lists in processing queries with temporary
  tables
*/
Item::Item(THD *thd, Item *item):
  str_value(item->str_value),
  name(item->name),
  orig_name(item->orig_name),
  max_length(item->max_length),
  marker(item->marker),
  decimals(item->decimals),
  maybe_null(item->maybe_null),
  null_value(item->null_value),
  unsigned_flag(item->unsigned_flag),
  with_sum_func(item->with_sum_func),
  fixed(item->fixed),
  collation(item->collation)
{
  next= thd->free_list;				// Put in free list
  thd->free_list= this;
}


void Item::print_item_w_name(String *str)
{
  print(str);
  if (name)
  {
    THD *thd= current_thd;
    str->append(" AS ", 4);
    append_identifier(thd, str, name, strlen(name));
  }
}


void Item::cleanup()
{
  DBUG_ENTER("Item::cleanup");
  DBUG_PRINT("info", ("Item: 0x%lx, Type: %d, name %s, original name %s",
		      this, (int)type(), name ? name : "(null)",
                      orig_name ? orig_name : "null"));
  fixed=0;
  marker= 0;
  if (orig_name)
    name= orig_name;
  DBUG_VOID_RETURN;
}


/*
  cleanup() item if it is 'fixed'

  SYNOPSIS
    cleanup_processor()
    arg - a dummy parameter, is not used here
*/

bool Item::cleanup_processor(byte *arg)
{
  if (fixed)
    cleanup();
  return FALSE;
}


/*
  rename item (used for views, cleanup() return original name)

  SYNOPSIS
    Item::rename()
    new_name	new name of item;
*/

void Item::rename(char *new_name)
{
  /*
    we can compare pointers to names here, because if name was not changed,
    pointer will be same
  */
  if (!orig_name && new_name != name)
    orig_name= name;
  name= new_name;
}


Item_ident::Item_ident(const char *db_name_par,const char *table_name_par,
		       const char *field_name_par)
  :orig_db_name(db_name_par), orig_table_name(table_name_par), 
   orig_field_name(field_name_par),
   db_name(db_name_par), table_name(table_name_par),
   field_name(field_name_par),
   alias_name_used(FALSE), cached_field_index(NO_CACHED_FIELD_INDEX),
   cached_table(0), depended_from(0)
{
  name = (char*) field_name_par;
}


/* Constructor used by Item_field & Item_*_ref (see Item comment) */

Item_ident::Item_ident(THD *thd, Item_ident *item)
  :Item(thd, item),
   orig_db_name(item->orig_db_name),
   orig_table_name(item->orig_table_name), 
   orig_field_name(item->orig_field_name),
   db_name(item->db_name),
   table_name(item->table_name),
   field_name(item->field_name),
   alias_name_used(item->alias_name_used),
   cached_field_index(item->cached_field_index),
   cached_table(item->cached_table),
   depended_from(item->depended_from)
{}

void Item_ident::cleanup()
{
  DBUG_ENTER("Item_ident::cleanup");
#ifdef CANT_BE_USED_AS_MEMORY_IS_FREED
		       db_name ? db_name : "(null)",
                       orig_db_name ? orig_db_name : "(null)",
		       table_name ? table_name : "(null)",
                       orig_table_name ? orig_table_name : "(null)",
		       field_name ? field_name : "(null)",
                       orig_field_name ? orig_field_name : "(null)"));
#endif
  Item::cleanup();
  db_name= orig_db_name; 
  table_name= orig_table_name;
  field_name= orig_field_name;
  DBUG_VOID_RETURN;
}

bool Item_ident::remove_dependence_processor(byte * arg)
{
  DBUG_ENTER("Item_ident::remove_dependence_processor");
  if (depended_from == (st_select_lex *) arg)
    depended_from= 0;
  DBUG_RETURN(0);
}


/*
  Store the pointer to this item field into a list if not already there.

  SYNOPSIS
    Item_field::collect_item_field_processor()
    arg  pointer to a List<Item_field>

  DESCRIPTION
    The method is used by Item::walk to collect all unique Item_field objects
    from a tree of Items into a set of items represented as a list.

  IMPLEMENTATION
    Item_cond::walk() and Item_func::walk() stop the evaluation of the
    processor function for its arguments once the processor returns
    true.Therefore in order to force this method being called for all item
    arguments in a condition the method must return false.

  RETURN
    false to force the evaluation of collect_item_field_processor
          for the subsequent items.
*/

bool Item_field::collect_item_field_processor(byte *arg)
{
  DBUG_ENTER("Item_field::collect_item_field_processor");
  DBUG_PRINT("info", ("%s", field->field_name ? field->field_name : "noname"));
  List<Item_field> *item_list= (List<Item_field>*) arg;
  List_iterator<Item_field> item_list_it(*item_list);
  Item_field *curr_item;
  while ((curr_item= item_list_it++))
  {
    if (curr_item->eq(this, 1))
      DBUG_RETURN(false); /* Already in the set. */
  }
  item_list->push_back(this);
  DBUG_RETURN(false);
}


bool Item::check_cols(uint c)
{
  if (c != 1)
  {
    my_error(ER_OPERAND_COLUMNS, MYF(0), c);
    return 1;
  }
  return 0;
}


void Item::set_name(const char *str, uint length, CHARSET_INFO *cs)
{
  if (!length)
  {
    /* Empty string, used by AS or internal function like last_insert_id() */
    name= (char*) str;
    name_length= 0;
    return;
  }
  if (cs->ctype)
  {
    /*
      This will probably need a better implementation in the future:
      a function in CHARSET_INFO structure.
    */
    while (length && !my_isgraph(cs,*str))
    {						// Fix problem with yacc
      length--;
      str++;
    }
  }
  if (!my_charset_same(cs, system_charset_info))
  {
    uint32 res_length;
    name= sql_strmake_with_convert(str, name_length= length, cs,
				   MAX_ALIAS_NAME, system_charset_info,
				   &res_length);
  }
  else
    name= sql_strmake(str, (name_length= min(length,MAX_ALIAS_NAME)));
}


/*
  This function is called when:
  - Comparing items in the WHERE clause (when doing where optimization)
  - When trying to find an ORDER BY/GROUP BY item in the SELECT part
*/

bool Item::eq(const Item *item, bool binary_cmp) const
{
  return type() == item->type() && name && item->name &&
    !my_strcasecmp(system_charset_info,name,item->name);
}


Item *Item::safe_charset_converter(CHARSET_INFO *tocs)
{
  /*
    Don't allow automatic conversion to non-Unicode charsets,
    as it potentially loses data.
  */
  if (!(tocs->state & MY_CS_UNICODE))
    return NULL; // safe conversion is not possible
  return new Item_func_conv_charset(this, tocs);
}


Item *Item_string::safe_charset_converter(CHARSET_INFO *tocs)
{
  Item_string *conv;
  uint conv_errors;
  String tmp, cstr, *ostr= val_str(&tmp);
  cstr.copy(ostr->ptr(), ostr->length(), ostr->charset(), tocs, &conv_errors);
  if (conv_errors || !(conv= new Item_string(cstr.ptr(), cstr.length(),
                                             cstr.charset(),
                                             collation.derivation)))
  {
    /*
      Safe conversion is not possible (or EOM).
      We could not convert a string into the requested character set
      without data loss. The target charset does not cover all the
      characters from the string. Operation cannot be done correctly.
    */
    return NULL;
  }
  conv->str_value.copy();
  /* Ensure that no one is going to change the result string */
  conv->str_value.mark_as_const();
  return conv;
}


bool Item_string::eq(const Item *item, bool binary_cmp) const
{
  if (type() == item->type())
  {
    if (binary_cmp)
      return !stringcmp(&str_value, &item->str_value);
    return !sortcmp(&str_value, &item->str_value, collation.collation);
  }
  return 0;
}


/*
  Get the value of the function as a TIME structure.
  As a extra convenience the time structure is reset on error!
 */

bool Item::get_date(TIME *ltime,uint fuzzydate)
{
  char buff[40];
  String tmp(buff,sizeof(buff), &my_charset_bin),*res;
  if (!(res=val_str(&tmp)) ||
      str_to_datetime_with_warn(res->ptr(), res->length(),
                                ltime, fuzzydate) <= MYSQL_TIMESTAMP_ERROR)
  {
    bzero((char*) ltime,sizeof(*ltime));
    return 1;
  }
  return 0;
}

/*
  Get time of first argument.
  As a extra convenience the time structure is reset on error!
 */

bool Item::get_time(TIME *ltime)
{
  char buff[40];
  String tmp(buff,sizeof(buff),&my_charset_bin),*res;
  if (!(res=val_str(&tmp)) ||
      str_to_time_with_warn(res->ptr(), res->length(), ltime))
  {
    bzero((char*) ltime,sizeof(*ltime));
    return 1;
  }
  return 0;
}

CHARSET_INFO *Item::default_charset()
{
  return current_thd->variables.collation_connection;
}


int Item::save_in_field_no_warnings(Field *field, bool no_conversions)
{
  int res;
  THD *thd= field->table->in_use;
  enum_check_fields tmp= thd->count_cuted_fields;
  thd->count_cuted_fields= CHECK_FIELD_IGNORE;
  res= save_in_field(field, no_conversions);
  thd->count_cuted_fields= tmp;
  return res;
}


double Item_splocal::val_real()
{
  DBUG_ASSERT(fixed);
  Item *it= this_item();
  double ret= it->val_real();
  Item::null_value= it->null_value;
  return ret;
}


longlong Item_splocal::val_int()
{
  DBUG_ASSERT(fixed);
  Item *it= this_item();
  longlong ret= it->val_int();
  Item::null_value= it->null_value;
  return ret;
}


String *Item_splocal::val_str(String *sp)
{
  DBUG_ASSERT(fixed);
  Item *it= this_item();
  String *ret= it->val_str(sp);
  Item::null_value= it->null_value;
  return ret;
}


my_decimal *Item_splocal::val_decimal(my_decimal *decimal_value)
{
  DBUG_ASSERT(fixed);
  Item *it= this_item();
  my_decimal value, *val= it->val_decimal(&value);
  Item::null_value= it->null_value;
  return val;
}


bool Item_splocal::is_null()
{
  Item *it= this_item();
  bool ret= it->is_null();
  Item::null_value= it->null_value;
  return ret;
}


Item *
Item_splocal::this_item()
{
  THD *thd= current_thd;

  return thd->spcont->get_item(m_offset);
}

Item *
Item_splocal::this_const_item() const
{
  THD *thd= current_thd;

  return thd->spcont->get_item(m_offset);
}

Item::Type
Item_splocal::type() const
{
  THD *thd= current_thd;

  if (thd->spcont)
    return thd->spcont->get_item(m_offset)->type();
  return NULL_ITEM;		// Anything but SUBSELECT_ITEM
}


bool Item_splocal::fix_fields(THD *, struct st_table_list *, Item **)
{
  Item *it= this_item();
  DBUG_ASSERT(it->fixed);
  max_length= it->max_length;
  decimals= it->decimals;
  fixed= 1;
  return FALSE;
}


void Item_splocal::cleanup()
{
  fixed= 0;
}


void Item_splocal::print(String *str)
{
  str->reserve(m_name.length+8);
  str->append(m_name.str, m_name.length);
  str->append('@');
  str->qs_append(m_offset);
}



/*
  Move SUM items out from item tree and replace with reference

  SYNOPSIS
    split_sum_func2()
    thd			Thread handler
    ref_pointer_array	Pointer to array of reference fields
    fields		All fields in select
    ref			Pointer to item

  NOTES
   This is from split_sum_func2() for items that should be split

   All found SUM items are added FIRST in the fields list and
   we replace the item with a reference.

   thd->fatal_error() may be called if we are out of memory
*/


void Item::split_sum_func2(THD *thd, Item **ref_pointer_array,
                           List<Item> &fields, Item **ref)
{
  if (type() != SUM_FUNC_ITEM && with_sum_func)
  {
    /* Will split complicated items and ignore simple ones */
    split_sum_func(thd, ref_pointer_array, fields);
  }
  else if ((type() == SUM_FUNC_ITEM ||
            (used_tables() & ~PARAM_TABLE_BIT)) &&
           type() != REF_ITEM)
  {
    /*
      Replace item with a reference so that we can easily calculate
      it (in case of sum functions) or copy it (in case of fields)

      The test above is to ensure we don't do a reference for things
      that are constants (PARAM_TABLE_BIT is in effect a constant)
      or already referenced (for example an item in HAVING)
    */
    uint el= fields.elements;
    Item *new_item;    
    ref_pointer_array[el]= this;
    if (!(new_item= new Item_ref(ref_pointer_array + el, 0, name)))
      return;                                   // fatal_error is set
    fields.push_front(this);
    ref_pointer_array[el]= this;
    thd->change_item_tree(ref, new_item);
  }
}


/*
   Aggregate two collations together taking
   into account their coercibility (aka derivation):

   0 == DERIVATION_EXPLICIT  - an explicitly written COLLATE clause
   1 == DERIVATION_NONE      - a mix of two different collations
   2 == DERIVATION_IMPLICIT  - a column
   3 == DERIVATION_COERCIBLE - a string constant

   The most important rules are:

   1. If collations are the same:
      chose this collation, and the strongest derivation.

   2. If collations are different:
     - Character sets may differ, but only if conversion without
       data loss is possible. The caller provides flags whether
       character set conversion attempts should be done. If no
       flags are substituted, then the character sets must be the same.
       Currently processed flags are:
         MY_COLL_ALLOW_SUPERSET_CONV  - allow conversion to a superset
         MY_COLL_ALLOW_COERCIBLE_CONV - allow conversion of a coercible value
     - two EXPLICIT collations produce an error, e.g. this is wrong:
       CONCAT(expr1 collate latin1_swedish_ci, expr2 collate latin1_german_ci)
     - the side with smaller derivation value wins,
       i.e. a column is stronger than a string constant,
       an explicit COLLATE clause is stronger than a column.
     - if derivations are the same, we have DERIVATION_NONE,
       we'll wait for an explicit COLLATE clause which possibly can
       come from another argument later: for example, this is valid,
       but we don't know yet when collecting the first two arguments:
         CONCAT(latin1_swedish_ci_column,
                latin1_german1_ci_column,
                expr COLLATE latin1_german2_ci)
*/
bool DTCollation::aggregate(DTCollation &dt, uint flags)
{
  if (!my_charset_same(collation, dt.collation))
  {
    /* 
       We do allow to use binary strings (like BLOBS)
       together with character strings.
       Binaries have more precedence than a character
       string of the same derivation.
    */
    if (collation == &my_charset_bin)
    {
      if (derivation <= dt.derivation)
	; // Do nothing
      else
      {
	set(dt); 
      }
    }
    else if (dt.collation == &my_charset_bin)
    {
      if (dt.derivation <= derivation)
      {
        set(dt);
      }
      else
       ; // Do nothing
    }
    else if ((flags & MY_COLL_ALLOW_SUPERSET_CONV) &&
             derivation < dt.derivation &&
             collation->state & MY_CS_UNICODE)
    {
      // Do nothing
    }
    else if ((flags & MY_COLL_ALLOW_SUPERSET_CONV) &&
             dt.derivation < derivation &&
             dt.collation->state & MY_CS_UNICODE)
    {
      set(dt);
    }
    else if ((flags & MY_COLL_ALLOW_COERCIBLE_CONV) &&
             derivation < dt.derivation &&
             dt.derivation >= DERIVATION_SYSCONST)
    {
      // Do nothing;
    }
    else if ((flags & MY_COLL_ALLOW_COERCIBLE_CONV) &&
             dt.derivation < derivation &&
             derivation >= DERIVATION_SYSCONST)
    {
      set(dt);
    }
    else
    {
      // Cannot apply conversion
      set(0, DERIVATION_NONE);
      return 1;
    }
  }
  else if (derivation < dt.derivation)
  {
    // Do nothing
  }
  else if (dt.derivation < derivation)
  {
    set(dt);
  }
  else
  { 
    if (collation == dt.collation)
    {
      // Do nothing
    }
    else 
    {
      if (derivation == DERIVATION_EXPLICIT)
      {
	set(0, DERIVATION_NONE);
	return 1;
      }
      CHARSET_INFO *bin= get_charset_by_csname(collation->csname, 
					       MY_CS_BINSORT,MYF(0));
      set(bin, DERIVATION_NONE);
    }
  }
  return 0;
}

Item_field::Item_field(Field *f)
  :Item_ident(NullS, *f->table_name, f->field_name),
  item_equal(0), no_const_subst(0),
   have_privileges(0), any_privileges(0)
{
  set_field(f);
  /*
    field_name and talbe_name should not point to garbage
    if this item is to be reused
  */
  orig_table_name= orig_field_name= "";
}

Item_field::Item_field(THD *thd, Field *f)
  :Item_ident(f->table->s->db, *f->table_name, f->field_name),
   item_equal(0), no_const_subst(0),
   have_privileges(0), any_privileges(0)
{
  /*
    We always need to provide Item_field with a fully qualified field
    name to avoid ambiguity when executing prepared statements like
    SELECT * from d1.t1, d2.t1; (assuming d1.t1 and d2.t1 have columns
    with same names).
    This is because prepared statements never deal with wildcards in
    select list ('*') and always fix fields using fully specified path
    (i.e. db.table.column).
    No check for OOM: if db_name is NULL, we'll just get
    "Field not found" error.
    We need to copy db_name, table_name and field_name because they must
    be allocated in the statement memory, not in table memory (the table
    structure can go away and pop up again between subsequent executions
    of a prepared statement).
  */
  if (thd->current_arena->is_stmt_prepare())
  {
    if (db_name)
      orig_db_name= thd->strdup(db_name);
    orig_table_name= thd->strdup(table_name);
    orig_field_name= thd->strdup(field_name);
    /*
      We don't restore 'name' in cleanup because it's not changed
      during execution. Still we need it to point to persistent
      memory if this item is to be reused.
    */
    name= (char*) orig_field_name;
  }
  set_field(f);
}

// Constructor need to process subselect with temporary tables (see Item)
Item_field::Item_field(THD *thd, Item_field *item)
  :Item_ident(thd, item),
   field(item->field),
   result_field(item->result_field),
   item_equal(item->item_equal),
   no_const_subst(item->no_const_subst),
   have_privileges(item->have_privileges),
   any_privileges(item->any_privileges)
{
  collation.set(DERIVATION_IMPLICIT);
}

void Item_field::set_field(Field *field_par)
{
  field=result_field=field_par;			// for easy coding with fields
  maybe_null=field->maybe_null();
  decimals= field->decimals();
  max_length= field_par->representation_length();
  table_name= *field_par->table_name;
  field_name= field_par->field_name;
  db_name= field_par->table->s->db;
  alias_name_used= field_par->table->alias_name_used;
  unsigned_flag=test(field_par->flags & UNSIGNED_FLAG);
  collation.set(field_par->charset(), DERIVATION_IMPLICIT);
  fixed= 1;
}


/*
  Reset this item to point to a field from the new temporary table.
  This is used when we create a new temporary table for each execution
  of prepared statement.
*/

void Item_field::reset_field(Field *f)
{
  set_field(f);
  /* 'name' is pointing at field->field_name of old field */
  name= (char*) f->field_name;
}

const char *Item_ident::full_name() const
{
  char *tmp;
  if (!table_name || !field_name)
    return field_name ? field_name : name ? name : "tmp_field";
  if (db_name && db_name[0])
  {
    tmp=(char*) sql_alloc((uint) strlen(db_name)+(uint) strlen(table_name)+
			  (uint) strlen(field_name)+3);
    strxmov(tmp,db_name,".",table_name,".",field_name,NullS);
  }
  else
  {
    if (table_name[0])
    {
      tmp= (char*) sql_alloc((uint) strlen(table_name) +
			     (uint) strlen(field_name) + 2);
      strxmov(tmp, table_name, ".", field_name, NullS);
    }
    else
      tmp= (char*) field_name;
  }
  return tmp;
}

void Item_ident::print(String *str)
{
  THD *thd= current_thd;
  char d_name_buff[MAX_ALIAS_NAME], t_name_buff[MAX_ALIAS_NAME];
  const char *d_name= db_name, *t_name= table_name;
  if (lower_case_table_names== 1 ||
      (lower_case_table_names == 2 && !alias_name_used))
  {
    if (table_name && table_name[0])
    {
      strmov(t_name_buff, table_name);
      my_casedn_str(files_charset_info, t_name_buff);
      t_name= t_name_buff;
    }
    if (db_name && db_name[0])
    {
      strmov(d_name_buff, db_name);
      my_casedn_str(files_charset_info, d_name_buff);
      d_name= d_name_buff;
    }
  }

  if (!table_name || !field_name)
  {
    const char *nm= field_name ? field_name : name ? name : "tmp_field";
    append_identifier(thd, str, nm, strlen(nm));
    return;
  }
  if (db_name && db_name[0] && !alias_name_used)
  {
    append_identifier(thd, str, d_name, strlen(d_name));
    str->append('.');
    append_identifier(thd, str, t_name, strlen(t_name));
    str->append('.');
    append_identifier(thd, str, field_name, strlen(field_name));
  }
  else
  {
    if (table_name[0])
    {
      append_identifier(thd, str, t_name, strlen(t_name));
      str->append('.');
      append_identifier(thd, str, field_name, strlen(field_name));
    }
    else
      append_identifier(thd, str, field_name, strlen(field_name));
  }
}

/* ARGSUSED */
String *Item_field::val_str(String *str)
{
  DBUG_ASSERT(fixed == 1);
  if ((null_value=field->is_null()))
    return 0;
  str->set_charset(str_value.charset());
  return field->val_str(str,&str_value);
}


double Item_field::val_real()
{
  DBUG_ASSERT(fixed == 1);
  if ((null_value=field->is_null()))
    return 0.0;
  return field->val_real();
}


longlong Item_field::val_int()
{
  DBUG_ASSERT(fixed == 1);
  if ((null_value=field->is_null()))
    return 0;
  return field->val_int();
}


my_decimal *Item_field::val_decimal(my_decimal *decimal_value)
{
  if ((null_value= field->is_null()))
    return 0;
  return field->val_decimal(decimal_value);
}


String *Item_field::str_result(String *str)
{
  if ((null_value=result_field->is_null()))
    return 0;
  str->set_charset(str_value.charset());
  return result_field->val_str(str,&str_value);
}

bool Item_field::get_date(TIME *ltime,uint fuzzydate)
{
  if ((null_value=field->is_null()) || field->get_date(ltime,fuzzydate))
  {
    bzero((char*) ltime,sizeof(*ltime));
    return 1;
  }
  return 0;
}

bool Item_field::get_date_result(TIME *ltime,uint fuzzydate)
{
  if ((null_value=result_field->is_null()) ||
      result_field->get_date(ltime,fuzzydate))
  {
    bzero((char*) ltime,sizeof(*ltime));
    return 1;
  }
  return 0;
}

bool Item_field::get_time(TIME *ltime)
{
  if ((null_value=field->is_null()) || field->get_time(ltime))
  {
    bzero((char*) ltime,sizeof(*ltime));
    return 1;
  }
  return 0;
}

double Item_field::val_result()
{
  if ((null_value=result_field->is_null()))
    return 0.0;
  return result_field->val_real();
}

longlong Item_field::val_int_result()
{
  if ((null_value=result_field->is_null()))
    return 0;
  return result_field->val_int();
}


my_decimal *Item_field::val_decimal_result(my_decimal *decimal_value)
{
  if ((null_value= result_field->is_null()))
    return 0;
  return result_field->val_decimal(decimal_value);
}


bool Item_field::val_bool_result()
{
  if ((null_value= result_field->is_null()))
    return FALSE;
  switch (result_field->result_type()) {
  case INT_RESULT:
    return result_field->val_int() != 0;
  case DECIMAL_RESULT:
  {
    my_decimal decimal_value;
    my_decimal *val= result_field->val_decimal(&decimal_value);
    if (val)
      return !my_decimal_is_zero(val);
    return 0;
  }
  case REAL_RESULT:
  case STRING_RESULT:
    return result_field->val_real() != 0.0;
  case ROW_RESULT:
  default:
    DBUG_ASSERT(0);
    return 0;                                   // Shut up compiler
  }
}


bool Item_field::eq(const Item *item, bool binary_cmp) const
{
  if (item->type() != FIELD_ITEM)
    return 0;
  
  Item_field *item_field= (Item_field*) item;
  if (item_field->field)
    return item_field->field == field;
  /*
    We may come here when we are trying to find a function in a GROUP BY
    clause from the select list.
    In this case the '100 % correct' way to do this would be to first
    run fix_fields() on the GROUP BY item and then retry this function, but
    I think it's better to relax the checking a bit as we will in
    most cases do the correct thing by just checking the field name.
    (In cases where we would choose wrong we would have to generate a
    ER_NON_UNIQ_ERROR).
  */
  return (!my_strcasecmp(system_charset_info, item_field->name,
			 field_name) &&
	  (!item_field->table_name ||
	   (!my_strcasecmp(table_alias_charset, item_field->table_name,
			   table_name) &&
	    (!item_field->db_name ||
	     (item_field->db_name && !strcmp(item_field->db_name,
					     db_name))))));
}


table_map Item_field::used_tables() const
{
  if (field->table->const_table)
    return 0;					// const item
  return (depended_from ? OUTER_REF_TABLE_BIT : field->table->map);
}


Item *Item_field::get_tmp_table_item(THD *thd)
{
  Item_field *new_item= new Item_field(thd, this);
  if (new_item)
    new_item->field= new_item->result_field;
  return new_item;
}


/*
  Create an item from a string we KNOW points to a valid longlong
  end \0 terminated number string.
  This is always 'signed'. Unsigned values are created with Item_uint()
*/

Item_int::Item_int(const char *str_arg, uint length)
{
  char *end_ptr= (char*) str_arg + length;
  int error;
  value= my_strtoll10(str_arg, &end_ptr, &error);
  max_length= (uint) (end_ptr - str_arg);
  name= (char*) str_arg;
  fixed= 1;
}


my_decimal *Item_int::val_decimal(my_decimal *decimal_value)
{
  int2my_decimal(E_DEC_FATAL_ERROR, value, unsigned_flag, decimal_value);
  return decimal_value;
}

String *Item_int::val_str(String *str)
{
  // following assert is redundant, because fixed=1 assigned in constructor
  DBUG_ASSERT(fixed == 1);
  str->set(value, &my_charset_bin);
  return str;
}

void Item_int::print(String *str)
{
  // my_charset_bin is good enough for numbers
  str_value.set(value, &my_charset_bin);
  str->append(str_value);
}


Item_uint::Item_uint(const char *str_arg, uint length):
  Item_int(str_arg, length)
{
  unsigned_flag= 1;
}


String *Item_uint::val_str(String *str)
{
  // following assert is redundant, because fixed=1 assigned in constructor
  DBUG_ASSERT(fixed == 1);
  str->set((ulonglong) value, &my_charset_bin);
  return str;
}


void Item_uint::print(String *str)
{
  // latin1 is good enough for numbers
  str_value.set((ulonglong) value, default_charset());
  str->append(str_value);
}


Item_decimal::Item_decimal(const char *str_arg, uint length,
                           CHARSET_INFO *charset)
{
  str2my_decimal(E_DEC_FATAL_ERROR, str_arg, length, charset, &decimal_value);
  name= (char*) str_arg;
  decimals= (uint8) decimal_value.frac;
  max_length= my_decimal_max_length(&decimal_value);
  fixed= 1;
  unsigned_flag= !decimal_value.sign();
}

Item_decimal::Item_decimal(longlong val, bool unsig)
{
  int2my_decimal(E_DEC_FATAL_ERROR, val, unsig, &decimal_value);
  decimals= (uint8) decimal_value.frac;
  max_length= my_decimal_max_length(&decimal_value);
  fixed= 1;
  unsigned_flag= !decimal_value.sign();
}


Item_decimal::Item_decimal(double val, int precision, int scale)
{
  double2my_decimal(E_DEC_FATAL_ERROR, val, &decimal_value);
  decimals= (uint8) decimal_value.frac;
  max_length= my_decimal_max_length(&decimal_value);
  fixed= 1;
  unsigned_flag= !decimal_value.sign();
}


Item_decimal::Item_decimal(const char *str, const my_decimal *val_arg,
                           uint decimal_par, uint length)
{
  my_decimal2decimal(val_arg, &decimal_value);
  name= (char*) str;
  decimals= (uint8) decimal_par;
  max_length= length;
  fixed= 1;
  unsigned_flag= !decimal_value.sign();
}


Item_decimal::Item_decimal(my_decimal *value_par)
{
  my_decimal2decimal(value_par, &decimal_value);
  decimals= (uint8) decimal_value.frac;
  max_length= my_decimal_max_length(value_par);
  fixed= 1;
  unsigned_flag= !decimal_value.sign();
}


Item_decimal::Item_decimal(const char *bin, int precision, int scale)
{
  binary2my_decimal(E_DEC_FATAL_ERROR, bin, &decimal_value, precision, scale);
  decimals= (uint8) decimal_value.frac;
  max_length= my_decimal_max_length(&decimal_value);
  fixed= 1;
  unsigned_flag= !decimal_value.sign();
}


longlong Item_decimal::val_int()
{
  longlong result;
  my_decimal2int(E_DEC_FATAL_ERROR, &decimal_value, unsigned_flag, &result);
  return result;
}

double Item_decimal::val_real()
{
  double result;
  my_decimal2double(E_DEC_FATAL_ERROR, &decimal_value, &result);
  return result;
}

String *Item_decimal::val_str(String *result)
{
  result->set_charset(&my_charset_bin);
  my_decimal2string(E_DEC_FATAL_ERROR, &decimal_value, 0, 0, 0, result);
  return result;
}

void Item_decimal::print(String *str)
{
  my_decimal2string(E_DEC_FATAL_ERROR, &decimal_value, 0, 0, 0, &str_value);
  str->append(str_value);
}


String *Item_float::val_str(String *str)
{
  // following assert is redundant, because fixed=1 assigned in constructor
  DBUG_ASSERT(fixed == 1);
  str->set(value,decimals,&my_charset_bin);
  return str;
}


my_decimal *Item_float::val_decimal(my_decimal *decimal_value)
{
  // following assert is redundant, because fixed=1 assigned in constructor
  DBUG_ASSERT(fixed == 1);
  double2my_decimal(E_DEC_FATAL_ERROR, value, decimal_value);
  return (decimal_value);
}


void Item_string::print(String *str)
{
  str->append('_');
  str->append(collation.collation->csname);
  str->append('\'');
  str_value.print(str);
  str->append('\'');
}


my_decimal *Item_string::val_decimal(my_decimal *decimal_value)
{
  /* following assert is redundant, because fixed=1 assigned in constructor */
  DBUG_ASSERT(fixed == 1);
  string2my_decimal(E_DEC_FATAL_ERROR, &str_value, decimal_value);
  return (decimal_value);
}


bool Item_null::eq(const Item *item, bool binary_cmp) const
{ return item->type() == type(); }


double Item_null::val_real()
{
  // following assert is redundant, because fixed=1 assigned in constructor
  DBUG_ASSERT(fixed == 1);
  null_value=1;
  return 0.0;
}
longlong Item_null::val_int()
{
  // following assert is redundant, because fixed=1 assigned in constructor
  DBUG_ASSERT(fixed == 1);
  null_value=1;
  return 0;
}
/* ARGSUSED */
String *Item_null::val_str(String *str)
{
  // following assert is redundant, because fixed=1 assigned in constructor
  DBUG_ASSERT(fixed == 1);
  null_value=1;
  return 0;
}

my_decimal *Item_null::val_decimal(my_decimal *decimal_value)
{
  return 0;
}


Item *Item_null::safe_charset_converter(CHARSET_INFO *tocs)
{
  collation.set(tocs);
  return this;
}

/*********************** Item_param related ******************************/

/* 
  Default function of Item_param::set_param_func, so in case
  of malformed packet the server won't SIGSEGV
*/

static void
default_set_param_func(Item_param *param,
                       uchar **pos __attribute__((unused)),
                       ulong len __attribute__((unused)))
{
  param->set_null();
}


Item_param::Item_param(unsigned pos_in_query_arg) :
  state(NO_VALUE),
  item_result_type(STRING_RESULT),
  /* Don't pretend to be a literal unless value for this item is set. */
  item_type(PARAM_ITEM),
  param_type(MYSQL_TYPE_VARCHAR),
  pos_in_query(pos_in_query_arg),
  set_param_func(default_set_param_func)
{
  name= (char*) "?";
  /* 
    Since we can't say whenever this item can be NULL or cannot be NULL
    before mysql_stmt_execute(), so we assuming that it can be NULL until
    value is set.
  */
  maybe_null= 1;
}


void Item_param::set_null()
{
  DBUG_ENTER("Item_param::set_null");
  /* These are cleared after each execution by reset() method */
  null_value= 1;
  /* 
    Because of NULL and string values we need to set max_length for each new
    placeholder value: user can submit NULL for any placeholder type, and 
    string length can be different in each execution.
  */
  max_length= 0;
  decimals= 0;
  state= NULL_VALUE;
  DBUG_VOID_RETURN;
}

void Item_param::set_int(longlong i, uint32 max_length_arg)
{
  DBUG_ENTER("Item_param::set_int");
  value.integer= (longlong) i;
  state= INT_VALUE;
  max_length= max_length_arg;
  decimals= 0;
  maybe_null= 0;
  DBUG_VOID_RETURN;
}

void Item_param::set_double(double d)
{
  DBUG_ENTER("Item_param::set_double");
  value.real= d;
  state= REAL_VALUE;
  max_length= DBL_DIG + 8;
  decimals= NOT_FIXED_DEC;
  maybe_null= 0;
  DBUG_VOID_RETURN;
}


/*
  Set decimal parameter value from string.

  SYNOPSIS
    set_decimal()
      str    - character string
      length - string length

  NOTE
    as we use character strings to send decimal values in
    binary protocol, we use str2my_decimal to convert it to
    internal decimal value.
*/

void Item_param::set_decimal(const char *str, ulong length)
{
  char *end;
  DBUG_ENTER("Item_param::set_decimal");

  end= (char*) str+length;
  str2my_decimal(E_DEC_FATAL_ERROR, str, &decimal_value, &end);
  state= DECIMAL_VALUE;
  decimals= decimal_value.frac;
  max_length= decimal_value.intg + decimals + 2;
  maybe_null= 0;
  DBUG_VOID_RETURN;
}


/*
  Set parameter value from TIME value.

  SYNOPSIS
    set_time()
      tm             - datetime value to set (time_type is ignored)
      type           - type of datetime value
      max_length_arg - max length of datetime value as string

  NOTE
    If we value to be stored is not normalized, zero value will be stored
    instead and proper warning will be produced. This function relies on
    the fact that even wrong value sent over binary protocol fits into
    MAX_DATE_STRING_REP_LENGTH buffer.
*/
void Item_param::set_time(TIME *tm, timestamp_type type, uint32 max_length_arg)
{ 
  DBUG_ENTER("Item_param::set_time");

  value.time= *tm;
  value.time.time_type= type;

  if (value.time.year > 9999 || value.time.month > 12 ||
      value.time.day > 31 ||
      type != MYSQL_TIMESTAMP_TIME && value.time.hour > 23 ||
      value.time.minute > 59 || value.time.second > 59)
  {
    char buff[MAX_DATE_STRING_REP_LENGTH];
    uint length= my_TIME_to_str(&value.time, buff);
    make_truncated_value_warning(current_thd, buff, length, type, 0);
    set_zero_time(&value.time, MYSQL_TIMESTAMP_ERROR);
  }

  state= TIME_VALUE;
  maybe_null= 0;
  max_length= max_length_arg;
  decimals= 0;
  DBUG_VOID_RETURN;
}


bool Item_param::set_str(const char *str, ulong length)
{
  DBUG_ENTER("Item_param::set_str");
  /*
    Assign string with no conversion: data is converted only after it's
    been written to the binary log.
  */
  uint dummy_errors;
  if (str_value.copy(str, length, &my_charset_bin, &my_charset_bin,
                     &dummy_errors))
    DBUG_RETURN(TRUE);
  state= STRING_VALUE;
  max_length= length;
  maybe_null= 0;
  /* max_length and decimals are set after charset conversion */
  /* sic: str may be not null-terminated, don't add DBUG_PRINT here */
  DBUG_RETURN(FALSE);
}


bool Item_param::set_longdata(const char *str, ulong length)
{
  DBUG_ENTER("Item_param::set_longdata");

  /*
    If client character set is multibyte, end of long data packet
    may hit at the middle of a multibyte character.  Additionally,
    if binary log is open we must write long data value to the
    binary log in character set of client. This is why we can't
    convert long data to connection character set as it comes
    (here), and first have to concatenate all pieces together,
    write query to the binary log and only then perform conversion.
  */
  if (str_value.append(str, length, &my_charset_bin))
    DBUG_RETURN(TRUE);
  state= LONG_DATA_VALUE;
  maybe_null= 0;

  DBUG_RETURN(FALSE);
}


/*
  Set parameter value from user variable value.

  SYNOPSIS
   set_from_user_var
     thd   Current thread
     entry User variable structure (NULL means use NULL value)

  RETURN
    0 OK
    1 Out of memory
*/

bool Item_param::set_from_user_var(THD *thd, const user_var_entry *entry)
{
  DBUG_ENTER("Item_param::set_from_user_var");
  if (entry && entry->value)
  {
    item_result_type= entry->type;
    switch (entry->type) {
    case REAL_RESULT:
      set_double(*(double*)entry->value);
      item_type= Item::REAL_ITEM;
      item_result_type= REAL_RESULT;
      break;
    case INT_RESULT:
      set_int(*(longlong*)entry->value, 21);
      item_type= Item::INT_ITEM;
      item_result_type= INT_RESULT;
      break;
    case STRING_RESULT:
    {
      CHARSET_INFO *fromcs= entry->collation.collation;
      CHARSET_INFO *tocs= thd->variables.collation_connection;
      uint32 dummy_offset;

      value.cs_info.character_set_client= fromcs;
      /*
        Setup source and destination character sets so that they
        are different only if conversion is necessary: this will
        make later checks easier.
      */
      value.cs_info.final_character_set_of_str_value=
        String::needs_conversion(0, fromcs, tocs, &dummy_offset) ?
        tocs : fromcs;
      /*
        Exact value of max_length is not known unless data is converted to
        charset of connection, so we have to set it later.
      */
      item_type= Item::STRING_ITEM;
      item_result_type= STRING_RESULT;

      if (set_str((const char *)entry->value, entry->length))
        DBUG_RETURN(1);
      break;
    }
    case DECIMAL_RESULT:
    {
      const my_decimal *ent_value= (const my_decimal *)entry->value;
      my_decimal2decimal(ent_value, &decimal_value);
      state= DECIMAL_VALUE;
      decimals= ent_value->frac;
      max_length= ent_value->intg + decimals + 2;
      break;
    }
    default:
      DBUG_ASSERT(0);
      set_null();
    }
  }
  else
    set_null();

  DBUG_RETURN(0);
}

/*
    Resets parameter after execution.
  
  SYNOPSIS
     Item_param::reset()
 
  NOTES
    We clear null_value here instead of setting it in set_* methods, 
    because we want more easily handle case for long data.
*/

void Item_param::reset()
{
  /* Shrink string buffer if it's bigger than max possible CHAR column */
  if (str_value.alloced_length() > MAX_CHAR_WIDTH)
    str_value.free();
  else
    str_value.length(0);
  str_value_ptr.length(0);
  /*
    We must prevent all charset conversions until data has been written
    to the binary log.
  */
  str_value.set_charset(&my_charset_bin);
  state= NO_VALUE;
  maybe_null= 1;
  null_value= 0;
  /*
    Don't reset item_type to PARAM_ITEM: it's only needed to guard
    us from item optimizations at prepare stage, when item doesn't yet
    contain a literal of some kind.
    In all other cases when this object is accessed its value is
    set (this assumption is guarded by 'state' and
    DBUG_ASSERTS(state != NO_VALUE) in all Item_param::get_*
    methods).
  */
}


int Item_param::save_in_field(Field *field, bool no_conversions)
{
  field->set_notnull();

  switch (state) {
  case INT_VALUE:
    return field->store(value.integer);
  case REAL_VALUE:
    return field->store(value.real);
  case DECIMAL_VALUE:
    return field->store_decimal(&decimal_value);
  case TIME_VALUE:
    field->store_time(&value.time, value.time.time_type);
    return 0;
  case STRING_VALUE:
  case LONG_DATA_VALUE:
    return field->store(str_value.ptr(), str_value.length(),
                        str_value.charset());
  case NULL_VALUE:
    return set_field_to_null_with_conversions(field, no_conversions);
  case NO_VALUE:
  default:
    DBUG_ASSERT(0);
  }
  return 1;
}


bool Item_param::get_time(TIME *res)
{
  if (state == TIME_VALUE)
  {
    *res= value.time;
    return 0;
  }
  /*
    If parameter value isn't supplied assertion will fire in val_str()
    which is called from Item::get_time().
  */
  return Item::get_time(res);
}


bool Item_param::get_date(TIME *res, uint fuzzydate)
{
  if (state == TIME_VALUE)
  {
    *res= value.time;
    return 0;
  }
  return Item::get_date(res, fuzzydate);
}


double Item_param::val_real()
{
  switch (state) {
  case REAL_VALUE:
    return value.real;
  case INT_VALUE:
    return (double) value.integer;
  case DECIMAL_VALUE:
  {
    double result;
    my_decimal2double(E_DEC_FATAL_ERROR, &decimal_value, &result);
    return result;
  }
  case STRING_VALUE:
  case LONG_DATA_VALUE:
  {
    int dummy_err;
    char *end_not_used;
    return my_strntod(str_value.charset(), (char*) str_value.ptr(),
                      str_value.length(), &end_not_used, &dummy_err);
  }
  case TIME_VALUE:
    /*
      This works for example when user says SELECT ?+0.0 and supplies
      time value for the placeholder.
    */
    return ulonglong2double(TIME_to_ulonglong(&value.time));
  case NULL_VALUE:
    return 0.0;
  default:
    DBUG_ASSERT(0);
  }
  return 0.0;
} 


longlong Item_param::val_int() 
{ 
  switch (state) {
  case REAL_VALUE:
    return (longlong) (value.real + (value.real > 0 ? 0.5 : -0.5));
  case INT_VALUE:
    return value.integer;
  case DECIMAL_VALUE:
  {
    longlong i;
    my_decimal2int(E_DEC_FATAL_ERROR, &decimal_value, unsigned_flag, &i);
    return i;
  }
  case STRING_VALUE:
  case LONG_DATA_VALUE:
    {
      int dummy_err;
      return my_strntoll(str_value.charset(), str_value.ptr(),
                         str_value.length(), 10, (char**) 0, &dummy_err);
    }
  case TIME_VALUE:
    return (longlong) TIME_to_ulonglong(&value.time);
  case NULL_VALUE:
    return 0; 
  default:
    DBUG_ASSERT(0);
  }
  return 0;
}


my_decimal *Item_param::val_decimal(my_decimal *dec)
{
  switch (state) {
  case DECIMAL_VALUE:
    return &decimal_value;
  case REAL_VALUE:
    double2my_decimal(E_DEC_FATAL_ERROR, value.real, dec);
    return dec;
  case INT_VALUE:
    int2my_decimal(E_DEC_FATAL_ERROR, value.integer, unsigned_flag, dec);
    return dec;
  case STRING_VALUE:
  case LONG_DATA_VALUE:
    string2my_decimal(E_DEC_FATAL_ERROR, &str_value, dec);
    return dec;
  case TIME_VALUE:
  {
    longlong i= (longlong) TIME_to_ulonglong(&value.time);
    int2my_decimal(E_DEC_FATAL_ERROR, i, 0, dec);
    return dec;
  }
  case NULL_VALUE:
    return 0; 
  default:
    DBUG_ASSERT(0);
  }
  return 0;
}


String *Item_param::val_str(String* str) 
{ 
  switch (state) {
  case STRING_VALUE:
  case LONG_DATA_VALUE:
    return &str_value_ptr;
  case REAL_VALUE:
    str->set(value.real, NOT_FIXED_DEC, &my_charset_bin);
    return str;
  case INT_VALUE:
    str->set(value.integer, &my_charset_bin);
    return str;
  case DECIMAL_VALUE:
    if (my_decimal2string(E_DEC_FATAL_ERROR, &decimal_value,
                          0, 0, 0, str) <= 1)
      return str;
    return NULL;
  case TIME_VALUE:
  {
    if (str->reserve(MAX_DATE_STRING_REP_LENGTH))
      break;
    str->length((uint) my_TIME_to_str(&value.time, (char*) str->ptr()));
    str->set_charset(&my_charset_bin);
    return str;
  }
  case NULL_VALUE:
    return NULL; 
  default:
    DBUG_ASSERT(0);
  }
  return str;
}

/*
  Return Param item values in string format, for generating the dynamic 
  query used in update/binary logs
  TODO: change interface and implementation to fill log data in place
  and avoid one more memcpy/alloc between str and log string.
*/

const String *Item_param::query_val_str(String* str) const
{
  switch (state) {
  case INT_VALUE:
    str->set(value.integer, &my_charset_bin);
    break;
  case REAL_VALUE:
    str->set(value.real, NOT_FIXED_DEC, &my_charset_bin);
    break;
  case DECIMAL_VALUE:
    if (my_decimal2string(E_DEC_FATAL_ERROR, &decimal_value,
                          0, 0, 0, str) > 1)
      return &my_null_string;
    break;
  case TIME_VALUE:
    {
      char *buf, *ptr;
      str->length(0);
      /*
        TODO: in case of error we need to notify replication
        that binary log contains wrong statement 
      */
      if (str->reserve(MAX_DATE_STRING_REP_LENGTH+3))
        break; 

      /* Create date string inplace */
      buf= str->c_ptr_quick();
      ptr= buf;
      *ptr++= '\'';
      ptr+= (uint) my_TIME_to_str(&value.time, ptr);
      *ptr++= '\'';
      str->length((uint32) (ptr - buf));
      break;
    }
  case STRING_VALUE:
  case LONG_DATA_VALUE:
    {
      char *buf, *ptr;
      str->length(0);
      if (str->reserve(str_value.length()*2+3))
        break;

      buf= str->c_ptr_quick();
      ptr= buf;
      *ptr++= '\'';
      ptr+= escape_string_for_mysql(str_value.charset(), ptr, 0,
                                    str_value.ptr(), str_value.length());
      *ptr++= '\'';
      str->length(ptr - buf);
      break;
    }
  case NULL_VALUE:
    return &my_null_string;
  default:
    DBUG_ASSERT(0);
  }
  return str;
}


/*
  Convert string from client character set to the character set of
  connection.
*/

bool Item_param::convert_str_value(THD *thd)
{
  bool rc= FALSE;
  if (state == STRING_VALUE || state == LONG_DATA_VALUE)
  {
    /*
      Check is so simple because all charsets were set up properly
      in setup_one_conversion_function, where typecode of
      placeholder was also taken into account: the variables are different
      here only if conversion is really necessary.
    */
    if (value.cs_info.final_character_set_of_str_value !=
        value.cs_info.character_set_client)
    {
      rc= thd->convert_string(&str_value,
                              value.cs_info.character_set_client,
                              value.cs_info.final_character_set_of_str_value);
    }
    else
      str_value.set_charset(value.cs_info.final_character_set_of_str_value);
    /* Here str_value is guaranteed to be in final_character_set_of_str_value */

    max_length= str_value.length();
    decimals= 0;
    /*
      str_value_ptr is returned from val_str(). It must be not alloced
      to prevent it's modification by val_str() invoker.
    */
    str_value_ptr.set(str_value.ptr(), str_value.length(),
                      str_value.charset());
  }
  return rc;
}

<<<<<<< HEAD
=======
bool Item_param::fix_fields(THD *thd, TABLE_LIST *tables, Item **ref)
{
  DBUG_ASSERT(fixed == 0);
  SELECT_LEX *cursel= (SELECT_LEX *) thd->lex->current_select;

  /*
    Parameters in a subselect should mark the subselect as not constant
    during prepare
  */
  if (state == NO_VALUE)
  {
    /*
      SELECT_LEX_UNIT::item set only for subqueries, so test of it presence
      can be barrier to stop before derived table SELECT or very outer SELECT
    */
    for(;
        cursel->master_unit()->item;
        cursel= cursel->outer_select())
    {
      Item_subselect *subselect_item= cursel->master_unit()->item;
      subselect_item->used_tables_cache|= OUTER_REF_TABLE_BIT;
      subselect_item->const_item_cache= 0;
    }
  }
  fixed= 1;
  return 0;
}

/* End of Item_param related */
>>>>>>> 7dfce139

void Item_param::print(String *str)
{
  if (state == NO_VALUE)
  {
    str->append('?');
  }
  else
  {
    char buffer[STRING_BUFFER_USUAL_SIZE];
    String tmp(buffer, sizeof(buffer), &my_charset_bin);
    const String *res;
    res= query_val_str(&tmp);
    str->append(*res);
  }
}


/****************************************************************************
  Item_copy_string
****************************************************************************/

void Item_copy_string::copy()
{
  String *res=item->val_str(&str_value);
  if (res && res != &str_value)
    str_value.copy(*res);
  null_value=item->null_value;
}

/* ARGSUSED */
String *Item_copy_string::val_str(String *str)
{
  // Item_copy_string is used without fix_fields call
  if (null_value)
    return (String*) 0;
  return &str_value;
}


my_decimal *Item_copy_string::val_decimal(my_decimal *decimal_value)
{
  // Item_copy_string is used without fix_fields call
  if (null_value)
    return 0;
  string2my_decimal(E_DEC_FATAL_ERROR, &str_value, decimal_value);
  return (decimal_value);
}



int Item_copy_string::save_in_field(Field *field, bool no_conversions)
{
  if (null_value)
    return set_field_to_null(field);
  field->set_notnull();
  return field->store(str_value.ptr(),str_value.length(),
		      collation.collation);
}

/*
  Functions to convert item to field (for send_fields)
*/

/* ARGSUSED */
bool Item::fix_fields(THD *thd,
		      struct st_table_list *list,
		      Item ** ref)
{

  // We do not check fields which are fixed during construction
  DBUG_ASSERT(fixed == 0 || basic_const_item());
  fixed= 1;
  return FALSE;
}

double Item_ref_null_helper::val_real()
{
  DBUG_ASSERT(fixed == 1);
  double tmp= (*ref)->val_result();
  owner->was_null|= null_value= (*ref)->null_value;
  return tmp;
}


longlong Item_ref_null_helper::val_int()
{
  DBUG_ASSERT(fixed == 1);
  longlong tmp= (*ref)->val_int_result();
  owner->was_null|= null_value= (*ref)->null_value;
  return tmp;
}


my_decimal *Item_ref_null_helper::val_decimal(my_decimal *decimal_value)
{
  DBUG_ASSERT(fixed == 1);
  my_decimal *val= (*ref)->val_decimal_result(decimal_value);
  owner->was_null|= null_value= (*ref)->null_value;
  return val;
}


bool Item_ref_null_helper::val_bool()
{
  DBUG_ASSERT(fixed == 1);
  bool val= (*ref)->val_bool_result();
  owner->was_null|= null_value= (*ref)->null_value;
  return val;
}


String* Item_ref_null_helper::val_str(String* s)
{
  DBUG_ASSERT(fixed == 1);
  String* tmp= (*ref)->str_result(s);
  owner->was_null|= null_value= (*ref)->null_value;
  return tmp;
}


bool Item_ref_null_helper::get_date(TIME *ltime, uint fuzzydate)
{  
  return (owner->was_null|= null_value= (*ref)->get_date(ltime, fuzzydate));
}


/*
  Mark item and SELECT_LEXs as dependent if item was resolved in outer SELECT

  SYNOPSIS
    mark_as_dependent()
    thd - thread handler
    last - select from which current item depend
    current  - current select
    resolved_item - item which was resolved in outer SELECT(for warning)
    mark_item - item which should be marked (can be differ in case of
                substitution)
*/

static void mark_as_dependent(THD *thd, SELECT_LEX *last, SELECT_LEX *current,
			      Item_ident *resolved_item,
                              Item_ident *mark_item)
{
  const char *db_name= (resolved_item->db_name ?
                        resolved_item->db_name : "");
  const char *table_name= (resolved_item->table_name ?
                           resolved_item->table_name : "");
  /* store pointer on SELECT_LEX from which item is dependent */
  if (mark_item)
    mark_item->depended_from= last;
  current->mark_as_dependent(last);
  if (thd->lex->describe & DESCRIBE_EXTENDED)
  {
    char warn_buff[MYSQL_ERRMSG_SIZE];
    sprintf(warn_buff, ER(ER_WARN_FIELD_RESOLVED),
            db_name, (db_name[0] ? "." : ""),
            table_name, (table_name [0] ? "." : ""),
            resolved_item->field_name,
	    current->select_number, last->select_number);
    push_warning(thd, MYSQL_ERROR::WARN_LEVEL_NOTE,
		 ER_WARN_FIELD_RESOLVED, warn_buff);
  }
}




/*
  Search a GROUP BY clause for a field with a certain name.

  SYNOPSIS
    find_field_in_group_list()
    find_item  the item being searched for
    group_list GROUP BY clause

  DESCRIPTION
    Search the GROUP BY list for a column named as find_item. When searching
    preference is given to columns that are qualified with the same table (and
    database) name as the one being searched for.

  RETURN
    - the found item on success
    - NULL if find_item is not in group_list
*/

static Item** find_field_in_group_list(Item *find_item, ORDER *group_list)
{
  const char *db_name;
  const char *table_name;
  const char *field_name;
  ORDER      *found_group= NULL;
  int         found_match_degree= 0;
  Item_field *cur_field;
  int         cur_match_degree= 0;

  if (find_item->type() == Item::FIELD_ITEM ||
      find_item->type() == Item::REF_ITEM)
  {
    db_name=    ((Item_ident*) find_item)->db_name;
    table_name= ((Item_ident*) find_item)->table_name;
    field_name= ((Item_ident*) find_item)->field_name;
  }
  else
    return NULL;

  DBUG_ASSERT(field_name != 0);

  for (ORDER *cur_group= group_list ; cur_group ; cur_group= cur_group->next)
  {
    if ((*(cur_group->item))->type() == Item::FIELD_ITEM)
    {
      cur_field= (Item_field*) *cur_group->item;
      cur_match_degree= 0;
      
      DBUG_ASSERT(cur_field->field_name != 0);

      if (!my_strcasecmp(system_charset_info,
                         cur_field->field_name, field_name))
        ++cur_match_degree;
      else
        continue;

      if (cur_field->table_name && table_name)
      {
        /* If field_name is qualified by a table name. */
        if (strcmp(cur_field->table_name, table_name))
          /* Same field names, different tables. */
          return NULL;

        ++cur_match_degree;
        if (cur_field->db_name && db_name)
        {
          /* If field_name is also qualified by a database name. */
          if (strcmp(cur_field->db_name, db_name))
            /* Same field names, different databases. */
            return NULL;
          ++cur_match_degree;
        }
      }

      if (cur_match_degree > found_match_degree)
      {
        found_match_degree= cur_match_degree;
        found_group= cur_group;
      }
      else if (found_group && (cur_match_degree == found_match_degree) &&
               ! (*(found_group->item))->eq(cur_field, 0))
      {
        /*
          If the current resolve candidate matches equally well as the current
          best match, they must reference the same column, otherwise the field
          is ambiguous.
        */
        my_error(ER_NON_UNIQ_ERROR, MYF(0),
                 find_item->full_name(), current_thd->where);
        return NULL;
      }
    }
  }

  if (found_group)
    return found_group->item;
  else
    return NULL;
}


/*
  Resolve a column reference in a sub-select.

  SYNOPSIS
    resolve_ref_in_select_and_group()
    thd     current thread
    ref     column reference being resolved
    select  the sub-select that ref is resolved against

  DESCRIPTION
    Resolve a column reference (usually inside a HAVING clause) against the
    SELECT and GROUP BY clauses of the query described by 'select'. The name
    resolution algorithm searches both the SELECT and GROUP BY clauses, and in
    case of a name conflict prefers GROUP BY column names over SELECT names. If
    both clauses contain different fields with the same names, a warning is
    issued that name of 'ref' is ambiguous. We extend ANSI SQL in that when no
    GROUP BY column is found, then a HAVING name is resolved as a possibly
    derived SELECT column.

  NOTES
    The resolution procedure is:
    - Search for a column or derived column named col_ref_i [in table T_j]
      in the SELECT clause of Q.
    - Search for a column named col_ref_i [in table T_j]
      in the GROUP BY clause of Q.
    - If found different columns with the same name in GROUP BY and SELECT
      - issue a warning and return the GROUP BY column,
      - otherwise return the found SELECT column.


  RETURN
    NULL - there was an error, and the error was already reported
    not_found_item - the item was not resolved, no error was reported
    resolved item - if the item was resolved
*/

static Item**
resolve_ref_in_select_and_group(THD *thd, Item_ident *ref, SELECT_LEX *select)
{
  Item **group_by_ref= NULL;
  Item **select_ref= NULL;
  ORDER *group_list= (ORDER*) select->group_list.first;
  bool ambiguous_fields= FALSE;
  uint counter;
  bool not_used;

  /*
    Search for a column or derived column named as 'ref' in the SELECT
    clause of the current select.
  */
  if (!(select_ref= find_item_in_list(ref, *(select->get_item_list()),
                                      &counter, REPORT_EXCEPT_NOT_FOUND,
                                      &not_used)))
    return NULL; /* Some error occurred. */

  /* If this is a non-aggregated field inside HAVING, search in GROUP BY. */
  if (select->having_fix_field && !ref->with_sum_func && group_list)
  {
    group_by_ref= find_field_in_group_list(ref, group_list);
    
    /* Check if the fields found in SELECT and GROUP BY are the same field. */
    if (group_by_ref && (select_ref != not_found_item) &&
        !((*group_by_ref)->eq(*select_ref, 0)))
    {
      ambiguous_fields= TRUE;
      push_warning_printf(thd, MYSQL_ERROR::WARN_LEVEL_WARN, ER_NON_UNIQ_ERROR,
                          ER(ER_NON_UNIQ_ERROR), ref->full_name(),
                          current_thd->where);

    }
  }

  if (select_ref != not_found_item || group_by_ref)
  {
    if (select_ref != not_found_item && !ambiguous_fields)
    {
      DBUG_ASSERT(*select_ref != 0);
      if (!select->ref_pointer_array[counter])
      {
        my_error(ER_ILLEGAL_REFERENCE, MYF(0),
                 ref->name, "forward reference in item list");
        return NULL;
      }
      DBUG_ASSERT((*select_ref)->fixed);
      return (select->ref_pointer_array + counter);
    }
    if (group_by_ref)
      return group_by_ref;
    DBUG_ASSERT(FALSE);
    return NULL; /* So there is no compiler warning. */
  }

  return (Item**) not_found_item;
}


/*
  Resolve the name of a column reference.

  SYNOPSIS
    Item_field::fix_fields()
    thd       [in]      current thread
    tables    [in]      the tables in a FROM clause
    reference [in/out]  view column if this item was resolved to a view column

  DESCRIPTION
    The method resolves the column reference represented by 'this' as a column
    present in one of: FROM clause, SELECT clause, GROUP BY clause of a query
    Q, or in outer queries that contain Q.

  NOTES
    The name resolution algorithm used is (where [T_j] is an optional table
    name that qualifies the column name):

      resolve_column_reference([T_j].col_ref_i)
      {
        search for a column or derived column named col_ref_i
        [in table T_j] in the FROM clause of Q;

        if such a column is NOT found AND    // Lookup in outer queries.
           there are outer queries
        {
          for each outer query Q_k beginning from the inner-most one
          {
            if - Q_k is not a group query AND
               - Q_k is not inside an aggregate function
               OR
               - Q_(k-1) is not in a HAVING or SELECT clause of Q_k
            {
              search for a column or derived column named col_ref_i
              [in table T_j] in the FROM clause of Q_k;
            }

            if such a column is not found
              Search for a column or derived column named col_ref_i
              [in table T_j] in the SELECT and GROUP clauses of Q_k.
          }
        }
      }

    Notice that compared to Item_ref::fix_fields, here we first search the FROM
    clause, and then we search the SELECT and GROUP BY clauses.

  RETURN
    TRUE  if error
    FALSE on success
*/

bool Item_field::fix_fields(THD *thd, TABLE_LIST *tables, Item **reference)
{
  enum_parsing_place place= NO_MATTER;
  DBUG_ASSERT(fixed == 0);
  if (!field)					// If field is not checked
  {
    bool upward_lookup= FALSE;
    Field *from_field= (Field *)not_found_field;
    /*
      In case of view, find_field_in_tables() write pointer to view field
      expression to 'reference', i.e. it substitute that expression instead
      of this Item_field
    */
    if ((from_field= find_field_in_tables(thd, this, tables, reference,
                                   IGNORE_EXCEPT_NON_UNIQUE,
                                   !any_privileges)) ==
	not_found_field)
    {
      SELECT_LEX *last= 0;
      TABLE_LIST *table_list;
      Item **ref= (Item **) not_found_item;
      SELECT_LEX *current_sel= (SELECT_LEX *) thd->lex->current_select;
      /*
        If there is an outer select, and it is not a derived table (which do
        not support the use of outer fields for now), try to resolve this
        reference in the outer select(s).
      
        We treat each subselect as a separate namespace, so that different
        subselects may contain columns with the same names. The subselects are
        searched starting from the innermost.
      */
      if (current_sel->master_unit()->first_select()->linkage !=
          DERIVED_TABLE_TYPE)
      {
	SELECT_LEX_UNIT *prev_unit= current_sel->master_unit();
        SELECT_LEX *outer_sel= prev_unit->outer_select();
	for ( ; outer_sel ;
              outer_sel= (prev_unit= outer_sel->master_unit())->outer_select())
	{
          last= outer_sel;
	  Item_subselect *prev_subselect_item= prev_unit->item;
	  upward_lookup= TRUE;

          /* Search in the tables of the FROM clause of the outer select. */
	  table_list= outer_sel->get_table_list();
	  if (outer_sel->resolve_mode == SELECT_LEX::INSERT_MODE && table_list)
	  {
            /*
              It is a primary INSERT st_select_lex => do not resolve against the
              first table.
            */
	    table_list= table_list->next_local;
          }
          place= prev_subselect_item->parsing_place;
          /*
            Check table fields only if the subquery is used somewhere out of
            HAVING, or the outer SELECT does not use grouping (i.e. tables are
            accessible).

            In case of view, find_field_in_tables() write pointer to view
            field expression to 'reference', i.e. it substitute that
            expression instead of this Item_field
          */
          if ((place != IN_HAVING ||
               (outer_sel->with_sum_func == 0 &&
                outer_sel->group_list.elements == 0)) &&
              (from_field= find_field_in_tables(thd, this, table_list,
                                                reference,
                                                IGNORE_EXCEPT_NON_UNIQUE,
                                                TRUE)) !=
              not_found_field)
	  {
	    if (from_field)
            {
              if (from_field != view_ref_found)
              {
                prev_subselect_item->used_tables_cache|= from_field->table->map;
                prev_subselect_item->const_item_cache= 0;
              }
              else
              {
                Item::Type type= (*reference)->type();
                prev_subselect_item->used_tables_cache|=
                  (*reference)->used_tables();
                prev_subselect_item->const_item_cache&=
                  (*reference)->const_item();
                mark_as_dependent(thd, last, current_sel, this,
                                  ((type == REF_ITEM || type == FIELD_ITEM) ?
                                   (Item_ident*) (*reference) :
                                   0));
                /*
                  view reference found, we substituted it instead of this
                  Item (find_field_in_tables do it by assigning new value to
                  *reference), so can quit
                */
                return FALSE;
              }
            }
	    break;
	  }

          /* Search in the SELECT and GROUP lists of the outer select. */
	  if (outer_sel->resolve_mode == SELECT_LEX::SELECT_MODE)
          {
            if (!(ref= resolve_ref_in_select_and_group(thd, this, outer_sel)))
              return TRUE; /* Some error occurred (e.g. ambiguous names). */
            if (ref != not_found_item)
            {
              DBUG_ASSERT(*ref && (*ref)->fixed);
              prev_subselect_item->used_tables_cache|= (*ref)->used_tables();
	      prev_subselect_item->const_item_cache&= (*ref)->const_item();
              break;
            }
	  }

	  // Reference is not found => depend from outer (or just error)
	  prev_subselect_item->used_tables_cache|= OUTER_REF_TABLE_BIT;
	  prev_subselect_item->const_item_cache= 0;

	  if (outer_sel->master_unit()->first_select()->linkage ==
	      DERIVED_TABLE_TYPE)
	    break; // do not look over derived table
	}
      }

      DBUG_ASSERT(ref != 0);
      if (!from_field)
	return TRUE;
      if (ref == not_found_item && from_field == not_found_field)
      {
	if (upward_lookup)
	{
	  // We can't say exactly what absent table or field
	  my_error(ER_BAD_FIELD_ERROR, MYF(0), full_name(), thd->where);
	}
	else
	{
	  // Call to report error
	  find_field_in_tables(thd, this, tables, reference, REPORT_ALL_ERRORS,
                               TRUE);
	}
	return TRUE;
      }
      else if (ref != not_found_item)
      {
        Item *save;
        Item_ref *rf;

        /* Should have been checked in resolve_ref_in_select_and_group(). */
        DBUG_ASSERT(*ref && (*ref)->fixed);
        /*
          Here, a subset of actions performed by Item_ref::set_properties
          is not enough. So we pass ptr to NULL into Item_[direct]_ref
          constructor, so no initialization is performed, and call 
          fix_fields() below.
        */
        save= *ref;
        *ref= NULL;                             // Don't call set_properties()
        rf= (place == IN_HAVING ?
             new Item_ref(ref, (char*) table_name, (char*) field_name) :
             new Item_direct_ref(ref, (char*) table_name, (char*) field_name));
        *ref= save;
	if (!rf)
	  return TRUE;
        thd->change_item_tree(reference, rf);
	/*
	  rf is Item_ref => never substitute other items (in this case)
	  during fix_fields() => we can use rf after fix_fields()
	*/
        DBUG_ASSERT(!rf->fixed);                // Assured by Item_ref()
        if (rf->fix_fields(thd, tables, reference) || rf->check_cols(1))
	  return TRUE;

	mark_as_dependent(thd, last, current_sel, this, rf);
	return FALSE;
      }
      else
      {
	mark_as_dependent(thd, last, current_sel, this, this);
	if (last->having_fix_field)
	{
	  Item_ref *rf;
          rf= new Item_ref((cached_table->db[0] ? cached_table->db : 0),
                           (char*) cached_table->alias, (char*) field_name);
	  if (!rf)
	    return TRUE;
          thd->change_item_tree(reference, rf);
	  /*
	    rf is Item_ref => never substitute other items (in this case)
	    during fix_fields() => we can use rf after fix_fields()
	  */
          DBUG_ASSERT(!rf->fixed);                // Assured by Item_ref()
          return (rf->fix_fields(thd, tables, reference) || rf->check_cols(1));
	}
      }
    }
    else if (!from_field)
      return TRUE;

    /*
      if it is not expression from merged VIEW we will set this field.

      We can leave expression substituted from view for next PS/SP rexecution
      (i.e. do not register this substitution for reverting on cleupup()
      (register_item_tree_changing())), because this subtree will be
      fix_field'ed during setup_tables()->setup_ancestor() (i.e. before
      all other expressions of query, and references on tables which do
      not present in query will not make problems.

      Also we suppose that view can't be changed during PS/SP life.
    */
    if (from_field == view_ref_found)
      return FALSE;

    set_field(from_field);
  }
  else if (thd->set_query_id && field->query_id != thd->query_id)
  {
    /* We only come here in unions */
    TABLE *table=field->table;
    field->query_id=thd->query_id;
    table->used_fields++;
    table->used_keys.intersect(field->part_of_key);
  }
#ifndef NO_EMBEDDED_ACCESS_CHECKS
  if (any_privileges)
  {
    char *db, *tab;
    if (cached_table->view)
    {
      db= cached_table->view_db.str;
      tab= cached_table->view_name.str;
    }
    else
    {
      db= cached_table->db;
      tab= cached_table->table_name;
    }
    if (!(have_privileges= (get_column_grant(thd, &field->table->grant,
                                             db, tab, field_name) &
                            VIEW_ANY_ACL)))
    {
      my_error(ER_COLUMNACCESS_DENIED_ERROR, MYF(0),
               "ANY", thd->priv_user, thd->host_or_ip,
               field_name, tab);
      return TRUE;
    }
  }
#endif
  fixed= 1;
  return FALSE;
}


Item *Item_field::safe_charset_converter(CHARSET_INFO *tocs)
{
  no_const_subst= 1;
  return Item::safe_charset_converter(tocs);
}


void Item_field::cleanup()
{
  DBUG_ENTER("Item_field::cleanup");
  Item_ident::cleanup();
  /*
    Even if this object was created by direct link to field in setup_wild()
    it will be linked correctly next time by name of field and table alias.
    I.e. we can drop 'field'.
   */
  field= result_field= 0;
  DBUG_VOID_RETURN;
}

/*
  Find a field among specified multiple equalities 

  SYNOPSIS
    find_item_equal()
    cond_equal   reference to list of multiple equalities where
                 the field (this object) is to be looked for
  
  DESCRIPTION
    The function first searches the field among multiple equalities
    of the current level (in the cond_equal->current_level list).
    If it fails, it continues searching in upper levels accessed
    through a pointer cond_equal->upper_levels.
    The search terminates as soon as a multiple equality containing 
    the field is found. 

  RETURN VALUES
    First Item_equal containing the field, if success
    0, otherwise
*/
Item_equal *Item_field::find_item_equal(COND_EQUAL *cond_equal)
{
  Item_equal *item= 0;
  while (cond_equal)
  {
    List_iterator_fast<Item_equal> li(cond_equal->current_level);
    while ((item= li++))
    {
      if (item->contains(field))
        return item;
    }
    /* 
      The field is not found in any of the multiple equalities
      of the current level. Look for it in upper levels
    */
    cond_equal= cond_equal->upper_levels;
  }
  return 0;
}


/*
  Set a pointer to the multiple equality the field reference belongs to
  (if any)
   
  SYNOPSIS
    equal_fields_propagator()
    arg - reference to list of multiple equalities where
          the field (this object) is to be looked for
  
  DESCRIPTION
    The function looks for a multiple equality containing the field item
    among those referenced by arg.
    In the case such equality exists the function does the following.
    If the found multiple equality contains a constant, then the field
    reference is substituted for this constant, otherwise it sets a pointer
    to the multiple equality in the field item.

  NOTES
    This function is supposed to be called as a callback parameter in calls
    of the transform method.  

  RETURN VALUES
    pointer to the replacing constant item, if the field item was substituted 
    pointer to the field item, otherwise.
*/

Item *Item_field::equal_fields_propagator(byte *arg)
{
  if (no_const_subst)
    return this;
  item_equal= find_item_equal((COND_EQUAL *) arg);
  Item *item= 0;
  if (item_equal)
    item= item_equal->get_const();
  if (!item)
    item= this;
  return item;
}


/*
  Mark the item to not be part of substitution if it's not a binary item
  See comments in Arg_comparator::set_compare_func() for details
*/

Item *Item_field::set_no_const_sub(byte *arg)
{
  if (field->charset() != &my_charset_bin)
    no_const_subst=1;
  return this;
}


/*
  Set a pointer to the multiple equality the field reference belongs to
  (if any)
   
  SYNOPSIS
    replace_equal_field_processor()
    arg - a dummy parameter, is not used here
  
  DESCRIPTION
    The function replaces a pointer to a field in the Item_field object
    by a pointer to another field.
    The replacement field is taken from the very beginning of
    the item_equal list which the Item_field object refers to (belongs to)  
    If the Item_field object does not refer any Item_equal object,
    nothing is done.

  NOTES
    This function is supposed to be called as a callback parameter in calls
    of the walk method.  

  RETURN VALUES
    0 
*/

bool Item_field::replace_equal_field_processor(byte *arg)
{
  if (item_equal)
  {
    Item_field *subst= item_equal->get_first();
    if (!field->eq(subst->field))
    {
      field= subst->field;
      return 0;
    }
  }
  return 0;
}


void Item::init_make_field(Send_field *tmp_field,
			   enum enum_field_types field_type)
{
  char *empty_name= (char*) "";
  tmp_field->db_name=		empty_name;
  tmp_field->org_table_name=	empty_name;
  tmp_field->org_col_name=	empty_name;
  tmp_field->table_name=	empty_name;
  tmp_field->col_name=		name;
  tmp_field->charsetnr=         collation.collation->number;
  tmp_field->flags=             (maybe_null ? 0 : NOT_NULL_FLAG) | 
                                (my_binary_compare(collation.collation) ?
                                 BINARY_FLAG : 0);
  tmp_field->type=field_type;
  tmp_field->length=max_length;
  tmp_field->decimals=decimals;
  if (unsigned_flag)
    tmp_field->flags |= UNSIGNED_FLAG;
}

void Item::make_field(Send_field *tmp_field)
{
  init_make_field(tmp_field, field_type());
}


void Item_empty_string::make_field(Send_field *tmp_field)
{
  init_make_field(tmp_field, MYSQL_TYPE_VARCHAR);
}


enum_field_types Item::field_type() const
{
  switch (result_type()) {
  case STRING_RESULT:  return MYSQL_TYPE_VARCHAR;
  case INT_RESULT:     return FIELD_TYPE_LONGLONG;
  case DECIMAL_RESULT: return FIELD_TYPE_NEWDECIMAL;
  case REAL_RESULT:    return FIELD_TYPE_DOUBLE;
  case ROW_RESULT:
  default:
    DBUG_ASSERT(0);
    return MYSQL_TYPE_VARCHAR;
  }
}


/*
  Create a field to hold a string value from an item

  SYNOPSIS
    make_string_field()
    table		Table for which the field is created

  IMPLEMENTATION
    If max_length > CONVERT_IF_BIGGER_TO_BLOB create a blob
    If max_length > 0 create a varchar
    If max_length == 0 create a CHAR(0) 
*/


Field *Item::make_string_field(TABLE *table)
{
  if (max_length > CONVERT_IF_BIGGER_TO_BLOB)
    return new Field_blob(max_length, maybe_null, name, table,
                          collation.collation);
  if (max_length > 0)
    return new Field_varstring(max_length, maybe_null, name, table,
                               collation.collation);
  return new Field_string(max_length, maybe_null, name, table,
                          collation.collation);
}


/*
  Create a field based on field_type of argument

  For now, this is only used to create a field for
  IFNULL(x,something)

  RETURN
    0  error
    #  Created field
*/

Field *Item::tmp_table_field_from_field_type(TABLE *table)
{
  /*
    The field functions defines a field to be not null if null_ptr is not 0
  */
  uchar *null_ptr= maybe_null ? (uchar*) "" : 0;

  switch (field_type()) {
  case MYSQL_TYPE_DECIMAL:
    return new Field_decimal((char*) 0, max_length, null_ptr, 0, Field::NONE,
			     name, table, decimals, 0, unsigned_flag);
  case MYSQL_TYPE_NEWDECIMAL:
    return new Field_new_decimal((char*) 0, max_length - (decimals?1:0),
                                 null_ptr, 0,
                                 Field::NONE, name, table, decimals, 0,
                                 unsigned_flag);
  case MYSQL_TYPE_TINY:
    return new Field_tiny((char*) 0, max_length, null_ptr, 0, Field::NONE,
			  name, table, 0, unsigned_flag);
  case MYSQL_TYPE_SHORT:
    return new Field_short((char*) 0, max_length, null_ptr, 0, Field::NONE,
			   name, table, 0, unsigned_flag);
  case MYSQL_TYPE_LONG:
    return new Field_long((char*) 0, max_length, null_ptr, 0, Field::NONE,
			  name, table, 0, unsigned_flag);
#ifdef HAVE_LONG_LONG
  case MYSQL_TYPE_LONGLONG:
    return new Field_longlong((char*) 0, max_length, null_ptr, 0, Field::NONE,
			      name, table, 0, unsigned_flag);
#endif
  case MYSQL_TYPE_FLOAT:
    return new Field_float((char*) 0, max_length, null_ptr, 0, Field::NONE,
			   name, table, decimals, 0, unsigned_flag);
  case MYSQL_TYPE_DOUBLE:
    return new Field_double((char*) 0, max_length, null_ptr, 0, Field::NONE,
			    name, table, decimals, 0, unsigned_flag);
  case MYSQL_TYPE_NULL:
    return new Field_null((char*) 0, max_length, Field::NONE,
			  name, table, &my_charset_bin);
  case MYSQL_TYPE_NEWDATE:
  case MYSQL_TYPE_INT24:
    return new Field_medium((char*) 0, max_length, null_ptr, 0, Field::NONE,
			    name, table, 0, unsigned_flag);
  case MYSQL_TYPE_DATE:
    return new Field_date(maybe_null, name, table, &my_charset_bin);
  case MYSQL_TYPE_TIME:
    return new Field_time(maybe_null, name, table, &my_charset_bin);
  case MYSQL_TYPE_TIMESTAMP:
  case MYSQL_TYPE_DATETIME:
    return new Field_datetime(maybe_null, name, table, &my_charset_bin);
  case MYSQL_TYPE_YEAR:
    return new Field_year((char*) 0, max_length, null_ptr, 0, Field::NONE,
			  name, table);
  default:
    /* This case should never be chosen */
    DBUG_ASSERT(0);
    /* If something goes awfully wrong, it's better to get a string than die */
  case MYSQL_TYPE_ENUM:
  case MYSQL_TYPE_SET:
  case MYSQL_TYPE_STRING:
  case MYSQL_TYPE_VAR_STRING:
  case MYSQL_TYPE_VARCHAR:
    return make_string_field(table);
  case MYSQL_TYPE_TINY_BLOB:
  case MYSQL_TYPE_MEDIUM_BLOB:
  case MYSQL_TYPE_LONG_BLOB:
  case MYSQL_TYPE_BLOB:
  case MYSQL_TYPE_GEOMETRY:
    return new Field_blob(max_length, maybe_null, name, table,
                          collation.collation);
    break;					// Blob handled outside of case
  }
}


/* ARGSUSED */
void Item_field::make_field(Send_field *tmp_field)
{
  field->make_field(tmp_field);
  DBUG_ASSERT(tmp_field->table_name != 0);
  if (name)
    tmp_field->col_name=name;			// Use user supplied name
}


/*
  Set a field:s value from a item
*/

void Item_field::save_org_in_field(Field *to)
{
  if (field->is_null())
  {
    null_value=1;
    set_field_to_null_with_conversions(to, 1);
  }
  else
  {
    to->set_notnull();
    field_conv(to,field);
    null_value=0;
  }
}

int Item_field::save_in_field(Field *to, bool no_conversions)
{
  if (result_field->is_null())
  {
    null_value=1;
    return set_field_to_null_with_conversions(to, no_conversions);
  }
  else
  {
    to->set_notnull();
    field_conv(to,result_field);
    null_value=0;
  }
  return 0;
}


/*
  Store null in field

  SYNOPSIS
    save_in_field()
    field		Field where we want to store NULL

  DESCRIPTION
    This is used on INSERT.
    Allow NULL to be inserted in timestamp and auto_increment values

  RETURN VALUES
    0	 ok
    1	 Field doesn't support NULL values and can't handle 'field = NULL'
*/   

int Item_null::save_in_field(Field *field, bool no_conversions)
{
  return set_field_to_null_with_conversions(field, no_conversions);
}


/*
  Store null in field

  SYNOPSIS
    save_safe_in_field()
    field		Field where we want to store NULL

  RETURN VALUES
    0	 OK
    1	 Field doesn't support NULL values
*/   

int Item_null::save_safe_in_field(Field *field)
{
  return set_field_to_null(field);
}


int Item::save_in_field(Field *field, bool no_conversions)
{
  int error;
  if (result_type() == STRING_RESULT ||
      result_type() == REAL_RESULT &&
      field->result_type() == STRING_RESULT)
  {
    String *result;
    CHARSET_INFO *cs= collation.collation;
    char buff[MAX_FIELD_WIDTH];		// Alloc buffer for small columns
    str_value.set_quick(buff, sizeof(buff), cs);
    result=val_str(&str_value);
    if (null_value)
    {
      str_value.set_quick(0, 0, cs);
      return set_field_to_null_with_conversions(field, no_conversions);
    }
    field->set_notnull();
    error=field->store(result->ptr(),result->length(),cs);
    str_value.set_quick(0, 0, cs);
  }
  else if (result_type() == REAL_RESULT)
  {
    double nr= val_real();
    if (null_value)
      return set_field_to_null(field);
    field->set_notnull();
    error=field->store(nr);
  }
  else if (result_type() == DECIMAL_RESULT)
  {
    my_decimal decimal_value;
    my_decimal *value= val_decimal(&decimal_value);
    if (null_value)
      return set_field_to_null(field);
    field->set_notnull();
    error=field->store_decimal(value);
  }
  else
  {
    longlong nr=val_int();
    if (null_value)
      return set_field_to_null_with_conversions(field, no_conversions);
    field->set_notnull();
    error=field->store(nr);
  }
  return error;
}


int Item_string::save_in_field(Field *field, bool no_conversions)
{
  String *result;
  result=val_str(&str_value);
  if (null_value)
    return set_field_to_null(field);
  field->set_notnull();
  return field->store(result->ptr(),result->length(),collation.collation);
}

int Item_uint::save_in_field(Field *field, bool no_conversions)
{
  /*
    TODO: To be fixed when wen have a
    field->store(longlong, unsigned_flag) method 
  */
  return Item_int::save_in_field(field, no_conversions);
}


int Item_int::save_in_field(Field *field, bool no_conversions)
{
  longlong nr=val_int();
  if (null_value)
    return set_field_to_null(field);
  field->set_notnull();
  return field->store(nr);
}


int Item_decimal::save_in_field(Field *field, bool no_conversions)
{
  field->set_notnull();
  return field->store_decimal(&decimal_value);
}


Item_num *Item_uint::neg()
{
  Item_decimal *item= new Item_decimal(value, 0);
  return item->neg();
}


static uint nr_of_decimals(const char *str, const char *end)
{
  const char *decimal_point;

  /* Find position for '.' */
  for (;;)
  {
    if (str == end)
      return 0;
    if (*str == 'e' || *str == 'E')
      return NOT_FIXED_DEC;    
    if (*str++ == '.')
      break;
  }
  decimal_point= str;
  for (; my_isdigit(system_charset_info, *str) ; str++)
    ;
  if (*str == 'e' || *str == 'E')
    return NOT_FIXED_DEC;
  return (uint) (str - decimal_point);
}


/*
  This function is only called during parsing. We will signal an error if
  value is not a true double value (overflow)
*/

Item_float::Item_float(const char *str_arg, uint length)
{
  int error;
  char *end_not_used;
  value= my_strntod(&my_charset_bin, (char*) str_arg, length, &end_not_used,
                    &error);
  if (error)
  {
    /*
      Note that we depend on that str_arg is null terminated, which is true
      when we are in the parser
    */
    DBUG_ASSERT(str_arg[length] == 0);
    my_error(ER_ILLEGAL_VALUE_FOR_TYPE, MYF(0), "double", (char*) str_arg);
  }
  presentation= name=(char*) str_arg;
  decimals=(uint8) nr_of_decimals(str_arg, str_arg+length);
  max_length=length;
  fixed= 1;
}


int Item_float::save_in_field(Field *field, bool no_conversions)
{
  double nr= val_real();
  if (null_value)
    return set_field_to_null(field);
  field->set_notnull();
  return field->store(nr);
}


void Item_float::print(String *str)
{
  if (presentation)
  {
    str->append(presentation);
    return;
  }
  char buffer[20];
  String num(buffer, sizeof(buffer), &my_charset_bin);
  num.set(value, decimals, &my_charset_bin);
  str->append(num);
}


/*
  hex item
  In string context this is a binary string.
  In number context this is a longlong value.
*/

inline uint char_val(char X)
{
  return (uint) (X >= '0' && X <= '9' ? X-'0' :
		 X >= 'A' && X <= 'Z' ? X-'A'+10 :
		 X-'a'+10);
}


Item_hex_string::Item_hex_string(const char *str, uint str_length)
{
  name=(char*) str-2;				// Lex makes this start with 0x
  max_length=(str_length+1)/2;
  char *ptr=(char*) sql_alloc(max_length+1);
  if (!ptr)
    return;
  str_value.set(ptr,max_length,&my_charset_bin);
  char *end=ptr+max_length;
  if (max_length*2 != str_length)
    *ptr++=char_val(*str++);			// Not even, assume 0 prefix
  while (ptr != end)
  {
    *ptr++= (char) (char_val(str[0])*16+char_val(str[1]));
    str+=2;
  }
  *ptr=0;					// Keep purify happy
  collation.set(&my_charset_bin, DERIVATION_COERCIBLE);
  fixed= 1;
}

longlong Item_hex_string::val_int()
{
  // following assert is redundant, because fixed=1 assigned in constructor
  DBUG_ASSERT(fixed == 1);
  char *end=(char*) str_value.ptr()+str_value.length(),
       *ptr=end-min(str_value.length(),sizeof(longlong));

  ulonglong value=0;
  for (; ptr != end ; ptr++)
    value=(value << 8)+ (ulonglong) (uchar) *ptr;
  return (longlong) value;
}


my_decimal *Item_hex_string::val_decimal(my_decimal *decimal_value)
{
  // following assert is redundant, because fixed=1 assigned in constructor
  DBUG_ASSERT(fixed == 1);
  ulonglong value= (ulonglong)val_int();
  int2my_decimal(E_DEC_FATAL_ERROR, value, TRUE, decimal_value);
  return (decimal_value);
}


int Item_hex_string::save_in_field(Field *field, bool no_conversions)
{
  int error;
  field->set_notnull();
  if (field->result_type() == STRING_RESULT)
  {
    error=field->store(str_value.ptr(),str_value.length(),collation.collation);
  }
  else
  {
    longlong nr=val_int();
    error=field->store(nr);
  }
  return error;
}


/*
  bin item.
  In string context this is a binary string.
  In number context this is a longlong value.
*/
  
Item_bin_string::Item_bin_string(const char *str, uint str_length)
{
  const char *end= str + str_length - 1;
  uchar bits= 0;
  uint power= 1;

  name= (char*) str - 2;
  max_length= (str_length + 7) >> 3;
  char *ptr= (char*) sql_alloc(max_length + 1);
  if (!ptr)
    return;
  str_value.set(ptr, max_length, &my_charset_bin);
  ptr+= max_length - 1;
  ptr[1]= 0;                     // Set end null for string
  for (; end >= str; end--)
  {
    if (power == 256)
    {
      power= 1;
      *ptr--= bits;
      bits= 0;     
    }
    if (*end == '1')
      bits|= power; 
    power<<= 1;
  }
  *ptr= (char) bits;
  collation.set(&my_charset_bin, DERIVATION_COERCIBLE);
  fixed= 1;
}


/*
  Pack data in buffer for sending
*/

bool Item_null::send(Protocol *protocol, String *packet)
{
  return protocol->store_null();
}

/*
  This is only called from items that is not of type item_field
*/

bool Item::send(Protocol *protocol, String *buffer)
{
  bool result;
  enum_field_types type;
  LINT_INIT(result);                     // Will be set if null_value == 0

  switch ((type=field_type())) {
  default:
  case MYSQL_TYPE_NULL:
  case MYSQL_TYPE_DECIMAL:
  case MYSQL_TYPE_ENUM:
  case MYSQL_TYPE_SET:
  case MYSQL_TYPE_TINY_BLOB:
  case MYSQL_TYPE_MEDIUM_BLOB:
  case MYSQL_TYPE_LONG_BLOB:
  case MYSQL_TYPE_BLOB:
  case MYSQL_TYPE_GEOMETRY:
  case MYSQL_TYPE_STRING:
  case MYSQL_TYPE_VAR_STRING:
  case MYSQL_TYPE_VARCHAR:
  case MYSQL_TYPE_BIT:
  case MYSQL_TYPE_NEWDECIMAL:
  {
    String *res;
    if ((res=val_str(buffer)))
      result= protocol->store(res->ptr(),res->length(),res->charset());
    break;
  }
  case MYSQL_TYPE_TINY:
  {
    longlong nr;
    nr= val_int();
    if (!null_value)
      result= protocol->store_tiny(nr);
    break;
  }
  case MYSQL_TYPE_SHORT:
  {
    longlong nr;
    nr= val_int();
    if (!null_value)
      result= protocol->store_short(nr);
    break;
  }
  case MYSQL_TYPE_INT24:
  case MYSQL_TYPE_LONG:
  {
    longlong nr;
    nr= val_int();
    if (!null_value)
      result= protocol->store_long(nr);
    break;
  }
  case MYSQL_TYPE_LONGLONG:
  {
    longlong nr;
    nr= val_int();
    if (!null_value)
      result= protocol->store_longlong(nr, unsigned_flag);
    break;
  }
  case MYSQL_TYPE_FLOAT:
  {
    float nr;
    nr= (float) val_real();
    if (!null_value)
      result= protocol->store(nr, decimals, buffer);
    break;
  }
  case MYSQL_TYPE_DOUBLE:
  {
    double nr= val_real();
    if (!null_value)
      result= protocol->store(nr, decimals, buffer);
    break;
  }
  case MYSQL_TYPE_DATETIME:
  case MYSQL_TYPE_DATE:
  case MYSQL_TYPE_TIMESTAMP:
  {
    TIME tm;
    get_date(&tm, TIME_FUZZY_DATE);
    if (!null_value)
    {
      if (type == MYSQL_TYPE_DATE)
	return protocol->store_date(&tm);
      else
	result= protocol->store(&tm);
    }
    break;
  }
  case MYSQL_TYPE_TIME:
  {
    TIME tm;
    get_time(&tm);
    if (!null_value)
      result= protocol->store_time(&tm);
    break;
  }
  }
  if (null_value)
    result= protocol->store_null();
  return result;
}


bool Item_field::send(Protocol *protocol, String *buffer)
{
  return protocol->store(result_field);
}


Item_ref::Item_ref(Item **item, const char *table_name_par,
                   const char *field_name_par)
  :Item_ident(NullS, table_name_par, field_name_par), result_field(0),
   ref(item)
{
  /*
    This constructor used to create some internals references over fixed items
  */
  DBUG_ASSERT(ref != 0);
  if (*ref)
    set_properties();
}


/*
  Resolve the name of a reference to a column reference.

  SYNOPSIS
    Item_ref::fix_fields()
    thd       [in]      current thread
    tables    [in]      the tables in a FROM clause
    reference [in/out]  view column if this item was resolved to a view column

  DESCRIPTION
    The method resolves the column reference represented by 'this' as a column
    present in one of: GROUP BY clause, SELECT clause, outer queries. It is
    used typically for columns in the HAVING clause which are not under
    aggregate functions.

  NOTES
    The name resolution algorithm used is (where [T_j] is an optional table
    name that qualifies the column name):

      resolve_extended([T_j].col_ref_i)
      {
        Search for a column or derived column named col_ref_i [in table T_j]
        in the SELECT and GROUP clauses of Q.

        if such a column is NOT found AND    // Lookup in outer queries.
           there are outer queries
        {
          for each outer query Q_k beginning from the inner-most one
         {
            Search for a column or derived column named col_ref_i
            [in table T_j] in the SELECT and GROUP clauses of Q_k.

            if such a column is not found AND
               - Q_k is not a group query AND
               - Q_k is not inside an aggregate function
               OR
               - Q_(k-1) is not in a HAVING or SELECT clause of Q_k
            {
              search for a column or derived column named col_ref_i
              [in table T_j] in the FROM clause of Q_k;
            }
          }
        }
      }

    This procedure treats GROUP BY and SELECT clauses as one namespace for
    column references in HAVING. Notice that compared to
    Item_field::fix_fields, here we first search the SELECT and GROUP BY
    clauses, and then we search the FROM clause.

  POSTCONDITION
    Item_ref::ref is 0 or points to a valid item

  RETURN
    TRUE  if error
    FALSE on success
*/

bool Item_ref::fix_fields(THD *thd, TABLE_LIST *tables, Item **reference)
{
  DBUG_ASSERT(fixed == 0);
  enum_parsing_place place= NO_MATTER;
  SELECT_LEX *current_sel= thd->lex->current_select;

  if (!ref || ref == not_found_item)
  {
    SELECT_LEX_UNIT *prev_unit= current_sel->master_unit();
    SELECT_LEX *outer_sel= prev_unit->outer_select();

    if (!(ref= resolve_ref_in_select_and_group(thd, this, current_sel)))
      return TRUE;             /* Some error occurred (e.g. ambiguous names). */

    if (ref == not_found_item) /* This reference was not resolved. */
    {
      TABLE_LIST *table_list;
      Field *from_field;
      SELECT_LEX *last;
      ref= 0;

      if (!outer_sel || (current_sel->master_unit()->first_select()->linkage ==
                        DERIVED_TABLE_TYPE))
      {
        /* The current reference cannot be resolved in this query. */
        my_error(ER_BAD_FIELD_ERROR,MYF(0),
                 this->full_name(), current_thd->where);
        return TRUE;
      }
      /*
        If there is an outer select, and it is not a derived table (which do
        not support the use of outer fields for now), try to resolve this
        reference in the outer select(s).

        We treat each subselect as a separate namespace, so that different
        subselects may contain columns with the same names. The subselects are
        searched starting from the innermost.
      */
      from_field= (Field*) not_found_field;
      last= 0;

      /* The following loop will always be excuted at least once */
      for ( ; outer_sel ;
            outer_sel= (prev_unit= outer_sel->master_unit())->outer_select())
      {
        last= outer_sel;
        Item_subselect *prev_subselect_item= prev_unit->item;

        /* Search in the SELECT and GROUP lists of the outer select. */
        if (outer_sel->resolve_mode == SELECT_LEX::SELECT_MODE)
        {
          if (!(ref= resolve_ref_in_select_and_group(thd, this, outer_sel)))
            return TRUE; /* Some error occurred (e.g. ambiguous names). */
          if (ref != not_found_item)
          {
            DBUG_ASSERT(*ref && (*ref)->fixed);
            prev_subselect_item->used_tables_cache|= (*ref)->used_tables();
            prev_subselect_item->const_item_cache&= (*ref)->const_item();
            break;
          }
          /*
            Set ref to 0 to ensure that we get an error in case we replaced
            this item with another item and still use this item in some
            other place of the parse tree.
          */
          ref= 0;
        }

        /* Search in the tables of the FROM clause of the outer select. */
        table_list= outer_sel->get_table_list();
        if (outer_sel->resolve_mode == SELECT_LEX::INSERT_MODE && table_list)
        {
          /*
            It is a primary INSERT st_select_lex => do not resolve against
            the first table.
          */
          table_list= table_list->next_local;
        }

        place= prev_subselect_item->parsing_place;
        /*
          Check table fields only if the subquery is used somewhere out of
          HAVING or the outer SELECT does not use grouping (i.e. tables are
          accessible).
          TODO: 
          Here we could first find the field anyway, and then test this
          condition, so that we can give a better error message -
          ER_WRONG_FIELD_WITH_GROUP, instead of the less informative
          ER_BAD_FIELD_ERROR which we produce now.
        */
        if ((place != IN_HAVING ||
             (!outer_sel->with_sum_func &&
              outer_sel->group_list.elements == 0)))
        {
          /*
            In case of view, find_field_in_tables() write pointer to view
            field expression to 'reference', i.e. it substitute that
            expression instead of this Item_ref
          */
          from_field= find_field_in_tables(thd, this, table_list,
                                           reference,
                                           IGNORE_EXCEPT_NON_UNIQUE,
                                           TRUE);
          if (! from_field)
            return TRUE;
          if (from_field == view_ref_found)
          {
            Item::Type type= (*reference)->type();
            prev_subselect_item->used_tables_cache|=
              (*reference)->used_tables();
            prev_subselect_item->const_item_cache&=
              (*reference)->const_item();
            DBUG_ASSERT((*reference)->type() == REF_ITEM);
            mark_as_dependent(thd, last, current_sel, this,
                              ((type == REF_ITEM || type == FIELD_ITEM) ?
                               (Item_ident*) (*reference) :
                               0));
            /*
              view reference found, we substituted it instead of this
              Item, so can quit
            */
            return FALSE;
          }
          if (from_field != not_found_field)
          {
            prev_subselect_item->used_tables_cache|= from_field->table->map;
            prev_subselect_item->const_item_cache= 0;
            break;
          }
        }
        DBUG_ASSERT(from_field == not_found_field);

        /* Reference is not found => depend on outer (or just error). */
        prev_subselect_item->used_tables_cache|= OUTER_REF_TABLE_BIT;
        prev_subselect_item->const_item_cache= 0;

        if (outer_sel->master_unit()->first_select()->linkage ==
            DERIVED_TABLE_TYPE)
          break; /* Do not consider derived tables. */
      }

      DBUG_ASSERT(from_field != 0 && from_field != view_ref_found);
      if (from_field != not_found_field)
      {
        Item_field* fld;
        if (!(fld= new Item_field(from_field)))
          return TRUE;
        thd->change_item_tree(reference, fld);
        mark_as_dependent(thd, last, thd->lex->current_select, this, fld);
        return FALSE;
      }
      if (ref == 0)
      {
        /* The item was not a table field and not a reference */
        my_error(ER_BAD_FIELD_ERROR, MYF(0),
                 this->full_name(), current_thd->where);
        return TRUE;
      }
      /* Should be checked in resolve_ref_in_select_and_group(). */
      DBUG_ASSERT(*ref && (*ref)->fixed);
      mark_as_dependent(thd, last, current_sel, this, this);
    }
  }

  DBUG_ASSERT(*ref);
  /*
    Check if this is an incorrect reference in a group function or forward
    reference. Do not issue an error if this is an unnamed reference inside an
    aggregate function.
  */
  if (((*ref)->with_sum_func && name &&
       (depended_from ||
	!(current_sel->linkage != GLOBAL_OPTIONS_TYPE &&
          current_sel->having_fix_field))) ||
      !(*ref)->fixed)
  {
    my_error(ER_ILLEGAL_REFERENCE, MYF(0),
             name, ((*ref)->with_sum_func?
                    "reference to group function":
                    "forward reference in item list"));
    return TRUE;
  }

  set_properties();

  if ((*ref)->check_cols(1))
    return TRUE;
  return FALSE;
}


void Item_ref::set_properties()
{
  max_length= (*ref)->max_length;
  maybe_null= (*ref)->maybe_null;
  decimals=   (*ref)->decimals;
  collation.set((*ref)->collation);
  /*
    We have to remember if we refer to a sum function, to ensure that
    split_sum_func() doesn't try to change the reference.
  */
  with_sum_func= (*ref)->with_sum_func;
  unsigned_flag= (*ref)->unsigned_flag;
  if ((*ref)->type() == FIELD_ITEM)
    alias_name_used= ((Item_ident *) (*ref))->alias_name_used;
  else
    alias_name_used= TRUE; // it is not field, so it is was resolved by alias
  fixed= 1;
}


void Item_ref::cleanup()
{
  DBUG_ENTER("Item_ref::cleanup");
  Item_ident::cleanup();
  result_field= 0;
  DBUG_VOID_RETURN;
}


void Item_ref::print(String *str)
{
  if (ref && *ref)
    (*ref)->print(str);
  else
    Item_ident::print(str);
}


bool Item_ref::send(Protocol *prot, String *tmp)
{
  if (result_field)
    return prot->store(result_field);
  return (*ref)->send(prot, tmp);
}


double Item_ref::val_result()
{
  if (result_field)
  {
    if ((null_value= result_field->is_null()))
      return 0.0;
    return result_field->val_real();
  }
  return val_real();
}


longlong Item_ref::val_int_result()
{
  if (result_field)
  {
    if ((null_value= result_field->is_null()))
      return 0;
    return result_field->val_int();
  }
  return val_int();
}


String *Item_ref::str_result(String* str)
{
  if (result_field)
  {
    if ((null_value= result_field->is_null()))
      return 0;
    str->set_charset(str_value.charset());
    return result_field->val_str(str, &str_value);
  }
  return val_str(str);
}


my_decimal *Item_ref::val_decimal_result(my_decimal *decimal_value)
{
  if (result_field)
  {
    if ((null_value= result_field->is_null()))
      return 0;
    return result_field->val_decimal(decimal_value);
  }
  return val_decimal(decimal_value);
}


bool Item_ref::val_bool_result()
{
  if (result_field)
  {
    if ((null_value= result_field->is_null()))
      return 0;
    switch (result_field->result_type()) {
    case INT_RESULT:
      return result_field->val_int() != 0;
    case DECIMAL_RESULT:
    {
      my_decimal decimal_value;
      my_decimal *val= result_field->val_decimal(&decimal_value);
      if (val)
        return !my_decimal_is_zero(val);
      return 0;
    }
    case REAL_RESULT:
    case STRING_RESULT:
      return result_field->val_real() != 0.0;
    case ROW_RESULT:
    default:
      DBUG_ASSERT(0);
    }
  }
  return val_bool();
}


double Item_ref::val_real()
{
  DBUG_ASSERT(fixed);
  double tmp=(*ref)->val_result();
  null_value=(*ref)->null_value;
  return tmp;
}


longlong Item_ref::val_int()
{
  DBUG_ASSERT(fixed);
  longlong tmp=(*ref)->val_int_result();
  null_value=(*ref)->null_value;
  return tmp;
}


bool Item_ref::val_bool()
{
  DBUG_ASSERT(fixed);
  bool tmp= (*ref)->val_bool_result();
  null_value= (*ref)->null_value;
  return tmp;
}


String *Item_ref::val_str(String* tmp)
{
  DBUG_ASSERT(fixed);
  tmp=(*ref)->str_result(tmp);
  null_value=(*ref)->null_value;
  return tmp;
}


bool Item_ref::is_null()
{
  DBUG_ASSERT(fixed);
  (void) (*ref)->val_int_result();
  return (*ref)->null_value;
}


bool Item_ref::get_date(TIME *ltime,uint fuzzydate)
{
  return (null_value=(*ref)->get_date_result(ltime,fuzzydate));
}


my_decimal *Item_ref::val_decimal(my_decimal *decimal_value)
{
  my_decimal *val= (*ref)->val_decimal(decimal_value);
  null_value= (*ref)->null_value;
  return val;
}


void Item_ref_null_helper::print(String *str)
{
  str->append("<ref_null_helper>(", 18);
  if (ref && *ref)
    (*ref)->print(str);
  else
    str->append('?');
  str->append(')');
}


double Item_direct_ref::val_real()
{
  double tmp=(*ref)->val_real();
  null_value=(*ref)->null_value;
  return tmp;
}


longlong Item_direct_ref::val_int()
{
  longlong tmp=(*ref)->val_int();
  null_value=(*ref)->null_value;
  return tmp;
}


String *Item_direct_ref::val_str(String* tmp)
{
  tmp=(*ref)->val_str(tmp);
  null_value=(*ref)->null_value;
  return tmp;
}


my_decimal *Item_direct_ref::val_decimal(my_decimal *decimal_value)
{
  my_decimal *tmp= (*ref)->val_decimal(decimal_value);
  null_value=(*ref)->null_value;
  return tmp;
}


bool Item_direct_ref::val_bool()
{
  bool tmp= (*ref)->val_bool();
  null_value=(*ref)->null_value;
  return tmp;
}


bool Item_direct_ref::is_null()
{
  (void) (*ref)->val_int();
  return (*ref)->null_value;
}


bool Item_direct_ref::get_date(TIME *ltime,uint fuzzydate)
{
  return (null_value=(*ref)->get_date(ltime,fuzzydate));
}


void Item_null_helper::print(String *str)
{
  str->append("<null_helper>(", 14);
  store->print(str);
  str->append(')');
}


bool Item_default_value::eq(const Item *item, bool binary_cmp) const
{
  return item->type() == DEFAULT_VALUE_ITEM && 
    ((Item_default_value *)item)->arg->eq(arg, binary_cmp);
}


bool Item_default_value::fix_fields(THD *thd,
				    struct st_table_list *table_list,
				    Item **items)
{
  Item_field *field_arg;
  Field *def_field;
  DBUG_ASSERT(fixed == 0);

  if (!arg)
  {
    fixed= 1;
    return FALSE;
  }
  if (!arg->fixed && arg->fix_fields(thd, table_list, &arg))
    return TRUE;
  
  if (arg->type() == REF_ITEM)
  {
    Item_ref *ref= (Item_ref *)arg;
    if (ref->ref[0]->type() != FIELD_ITEM)
    {
      return TRUE;
    }
    arg= ref->ref[0];
  }
  field_arg= (Item_field *)arg;
  if (field_arg->field->flags & NO_DEFAULT_VALUE_FLAG)
  {
    my_error(ER_NO_DEFAULT_FOR_FIELD, MYF(0), field_arg->field->field_name);
    return TRUE;
  }
  if (!(def_field= (Field*) sql_alloc(field_arg->field->size_of())))
    return TRUE;
  memcpy(def_field, field_arg->field, field_arg->field->size_of());
  def_field->move_field(def_field->table->s->default_values -
                        def_field->table->record[0]);
  set_field(def_field);
  return FALSE;
}

void Item_default_value::print(String *str)
{
  if (!arg)
  {
    str->append("default", 7);
    return;
  }
  str->append("default(", 8);
  arg->print(str);
  str->append(')');
}

bool Item_insert_value::eq(const Item *item, bool binary_cmp) const
{
  return item->type() == INSERT_VALUE_ITEM &&
    ((Item_default_value *)item)->arg->eq(arg, binary_cmp);
}


bool Item_insert_value::fix_fields(THD *thd,
				   struct st_table_list *table_list,
				   Item **items)
{
  DBUG_ASSERT(fixed == 0);
  if (!arg->fixed && arg->fix_fields(thd, table_list, &arg))
    return TRUE;

  if (arg->type() == REF_ITEM)
  {
    Item_ref *ref= (Item_ref *)arg;
    if (ref->ref[0]->type() != FIELD_ITEM)
    {
      return TRUE;
    }
    arg= ref->ref[0];
  }
  Item_field *field_arg= (Item_field *)arg;
  if (field_arg->field->table->insert_values)
  {
    Field *def_field= (Field*) sql_alloc(field_arg->field->size_of());
    if (!def_field)
      return TRUE;
    memcpy(def_field, field_arg->field, field_arg->field->size_of());
    def_field->move_field(def_field->table->insert_values -
                          def_field->table->record[0]);
    set_field(def_field);
  }
  else
  {
    Field *tmp_field= field_arg->field;
    /* charset doesn't matter here, it's to avoid sigsegv only */
    set_field(new Field_null(0, 0, Field::NONE, tmp_field->field_name,
			     tmp_field->table, &my_charset_bin));
  }
  return FALSE;
}

void Item_insert_value::print(String *str)
{
  str->append("values(", 7);
  arg->print(str);
  str->append(')');
}


/*
  Bind item representing field of row being changed in trigger
  to appropriate Field object.

  SYNOPSIS
    setup_field()
      thd   - current thread context
      table - table of trigger (and where we looking for fields)
      event - type of trigger event

  NOTE
    This function does almost the same as fix_fields() for Item_field
    but is invoked during trigger definition parsing and takes TABLE
    object as its argument. If proper field was not found in table
    error will be reported at fix_fields() time.
*/
void Item_trigger_field::setup_field(THD *thd, TABLE *table,
                                     enum trg_event_type event)
{
  uint field_idx= (uint)-1;
  bool save_set_query_id= thd->set_query_id;

  /* TODO: Think more about consequences of this step. */
  thd->set_query_id= 0;

  if (find_field_in_real_table(thd, table, field_name,
                                     strlen(field_name), 0, 0,
                                     &field_idx))
  {
    field= (row_version == OLD_ROW && event == TRG_EVENT_UPDATE) ?
             table->triggers->old_field[field_idx] :
             table->field[field_idx];
  }

  thd->set_query_id= save_set_query_id;
}


bool Item_trigger_field::eq(const Item *item, bool binary_cmp) const
{
  return item->type() == TRIGGER_FIELD_ITEM &&
         row_version == ((Item_trigger_field *)item)->row_version &&
         !my_strcasecmp(system_charset_info, field_name,
                        ((Item_trigger_field *)item)->field_name);
}


bool Item_trigger_field::fix_fields(THD *thd,
                                    TABLE_LIST *table_list,
                                    Item **items)
{
  /*
    Since trigger is object tightly associated with TABLE object most
    of its set up can be performed during trigger loading i.e. trigger
    parsing! So we have little to do in fix_fields. :)
    FIXME may be we still should bother about permissions here.
  */
  DBUG_ASSERT(fixed == 0);

  if (field)
  {
    // QQ: May be this should be moved to setup_field?
    set_field(field);
    fixed= 1;
    return 0;
  }

  my_error(ER_BAD_FIELD_ERROR, MYF(0), field_name,
           (row_version == NEW_ROW) ? "NEW" : "OLD");
  return 1;
}


void Item_trigger_field::print(String *str)
{
  str->append((row_version == NEW_ROW) ? "NEW" : "OLD", 3);
  str->append('.');
  str->append(field_name);
}


void Item_trigger_field::cleanup()
{
  /*
    Since special nature of Item_trigger_field we should not do most of
    things from Item_field::cleanup() or Item_ident::cleanup() here.
  */
  Item::cleanup();
}


/*
  If item is a const function, calculate it and return a const item
  The original item is freed if not returned
*/

Item_result item_cmp_type(Item_result a,Item_result b)
{
  if (a == STRING_RESULT && b == STRING_RESULT)
    return STRING_RESULT;
  if (a == INT_RESULT && b == INT_RESULT)
    return INT_RESULT;
  else if (a == ROW_RESULT || b == ROW_RESULT)
    return ROW_RESULT;
  if ((a == INT_RESULT || a == DECIMAL_RESULT) &&
      (b == INT_RESULT || b == DECIMAL_RESULT))
    return DECIMAL_RESULT;
  return REAL_RESULT;
}


void resolve_const_item(THD *thd, Item **ref, Item *comp_item)
{
  Item *item= *ref;
  Item *new_item;
  if (item->basic_const_item())
    return;                                     // Can't be better
  Item_result res_type=item_cmp_type(comp_item->result_type(),
				     item->result_type());
  char *name=item->name;			// Alloced by sql_alloc

  switch (res_type) {
  case STRING_RESULT:
  {
    char buff[MAX_FIELD_WIDTH];
    String tmp(buff,sizeof(buff),&my_charset_bin),*result;
    result=item->val_str(&tmp);
    if (item->null_value)
      new_item= new Item_null(name);
    else
    {
      uint length= result->length();
      char *tmp_str= sql_strmake(result->ptr(), length);
      new_item= new Item_string(name, tmp_str, length, result->charset());
    }
    break;
  }
  case INT_RESULT:
  {
    longlong result=item->val_int();
    uint length=item->max_length;
    bool null_value=item->null_value;
    new_item= (null_value ? (Item*) new Item_null(name) :
               (Item*) new Item_int(name, result, length));
    break;
  }
  case REAL_RESULT:
  {						// It must REAL_RESULT
    double result= item->val_real();
    uint length=item->max_length,decimals=item->decimals;
    bool null_value=item->null_value;
    new_item= (null_value ? (Item*) new Item_null(name) : (Item*)
               new Item_float(name, result, decimals, length));
    break;
  }
  case DECIMAL_RESULT:
  {
    my_decimal decimal_value;
    my_decimal *result= item->val_decimal(&decimal_value);
    uint length= item->max_length, decimals= item->decimals;
    bool null_value= item->null_value;
    new_item= (null_value ?
               (Item*) new Item_null(name) :
               (Item*) new Item_decimal(name, result, length, decimals));
    break;
  }
  case ROW_RESULT:
  default:
    DBUG_ASSERT(0);
  }
  if (new_item)
    thd->change_item_tree(ref, new_item);
}

/*
  Return true if the value stored in the field is equal to the const item
  We need to use this on the range optimizer because in some cases
  we can't store the value in the field without some precision/character loss.
*/

bool field_is_equal_to_item(Field *field,Item *item)
{

  Item_result res_type=item_cmp_type(field->result_type(),
				     item->result_type());
  if (res_type == STRING_RESULT)
  {
    char item_buff[MAX_FIELD_WIDTH];
    char field_buff[MAX_FIELD_WIDTH];
    String item_tmp(item_buff,sizeof(item_buff),&my_charset_bin),*item_result;
    String field_tmp(field_buff,sizeof(field_buff),&my_charset_bin);
    item_result=item->val_str(&item_tmp);
    if (item->null_value)
      return 1;					// This must be true
    field->val_str(&field_tmp);
    return !stringcmp(&field_tmp,item_result);
  }
  if (res_type == INT_RESULT)
    return 1;					// Both where of type int
  if (res_type == DECIMAL_RESULT)
  {
    my_decimal item_buf, *item_val,
               field_buf, *field_val;
    item_val= item->val_decimal(&item_buf);
    if (item->null_value)
      return 1;					// This must be true
    field_val= field->val_decimal(&field_buf);
    return !my_decimal_cmp(item_val, field_val);
  }
  double result= item->val_real();
  if (item->null_value)
    return 1;
  return result == field->val_real();
}

Item_cache* Item_cache::get_cache(Item_result type)
{
  switch (type) {
  case INT_RESULT:
    return new Item_cache_int();
  case REAL_RESULT:
    return new Item_cache_real();
  case DECIMAL_RESULT:
    return new Item_cache_decimal();
  case STRING_RESULT:
    return new Item_cache_str();
  case ROW_RESULT:
    return new Item_cache_row();
  default:
    // should never be in real life
    DBUG_ASSERT(0);
    return 0;
  }
}


void Item_cache::print(String *str)
{
  str->append("<cache>(", 8);
  if (example)
    example->print(str);
  else
    Item::print(str);
  str->append(')');
}


void Item_cache_int::store(Item *item)
{
  value= item->val_int_result();
  null_value= item->null_value;
  unsigned_flag= item->unsigned_flag;
}


String *Item_cache_int::val_str(String *str)
{
  DBUG_ASSERT(fixed == 1);
  str->set(value, default_charset());
  return str;
}


my_decimal *Item_cache_int::val_decimal(my_decimal *decimal_val)
{
  DBUG_ASSERT(fixed == 1);
  int2my_decimal(E_DEC_FATAL_ERROR, value, unsigned_flag, decimal_val);
  return decimal_val;
}


void Item_cache_real::store(Item *item)
{
  value= item->val_result();
  null_value= item->null_value;
}


longlong Item_cache_real::val_int()
{
  DBUG_ASSERT(fixed == 1);
  return (longlong) (value+(value > 0 ? 0.5 : -0.5));
}


String* Item_cache_real::val_str(String *str)
{
  DBUG_ASSERT(fixed == 1);
  str->set(value, decimals, default_charset());
  return str;
}


my_decimal *Item_cache_real::val_decimal(my_decimal *decimal_val)
{
  DBUG_ASSERT(fixed == 1);
  double2my_decimal(E_DEC_FATAL_ERROR, value, decimal_val);
  return decimal_val;
}


void Item_cache_decimal::store(Item *item)
{
  my_decimal *val= item->val_decimal_result(&decimal_value);
  if (!(null_value= item->null_value) && val != &decimal_value)
    my_decimal2decimal(val, &decimal_value);
}

double Item_cache_decimal::val_real()
{
  DBUG_ASSERT(fixed);
  double res;
  my_decimal2double(E_DEC_FATAL_ERROR, &decimal_value, &res);
  return res;
}

longlong Item_cache_decimal::val_int()
{
  DBUG_ASSERT(fixed);
  longlong res;
  my_decimal2int(E_DEC_FATAL_ERROR, &decimal_value, unsigned_flag, &res);
  return res;
}

String* Item_cache_decimal::val_str(String *str)
{
  DBUG_ASSERT(fixed);
  my_decimal_round(E_DEC_FATAL_ERROR, &decimal_value, decimals, FALSE,
                   &decimal_value);
  my_decimal2string(E_DEC_FATAL_ERROR, &decimal_value, 0, 0, 0, str);
  return str;
}

my_decimal *Item_cache_decimal::val_decimal(my_decimal *val)
{
  DBUG_ASSERT(fixed);
  return &decimal_value;
}


void Item_cache_str::store(Item *item)
{
  value_buff.set(buffer, sizeof(buffer), item->collation.collation);
  value= item->str_result(&value_buff);
  if ((null_value= item->null_value))
    value= 0;
  else if (value != &value_buff)
  {
    /*
      We copy string value to avoid changing value if 'item' is table field
      in queries like following (where t1.c is varchar):
      select a, 
             (select a,b,c from t1 where t1.a=t2.a) = ROW(a,2,'a'),
             (select c from t1 where a=t2.a)
        from t2;
    */
    value_buff.copy(*value);
    value= &value_buff;
  }
}

double Item_cache_str::val_real()
{
  DBUG_ASSERT(fixed == 1);
  int err_not_used;
  char *end_not_used;
  if (value)
    return my_strntod(value->charset(), (char*) value->ptr(),
		      value->length(), &end_not_used, &err_not_used);
  return (double) 0;
}


longlong Item_cache_str::val_int()
{
  DBUG_ASSERT(fixed == 1);
  int err;
  if (value)
    return my_strntoll(value->charset(), value->ptr(),
		       value->length(), 10, (char**) 0, &err);
  else
    return (longlong)0;
}

my_decimal *Item_cache_str::val_decimal(my_decimal *decimal_val)
{
  DBUG_ASSERT(fixed == 1);
  if (value)
    string2my_decimal(E_DEC_FATAL_ERROR, value, decimal_val);
  else
    decimal_val= 0;
  return decimal_val;
}


bool Item_cache_row::allocate(uint num)
{
  item_count= num;
  THD *thd= current_thd;
  return (!(values= 
	    (Item_cache **) thd->calloc(sizeof(Item_cache *)*item_count)));
}


bool Item_cache_row::setup(Item * item)
{
  example= item;
  if (!values && allocate(item->cols()))
    return 1;
  for (uint i= 0; i < item_count; i++)
  {
    Item *el= item->el(i);
    Item_cache *tmp;
    if (!(tmp= values[i]= Item_cache::get_cache(el->result_type())))
      return 1;
    tmp->setup(el);
  }
  return 0;
}


void Item_cache_row::store(Item * item)
{
  null_value= 0;
  item->bring_value();
  for (uint i= 0; i < item_count; i++)
  {
    values[i]->store(item->el(i));
    null_value|= values[i]->null_value;
  }
}


void Item_cache_row::illegal_method_call(const char *method)
{
  DBUG_ENTER("Item_cache_row::illegal_method_call");
  DBUG_PRINT("error", ("!!! %s method was called for row item", method));
  DBUG_ASSERT(0);
  my_error(ER_OPERAND_COLUMNS, MYF(0), 1);
  DBUG_VOID_RETURN;
}


bool Item_cache_row::check_cols(uint c)
{
  if (c != item_count)
  {
    my_error(ER_OPERAND_COLUMNS, MYF(0), c);
    return 1;
  }
  return 0;
}


bool Item_cache_row::null_inside()
{
  for (uint i= 0; i < item_count; i++)
  {
    if (values[i]->cols() > 1)
    {
      if (values[i]->null_inside())
	return 1;
    }
    else
    {
      values[i]->val_int();
      if (values[i]->null_value)
	return 1;
    }
  }
  return 0;
}


void Item_cache_row::bring_value()
{
  for (uint i= 0; i < item_count; i++)
    values[i]->bring_value();
  return;
}


/*
  Returns field for temporary table dependind on item type

  SYNOPSIS
    get_holder_example_field()
    thd            - thread handler
    item           - pointer to item
    table          - empty table object

  NOTE
    It is possible to return field for Item_func 
    items only if field type of this item is 
    date or time or datetime type.
    also see function field_types_to_be_kept() from
    field.cc

  RETURN
    # - field
    0 - no field
*/

Field *get_holder_example_field(THD *thd, Item *item, TABLE *table)
{
  DBUG_ASSERT(table != 0);

  Item_func *tmp_item= 0;
  if (item->type() == Item::FIELD_ITEM)
    return (((Item_field*) item)->field);
  if (item->type() == Item::FUNC_ITEM)
    tmp_item= (Item_func *) item;
  else if (item->type() == Item::SUM_FUNC_ITEM)
  {
    Item_sum *item_sum= (Item_sum *) item;
    if (item_sum->keep_field_type())
    {
      if (item_sum->args[0]->type() == Item::FIELD_ITEM)
        return (((Item_field*) item_sum->args[0])->field);
      if (item_sum->args[0]->type() == Item::FUNC_ITEM)
        tmp_item= (Item_func *) item_sum->args[0];
    }
  }
  return (tmp_item && field_types_to_be_kept(tmp_item->field_type()) ?
          tmp_item->tmp_table_field(table) : 0);
}


Item_type_holder::Item_type_holder(THD *thd, Item *item, TABLE *table)
  :Item(thd, item), item_type(item->result_type()),
   orig_type(item_type)
{
  DBUG_ASSERT(item->fixed);

  /*
    It is safe assign pointer on field, because it will be used just after
    all JOIN::prepare calls and before any SELECT execution
  */
  field_example= get_holder_example_field(thd, item, table);
  max_length= real_length(item);
  maybe_null= item->maybe_null;
  collation.set(item->collation);
}


/*
  STRING_RESULT, REAL_RESULT, INT_RESULT, ROW_RESULT DECIMAL_RESULT

  ROW_RESULT should never appear in Item_type_holder::join_types,
  but it is included in following table just to make table full
  (there DBUG_ASSERT in function to catch ROW_RESULT)
*/
static Item_result type_convertor[5][5]=
{{STRING_RESULT, STRING_RESULT, STRING_RESULT, ROW_RESULT, STRING_RESULT},
 {STRING_RESULT, REAL_RESULT,   REAL_RESULT,   ROW_RESULT, REAL_RESULT},
 {STRING_RESULT, REAL_RESULT,   INT_RESULT,    ROW_RESULT, DECIMAL_RESULT},
 {ROW_RESULT,    ROW_RESULT,    ROW_RESULT,    ROW_RESULT, ROW_RESULT},
 {STRING_RESULT, REAL_RESULT,   DECIMAL_RESULT,    ROW_RESULT, DECIMAL_RESULT}};

/*
  Values of 'from' field can be stored in 'to' field.

  SYNOPSIS
    is_attr_compatible()
    from        Item which values should be saved
    to          Item where values should be saved

  RETURN
    1   can be saved
    0   can not be saved
*/

inline bool is_attr_compatible(Item *from, Item *to)
{
  return ((to->max_length >= from->max_length) &&
          ((to->result_type() != DECIMAL_RESULT &&
            to->result_type() != REAL_RESULT &&
            to->result_type() != INT_RESULT) ||
           (to->decimals >= from->decimals) &&
           ((to->max_length - to->decimals) >=
            (from->max_length - from->decimals))) &&
          (to->maybe_null || !from->maybe_null) &&
          (to->result_type() != STRING_RESULT ||
           from->result_type() != STRING_RESULT ||
          (from->collation.collation == to->collation.collation)));
}


bool Item_type_holder::join_types(THD *thd, Item *item, TABLE *table)
{
  uint32 new_length= real_length(item);
  bool use_new_field= 0, use_expression_type= 0;
  Item_result new_result_type= type_convertor[item_type][item->result_type()];
  Field *field= get_holder_example_field(thd, item, table);
  bool item_is_a_field= (field != NULL);
  /*
    Check if both items point to fields: in this case we
    can adjust column types of result table in the union smartly.
  */
  if (field_example && item_is_a_field)
  {
    /* Can 'field_example' field store data of the column? */
    if ((use_new_field=
         (!field->field_cast_compatible(field_example->field_cast_type()) ||
          !is_attr_compatible(item, this))))
    {
      /*
        The old field can't store value of the new field.
        Check if the new field can store value of the old one.
      */
      use_expression_type|=
        (!field_example->field_cast_compatible(field->field_cast_type()) ||
         !is_attr_compatible(this, item));
    }
  }
  else if (field_example || item_is_a_field)
  {
    /*
      Expression types can't be mixed with field types, we have to use
      expression types.
    */
    use_new_field= 1;                           // make next if test easier
    use_expression_type= 1;
  }

  /* Check whether size/type of the result item should be changed */
  if (use_new_field ||
      (new_result_type != item_type) || (new_length > max_length) ||
      (!maybe_null && item->maybe_null) ||
      ((new_result_type == REAL_RESULT || new_result_type == DECIMAL_RESULT) &&
       (decimals < item->decimals ||
        (max_length - decimals) < (new_length - item->decimals))) ||
      (item_type == STRING_RESULT && 
       collation.collation != item->collation.collation))
  {
    const char *old_cs,*old_derivation;
    if (use_expression_type || !item_is_a_field)
      field_example= 0;
    else
    {
      /*
        It is safe to assign a pointer to field here, because it will be used
        before any table is closed.
      */
      field_example= field;
    }

    old_cs= collation.collation->name;
    old_derivation= collation.derivation_name();
    if (item_type == STRING_RESULT && collation.aggregate(item->collation))
    {
      my_error(ER_CANT_AGGREGATE_2COLLATIONS, MYF(0),
               old_cs, old_derivation,
               item->collation.collation->name,
               item->collation.derivation_name(),
               "UNION");
      return 1;
    }

    if (new_result_type == DECIMAL_RESULT)
    {
      int intp1= new_length - item->decimals;
      int intp2= max_length - decimals;
      max_length= max(intp1, intp2);
      decimals= max(decimals, item->decimals);
      /* can't be overflow because it work only for decimals (no strings) */
      max_length+= decimals;
    }
    else
    {
      max_length= max(max_length, new_length);
      decimals= max(decimals, item->decimals);
    }
    maybe_null|= item->maybe_null;
    item_type= new_result_type;
  }
  DBUG_ASSERT(item_type != ROW_RESULT);
  return 0;
}


uint32 Item_type_holder::real_length(Item *item)
{
  if (item->type() == Item::FIELD_ITEM)
    return ((Item_field *)item)->max_disp_length();

  switch (item->result_type()) {
  case STRING_RESULT:
  case DECIMAL_RESULT:
    return item->max_length;
  case REAL_RESULT:
    return 53;
  case INT_RESULT:
    return 20;
  case ROW_RESULT:
  default:
    DBUG_ASSERT(0); // we should never go there
    return 0;
  }
}

double Item_type_holder::val_real()
{
  DBUG_ASSERT(0); // should never be called
  return 0.0;
}


longlong Item_type_holder::val_int()
{
  DBUG_ASSERT(0); // should never be called
  return 0;
}

my_decimal *Item_type_holder::val_decimal(my_decimal *)
{
  DBUG_ASSERT(0); // should never be called
  return 0;
}

String *Item_type_holder::val_str(String*)
{
  DBUG_ASSERT(0); // should never be called
  return 0;
}

void Item_result_field::cleanup()
{
  DBUG_ENTER("Item_result_field::cleanup()");
  Item::cleanup();
  result_field= 0;
  DBUG_VOID_RETURN;
}

/*****************************************************************************
** Instantiate templates
*****************************************************************************/

#ifdef __GNUC__
template class List<Item>;
template class List_iterator<Item>;
template class List_iterator_fast<Item>;
template class List_iterator_fast<Item_field>;
template class List<List_item>;
#endif<|MERGE_RESOLUTION|>--- conflicted
+++ resolved
@@ -2094,8 +2094,6 @@
   return rc;
 }
 
-<<<<<<< HEAD
-=======
 bool Item_param::fix_fields(THD *thd, TABLE_LIST *tables, Item **ref)
 {
   DBUG_ASSERT(fixed == 0);
@@ -2124,8 +2122,6 @@
   return 0;
 }
 
-/* End of Item_param related */
->>>>>>> 7dfce139
 
 void Item_param::print(String *str)
 {
