/*
   Copyright (c) 2000, 2016, Oracle and/or its affiliates.
   Copyright (c) 2009, 2017, MariaDB Corporation.

   This program is free software; you can redistribute it and/or modify
   it under the terms of the GNU General Public License as published by
   the Free Software Foundation; version 2 of the License.

   This program is distributed in the hope that it will be useful,
   but WITHOUT ANY WARRANTY; without even the implied warranty of
   MERCHANTABILITY or FITNESS FOR A PARTICULAR PURPOSE.  See the
   GNU General Public License for more details.

   You should have received a copy of the GNU General Public License
   along with this program; if not, write to the Free Software
   Foundation, Inc., 51 Franklin Street, Fifth Floor, Boston, MA  02110-1301, USA */

#ifndef SQL_CLASS_INCLUDED
#define SQL_CLASS_INCLUDED

/* Classes in mysql */

#include "dur_prop.h"
#include <waiting_threads.h>
#include "sql_const.h"
#include <mysql/plugin_audit.h>
#include "log.h"
#include "rpl_tblmap.h"
#include "mdl.h"
#include "field.h"                              // Create_field
#include "probes_mysql.h"
#include "sql_locale.h"     /* my_locale_st */
#include "sql_profile.h"    /* PROFILING */
#include "scheduler.h"      /* thd_scheduler */
#include "protocol.h"       /* Protocol_text, Protocol_binary */
#include "violite.h"        /* vio_is_connected */
#include "thr_lock.h"       /* thr_lock_type, THR_LOCK_DATA, THR_LOCK_INFO */
#include "thr_timer.h"
#include "thr_malloc.h"
#include "log_slow.h"      /* LOG_SLOW_DISABLE_... */

#include "sql_digest_stream.h"            // sql_digest_state

#include <mysql/psi/mysql_stage.h>
#include <mysql/psi/mysql_statement.h>
#include <mysql/psi/mysql_idle.h>
#include <mysql/psi/mysql_table.h>
#include <mysql_com_server.h>
#include "session_tracker.h"

extern "C"
void set_thd_stage_info(void *thd,
                        const PSI_stage_info *new_stage,
                        PSI_stage_info *old_stage,
                        const char *calling_func,
                        const char *calling_file,
                        const unsigned int calling_line);

#define THD_STAGE_INFO(thd, stage) \
  (thd)->enter_stage(&stage, __func__, __FILE__, __LINE__)

#include "my_apc.h"
#include "rpl_gtid.h"
#include "wsrep_mysqld.h"

class Reprepare_observer;
class Relay_log_info;
struct rpl_group_info;
class Rpl_filter;
class Query_log_event;
class Load_log_event;
class sp_rcontext;
class sp_cache;
class Lex_input_stream;
class Parser_state;
class Rows_log_event;
class Sroutine_hash_entry;
class user_var_entry;
struct Trans_binlog_info;
class rpl_io_thread_info;
class rpl_sql_thread_info;

enum enum_ha_read_modes { RFIRST, RNEXT, RPREV, RLAST, RKEY, RNEXT_SAME };
enum enum_duplicates { DUP_ERROR, DUP_REPLACE, DUP_UPDATE };
enum enum_delay_key_write { DELAY_KEY_WRITE_NONE, DELAY_KEY_WRITE_ON,
			    DELAY_KEY_WRITE_ALL };
enum enum_slave_exec_mode { SLAVE_EXEC_MODE_STRICT,
                            SLAVE_EXEC_MODE_IDEMPOTENT,
                            SLAVE_EXEC_MODE_LAST_BIT };
enum enum_slave_run_triggers_for_rbr { SLAVE_RUN_TRIGGERS_FOR_RBR_NO,
                                       SLAVE_RUN_TRIGGERS_FOR_RBR_YES,
                                       SLAVE_RUN_TRIGGERS_FOR_RBR_LOGGING};
enum enum_slave_type_conversions { SLAVE_TYPE_CONVERSIONS_ALL_LOSSY,
                                   SLAVE_TYPE_CONVERSIONS_ALL_NON_LOSSY};
enum enum_mark_columns
{ MARK_COLUMNS_NONE, MARK_COLUMNS_READ, MARK_COLUMNS_WRITE};
enum enum_filetype { FILETYPE_CSV, FILETYPE_XML };

enum enum_binlog_row_image {
  /** PKE in the before image and changed columns in the after image */
  BINLOG_ROW_IMAGE_MINIMAL= 0,
  /** Whenever possible, before and after image contain all columns except blobs. */
  BINLOG_ROW_IMAGE_NOBLOB= 1,
  /** All columns in both before and after image. */
  BINLOG_ROW_IMAGE_FULL= 2
};


/* Bits for different SQL modes modes (including ANSI mode) */
#define MODE_REAL_AS_FLOAT              (1ULL << 0)
#define MODE_PIPES_AS_CONCAT            (1ULL << 1)
#define MODE_ANSI_QUOTES                (1ULL << 2)
#define MODE_IGNORE_SPACE               (1ULL << 3)
#define MODE_IGNORE_BAD_TABLE_OPTIONS   (1ULL << 4)
#define MODE_ONLY_FULL_GROUP_BY         (1ULL << 5)
#define MODE_NO_UNSIGNED_SUBTRACTION    (1ULL << 6)
#define MODE_NO_DIR_IN_CREATE           (1ULL << 7)
#define MODE_POSTGRESQL                 (1ULL << 8)
#define MODE_ORACLE                     (1ULL << 9)
#define MODE_MSSQL                      (1ULL << 10)
#define MODE_DB2                        (1ULL << 11)
#define MODE_MAXDB                      (1ULL << 12)
#define MODE_NO_KEY_OPTIONS             (1ULL << 13)
#define MODE_NO_TABLE_OPTIONS           (1ULL << 14)
#define MODE_NO_FIELD_OPTIONS           (1ULL << 15)
#define MODE_MYSQL323                   (1ULL << 16)
#define MODE_MYSQL40                    (1ULL << 17)
#define MODE_ANSI                       (1ULL << 18)
#define MODE_NO_AUTO_VALUE_ON_ZERO      (1ULL << 19)
#define MODE_NO_BACKSLASH_ESCAPES       (1ULL << 20)
#define MODE_STRICT_TRANS_TABLES        (1ULL << 21)
#define MODE_STRICT_ALL_TABLES          (1ULL << 22)
#define MODE_NO_ZERO_IN_DATE            (1ULL << 23)
#define MODE_NO_ZERO_DATE               (1ULL << 24)
#define MODE_INVALID_DATES              (1ULL << 25)
#define MODE_ERROR_FOR_DIVISION_BY_ZERO (1ULL << 26)
#define MODE_TRADITIONAL                (1ULL << 27)
#define MODE_NO_AUTO_CREATE_USER        (1ULL << 28)
#define MODE_HIGH_NOT_PRECEDENCE        (1ULL << 29)
#define MODE_NO_ENGINE_SUBSTITUTION     (1ULL << 30)
#define MODE_PAD_CHAR_TO_FULL_LENGTH    (1ULL << 31)
#define MODE_EMPTY_STRING_IS_NULL       (1ULL << 32)

/* Bits for different old style modes */
#define OLD_MODE_NO_DUP_KEY_WARNINGS_WITH_IGNORE	(1 << 0)
#define OLD_MODE_NO_PROGRESS_INFO			(1 << 1)
#define OLD_MODE_ZERO_DATE_TIME_CAST                    (1 << 2)

extern char internal_table_name[2];
extern char empty_c_string[1];
extern LEX_STRING EMPTY_STR;
extern MYSQL_PLUGIN_IMPORT const char **errmesg;

extern bool volatile shutdown_in_progress;

extern "C" LEX_STRING * thd_query_string (MYSQL_THD thd);
extern "C" size_t thd_query_safe(MYSQL_THD thd, char *buf, size_t buflen);

/**
  @class CSET_STRING
  @brief Character set armed LEX_STRING
*/
class CSET_STRING
{
private:
  LEX_STRING string;
  CHARSET_INFO *cs;
public:
  CSET_STRING() : cs(&my_charset_bin)
  {
    string.str= NULL;
    string.length= 0;
  }
  CSET_STRING(char *str_arg, size_t length_arg, CHARSET_INFO *cs_arg) :
  cs(cs_arg)
  {
    DBUG_ASSERT(cs_arg != NULL);
    string.str= str_arg;
    string.length= length_arg;
  }

  inline char *str() const { return string.str; }
  inline size_t length() const { return string.length; }
  CHARSET_INFO *charset() const { return cs; }

  friend LEX_STRING * thd_query_string (MYSQL_THD thd);
};


#define TC_HEURISTIC_RECOVER_COMMIT   1
#define TC_HEURISTIC_RECOVER_ROLLBACK 2
extern ulong tc_heuristic_recover;

typedef struct st_user_var_events
{
  user_var_entry *user_var_event;
  char *value;
  ulong length;
  Item_result type;
  uint charset_number;
  bool unsigned_flag;
} BINLOG_USER_VAR_EVENT;

/*
  The COPY_INFO structure is used by INSERT/REPLACE code.
  The schema of the row counting by the INSERT/INSERT ... ON DUPLICATE KEY
  UPDATE code:
    If a row is inserted then the copied variable is incremented.
    If a row is updated by the INSERT ... ON DUPLICATE KEY UPDATE and the
      new data differs from the old one then the copied and the updated
      variables are incremented.
    The touched variable is incremented if a row was touched by the update part
      of the INSERT ... ON DUPLICATE KEY UPDATE no matter whether the row
      was actually changed or not.
*/
typedef struct st_copy_info {
  ha_rows records; /**< Number of processed records */
  ha_rows deleted; /**< Number of deleted records */
  ha_rows updated; /**< Number of updated records */
  ha_rows copied;  /**< Number of copied records */
  ha_rows error_count;
  ha_rows touched; /* Number of touched records */
  enum enum_duplicates handle_duplicates;
  int escape_char, last_errno;
  bool ignore;
  /* for INSERT ... UPDATE */
  List<Item> *update_fields;
  List<Item> *update_values;
  /* for VIEW ... WITH CHECK OPTION */
  TABLE_LIST *view;
  TABLE_LIST *table_list;                       /* Normal table */
} COPY_INFO;


class Key_part_spec :public Sql_alloc {
public:
  LEX_CSTRING field_name;
  uint length;
  Key_part_spec(const LEX_CSTRING *name, uint len)
    : field_name(*name), length(len)
  {}
  bool operator==(const Key_part_spec& other) const;
  /**
    Construct a copy of this Key_part_spec. field_name is copied
    by-pointer as it is known to never change. At the same time
    'length' may be reset in mysql_prepare_create_table, and this
    is why we supply it with a copy.

    @return If out of memory, 0 is returned and an error is set in
    THD.
  */
  Key_part_spec *clone(MEM_ROOT *mem_root) const
  { return new (mem_root) Key_part_spec(*this); }
};


class Alter_drop :public Sql_alloc {
public:
  enum drop_type {KEY, COLUMN, FOREIGN_KEY, CHECK_CONSTRAINT };
  const char *name;
  enum drop_type type;
  bool drop_if_exists;
  Alter_drop(enum drop_type par_type,const char *par_name, bool par_exists)
    :name(par_name), type(par_type), drop_if_exists(par_exists)
  {
    DBUG_ASSERT(par_name != NULL);
  }
  /**
    Used to make a clone of this object for ALTER/CREATE TABLE
    @sa comment for Key_part_spec::clone
  */
  Alter_drop *clone(MEM_ROOT *mem_root) const
    { return new (mem_root) Alter_drop(*this); }
  const char *type_name()
  {
    return type == COLUMN ? "COLUMN" :
           type == CHECK_CONSTRAINT ? "CONSTRAINT" :
           type == KEY ? "INDEX" : "FOREIGN KEY";
  }
};


class Alter_column :public Sql_alloc {
public:
  const char *name;
  Virtual_column_info *default_value;
  Alter_column(const char *par_name, Virtual_column_info *expr)
    :name(par_name), default_value(expr) {}
  /**
    Used to make a clone of this object for ALTER/CREATE TABLE
    @sa comment for Key_part_spec::clone
  */
  Alter_column *clone(MEM_ROOT *mem_root) const
    { return new (mem_root) Alter_column(*this); }
};


class Key :public Sql_alloc, public DDL_options {
public:
  enum Keytype { PRIMARY, UNIQUE, MULTIPLE, FULLTEXT, SPATIAL, FOREIGN_KEY};
  enum Keytype type;
  KEY_CREATE_INFO key_create_info;
  List<Key_part_spec> columns;
  LEX_CSTRING name;
  engine_option_value *option_list;
  bool generated;
  bool invisible;

  Key(enum Keytype type_par, const LEX_CSTRING *name_arg,
      ha_key_alg algorithm_arg, bool generated_arg, DDL_options_st ddl_options)
    :DDL_options(ddl_options),
     type(type_par), key_create_info(default_key_create_info),
    name(*name_arg), option_list(NULL), generated(generated_arg),
    invisible(false)
  {
    key_create_info.algorithm= algorithm_arg;
  }
  Key(enum Keytype type_par, const LEX_CSTRING *name_arg,
      KEY_CREATE_INFO *key_info_arg,
      bool generated_arg, List<Key_part_spec> *cols,
      engine_option_value *create_opt, DDL_options_st ddl_options)
    :DDL_options(ddl_options),
     type(type_par), key_create_info(*key_info_arg), columns(*cols),
    name(*name_arg), option_list(create_opt), generated(generated_arg),
    invisible(false)
  {}
  Key(const Key &rhs, MEM_ROOT *mem_root);
  virtual ~Key() {}
  /* Equality comparison of keys (ignoring name) */
  friend bool foreign_key_prefix(Key *a, Key *b);
  /**
    Used to make a clone of this object for ALTER/CREATE TABLE
    @sa comment for Key_part_spec::clone
  */
  virtual Key *clone(MEM_ROOT *mem_root) const
    { return new (mem_root) Key(*this, mem_root); }
};


class Foreign_key: public Key {
public:
  enum fk_match_opt { FK_MATCH_UNDEF, FK_MATCH_FULL,
		      FK_MATCH_PARTIAL, FK_MATCH_SIMPLE};
  LEX_CSTRING ref_db;
  LEX_CSTRING ref_table;
  List<Key_part_spec> ref_columns;
  uint delete_opt, update_opt, match_opt;
  Foreign_key(const LEX_CSTRING *name_arg, List<Key_part_spec> *cols,
	      const LEX_CSTRING *ref_db_arg, const LEX_CSTRING *ref_table_arg,
              List<Key_part_spec> *ref_cols,
	      uint delete_opt_arg, uint update_opt_arg, uint match_opt_arg,
	      DDL_options ddl_options)
    :Key(FOREIGN_KEY, name_arg, &default_key_create_info, 0, cols, NULL,
         ddl_options),
    ref_db(*ref_db_arg), ref_table(*ref_table_arg), ref_columns(*ref_cols),
    delete_opt(delete_opt_arg), update_opt(update_opt_arg),
    match_opt(match_opt_arg)
   {
    // We don't check for duplicate FKs.
    key_create_info.check_for_duplicate_indexes= false;
  }
 Foreign_key(const Foreign_key &rhs, MEM_ROOT *mem_root);
  /**
    Used to make a clone of this object for ALTER/CREATE TABLE
    @sa comment for Key_part_spec::clone
  */
  virtual Key *clone(MEM_ROOT *mem_root) const
  { return new (mem_root) Foreign_key(*this, mem_root); }
  /* Used to validate foreign key options */
  bool validate(List<Create_field> &table_fields);
};

typedef struct st_mysql_lock
{
  TABLE **table;
  THR_LOCK_DATA **locks;
  uint table_count,lock_count;
  uint flags;
} MYSQL_LOCK;


class LEX_COLUMN : public Sql_alloc
{
public:
  String column;
  uint rights;
  LEX_COLUMN (const String& x,const  uint& y ): column (x),rights (y) {}
};

class MY_LOCALE;

/**
  Query_cache_tls -- query cache thread local data.
*/

struct Query_cache_block;

struct Query_cache_tls
{
  /*
    'first_query_block' should be accessed only via query cache
    functions and methods to maintain proper locking.
  */
  Query_cache_block *first_query_block;
  void set_first_query_block(Query_cache_block *first_query_block_arg)
  {
    first_query_block= first_query_block_arg;
  }

  Query_cache_tls() :first_query_block(NULL) {}
};

/* SIGNAL / RESIGNAL / GET DIAGNOSTICS */

/**
  This enumeration list all the condition item names of a condition in the
  SQL condition area.
*/
typedef enum enum_diag_condition_item_name
{
  /*
    Conditions that can be set by the user (SIGNAL/RESIGNAL),
    and by the server implementation.
  */

  DIAG_CLASS_ORIGIN= 0,
  FIRST_DIAG_SET_PROPERTY= DIAG_CLASS_ORIGIN,
  DIAG_SUBCLASS_ORIGIN= 1,
  DIAG_CONSTRAINT_CATALOG= 2,
  DIAG_CONSTRAINT_SCHEMA= 3,
  DIAG_CONSTRAINT_NAME= 4,
  DIAG_CATALOG_NAME= 5,
  DIAG_SCHEMA_NAME= 6,
  DIAG_TABLE_NAME= 7,
  DIAG_COLUMN_NAME= 8,
  DIAG_CURSOR_NAME= 9,
  DIAG_MESSAGE_TEXT= 10,
  DIAG_MYSQL_ERRNO= 11,
  LAST_DIAG_SET_PROPERTY= DIAG_MYSQL_ERRNO
} Diag_condition_item_name;

/**
  Name of each diagnostic condition item.
  This array is indexed by Diag_condition_item_name.
*/
extern const LEX_STRING Diag_condition_item_names[];

/**
  These states are bit coded with HARD. For each state there must be a pair
  <state_even_num>, and <state_odd_num>_HARD.
*/
enum killed_state
{
  NOT_KILLED= 0,
  KILL_HARD_BIT= 1,                             /* Bit for HARD KILL */
  KILL_BAD_DATA= 2,
  KILL_BAD_DATA_HARD= 3,
  KILL_QUERY= 4,
  KILL_QUERY_HARD= 5,
  /*
    ABORT_QUERY signals to the query processor to stop execution ASAP without
    issuing an error. Instead a warning is issued, and when possible a partial
    query result is returned to the client.
  */
  ABORT_QUERY= 6,
  ABORT_QUERY_HARD= 7,
  KILL_TIMEOUT= 8,
  KILL_TIMEOUT_HARD= 9,
  /*
    When binlog reading thread connects to the server it kills
    all the binlog threads with the same ID.
  */
  KILL_SLAVE_SAME_ID= 10,
  /*
    All of the following killed states will kill the connection
    KILL_CONNECTION must be the first of these and it must start with
    an even number (becasue of HARD bit)!
  */
  KILL_CONNECTION= 12,
  KILL_CONNECTION_HARD= 13,
  KILL_SYSTEM_THREAD= 14,
  KILL_SYSTEM_THREAD_HARD= 15,
  KILL_SERVER= 16,
  KILL_SERVER_HARD= 17,
  /*
    Used in threadpool to signal wait timeout.
  */
  KILL_WAIT_TIMEOUT= 18,
  KILL_WAIT_TIMEOUT_HARD= 19

};

#define killed_mask_hard(killed) ((killed_state) ((killed) & ~KILL_HARD_BIT))

enum killed_type
{
  KILL_TYPE_ID,
  KILL_TYPE_USER,
  KILL_TYPE_QUERY
};

#include "sql_lex.h"				/* Must be here */

class Delayed_insert;
class select_result;
class Time_zone;

#define THD_SENTRY_MAGIC 0xfeedd1ff
#define THD_SENTRY_GONE  0xdeadbeef

#define THD_CHECK_SENTRY(thd) DBUG_ASSERT(thd->dbug_sentry == THD_SENTRY_MAGIC)

typedef struct system_variables
{
  /*
    How dynamically allocated system variables are handled:

    The global_system_variables and max_system_variables are "authoritative"
    They both should have the same 'version' and 'size'.
    When attempting to access a dynamic variable, if the session version
    is out of date, then the session version is updated and realloced if
    neccessary and bytes copied from global to make up for missing data.

    Note that one should use my_bool instead of bool here, as the variables
    are used with my_getopt.c
  */
  ulong dynamic_variables_version;
  char* dynamic_variables_ptr;
  uint dynamic_variables_head;    /* largest valid variable offset */
  uint dynamic_variables_size;    /* how many bytes are in use */
  
  ulonglong max_heap_table_size;
  ulonglong tmp_memory_table_size;
  ulonglong tmp_disk_table_size;
  ulonglong long_query_time;
  ulonglong max_statement_time;
  ulonglong optimizer_switch;
  sql_mode_t sql_mode; ///< which non-standard SQL behaviour should be enabled
  sql_mode_t old_behavior; ///< which old SQL behaviour should be enabled
  ulonglong option_bits; ///< OPTION_xxx constants, e.g. OPTION_PROFILING
  ulonglong join_buff_space_limit;
  ulonglong log_slow_filter; 
  ulonglong log_slow_verbosity; 
  ulonglong log_slow_disabled_statements;
  ulonglong log_disabled_statements;
  ulonglong bulk_insert_buff_size;
  ulonglong join_buff_size;
  ulonglong sortbuff_size;
  ulonglong group_concat_max_len;
  ulonglong default_regex_flags;
  ulonglong max_mem_used;

  /**
     Place holders to store Multi-source variables in sys_var.cc during
     update and show of variables.
  */
  ulonglong slave_skip_counter;
  ulonglong max_relay_log_size;

  ha_rows select_limit;
  ha_rows max_join_size;
  ha_rows expensive_subquery_limit;
  ulong auto_increment_increment, auto_increment_offset;
  ulong column_compression_zlib_strategy;
  ulong lock_wait_timeout;
  ulong join_cache_level;
  ulong max_allowed_packet;
  ulong max_error_count;
  ulong max_length_for_sort_data;
  ulong max_recursive_iterations;
  ulong max_sort_length;
  ulong max_tmp_tables;
  ulong max_insert_delayed_threads;
  ulong min_examined_row_limit;
  ulong multi_range_count;
  ulong net_buffer_length;
  ulong net_interactive_timeout;
  ulong net_read_timeout;
  ulong net_retry_count;
  ulong net_wait_timeout;
  ulong net_write_timeout;
  ulong optimizer_prune_level;
  ulong optimizer_search_depth;
  ulong optimizer_selectivity_sampling_limit;
  ulong optimizer_use_condition_selectivity;
  ulong use_stat_tables;
  ulong histogram_size;
  ulong histogram_type;
  ulong preload_buff_size;
  ulong profiling_history_size;
  ulong read_buff_size;
  ulong read_rnd_buff_size;
  ulong mrr_buff_size;
  ulong div_precincrement;
  /* Total size of all buffers used by the subselect_rowid_merge_engine. */
  ulong rowid_merge_buff_size;
  ulong max_sp_recursion_depth;
  ulong default_week_format;
  ulong max_seeks_for_key;
  ulong range_alloc_block_size;
  ulong query_alloc_block_size;
  ulong query_prealloc_size;
  ulong trans_alloc_block_size;
  ulong trans_prealloc_size;
  ulong log_warnings;
  /* Flags for slow log filtering */
  ulong log_slow_rate_limit; 
  ulong binlog_format; ///< binlog format for this thd (see enum_binlog_format)
  ulong binlog_row_image;
  ulong progress_report_time;
  ulong completion_type;
  ulong query_cache_type;
  ulong tx_isolation;
  ulong updatable_views_with_limit;
  int max_user_connections;
  ulong server_id;
  /**
    In slave thread we need to know in behalf of which
    thread the query is being run to replicate temp tables properly
  */
  my_thread_id pseudo_thread_id;
  /**
     When replicating an event group with GTID, keep these values around so
     slave binlog can receive the same GTID as the original.
  */
  uint32     gtid_domain_id;
  uint64     gtid_seq_no;

  /**
    Default transaction access mode. READ ONLY (true) or READ WRITE (false).
  */
  my_bool tx_read_only;
  my_bool low_priority_updates;
  my_bool query_cache_wlock_invalidate;
  my_bool keep_files_on_create;

  my_bool old_mode;
  my_bool old_alter_table;
  my_bool old_passwords;
  my_bool big_tables;
  my_bool only_standard_compliant_cte;
  my_bool query_cache_strip_comments;
  my_bool sql_log_slow;
  my_bool sql_log_bin;
  /*
    A flag to help detect whether binary logging was temporarily disabled
    (see tmp_disable_binlog(A) macro).
  */
  my_bool sql_log_bin_off;
  my_bool binlog_annotate_row_events;
  my_bool binlog_direct_non_trans_update;
  my_bool column_compression_zlib_wrap;

  plugin_ref table_plugin;
  plugin_ref tmp_table_plugin;
  plugin_ref enforced_table_plugin;

  /* Only charset part of these variables is sensible */
  CHARSET_INFO  *character_set_filesystem;
  CHARSET_INFO  *character_set_client;
  CHARSET_INFO  *character_set_results;

  /* Both charset and collation parts of these variables are important */
  CHARSET_INFO	*collation_server;
  CHARSET_INFO	*collation_database;
  CHARSET_INFO  *collation_connection;

  /* Names. These will be allocated in buffers in thd */
  LEX_CSTRING default_master_connection;

  /* Error messages */
  MY_LOCALE *lc_messages;
  const char ***errmsgs;             /* lc_messages->errmsg->errmsgs */

  /* Locale Support */
  MY_LOCALE *lc_time_names;

  Time_zone *time_zone;

  my_bool sysdate_is_now;

  /* deadlock detection */
  ulong wt_timeout_short, wt_deadlock_search_depth_short;
  ulong wt_timeout_long, wt_deadlock_search_depth_long;

  my_bool wsrep_on;
  my_bool wsrep_causal_reads;
  my_bool wsrep_dirty_reads;
  uint wsrep_sync_wait;
  ulong wsrep_retry_autocommit;
  ulong wsrep_OSU_method;
  double long_query_time_double, max_statement_time_double;

  my_bool pseudo_slave_mode;

  char *session_track_system_variables;
  ulong session_track_transaction_info;
  my_bool session_track_schema;
  my_bool session_track_state_change;

  ulong threadpool_priority;

  uint idle_transaction_timeout;
  uint idle_readonly_transaction_timeout;
  uint idle_write_transaction_timeout;
  uint column_compression_threshold;
  uint column_compression_zlib_level;
<<<<<<< HEAD
  ulong in_subquery_conversion_threshold;

  vers_asof_timestamp_t vers_asof_timestamp;
#ifdef VERS_EXPERIMENTAL
  my_bool vers_force;
  ulong vers_show;
#endif
  my_bool vers_innodb_algorithm_simple;
  ulong vers_alter_history;
=======
  uint in_subquery_conversion_threshold;
>>>>>>> 0b597d3a
} SV;

/**
  Per thread status variables.
  Must be long/ulong up to last_system_status_var so that
  add_to_status/add_diff_to_status can work.
*/

typedef struct system_status_var
{
  ulong column_compressions;
  ulong column_decompressions;
  ulong com_stat[(uint) SQLCOM_END];
  ulong com_create_tmp_table;
  ulong com_drop_tmp_table;
  ulong com_other;
  ulong com_multi;

  ulong com_stmt_prepare;
  ulong com_stmt_reprepare;
  ulong com_stmt_execute;
  ulong com_stmt_send_long_data;
  ulong com_stmt_fetch;
  ulong com_stmt_reset;
  ulong com_stmt_close;

  ulong com_register_slave;
  ulong created_tmp_disk_tables_;
  ulong created_tmp_tables_;
  ulong ha_commit_count;
  ulong ha_delete_count;
  ulong ha_read_first_count;
  ulong ha_read_last_count;
  ulong ha_read_key_count;
  ulong ha_read_next_count;
  ulong ha_read_prev_count;
  ulong ha_read_retry_count;
  ulong ha_read_rnd_count;
  ulong ha_read_rnd_next_count;
  ulong ha_read_rnd_deleted_count;

  /*
    This number doesn't include calls to the default implementation and
    calls made by range access. The intent is to count only calls made by
    BatchedKeyAccess.
  */
  ulong ha_mrr_init_count;
  ulong ha_mrr_key_refills_count;
  ulong ha_mrr_rowid_refills_count;

  ulong ha_rollback_count;
  ulong ha_update_count;
  ulong ha_write_count;
  /* The following are for internal temporary tables */
  ulong ha_tmp_update_count;
  ulong ha_tmp_write_count;
  ulong ha_tmp_delete_count;
  ulong ha_prepare_count;
  ulong ha_icp_attempts;
  ulong ha_icp_match;
  ulong ha_discover_count;
  ulong ha_savepoint_count;
  ulong ha_savepoint_rollback_count;
  ulong ha_external_lock_count;

  ulong net_big_packet_count;
  ulong opened_tables;
  ulong opened_shares;
  ulong opened_views;               /* +1 opening a view */

  ulong select_full_join_count_;
  ulong select_full_range_join_count_;
  ulong select_range_count_;
  ulong select_range_check_count_;
  ulong select_scan_count_;
  ulong update_scan_count;
  ulong delete_scan_count;
  ulong executed_triggers;
  ulong long_query_count;
  ulong filesort_merge_passes_;
  ulong filesort_range_count_;
  ulong filesort_rows_;
  ulong filesort_scan_count_;
  ulong filesort_pq_sorts_;

  /* Features used */
  ulong feature_dynamic_columns;    /* +1 when creating a dynamic column */
  ulong feature_fulltext;	    /* +1 when MATCH is used */
  ulong feature_gis;                /* +1 opening a table with GIS features */
  ulong feature_invisible_columns;     /* +1 opening a table with invisible column */
  ulong feature_locale;		    /* +1 when LOCALE is set */
  ulong feature_subquery;	    /* +1 when subqueries are used */
  ulong feature_timezone;	    /* +1 when XPATH is used */
  ulong feature_trigger;	    /* +1 opening a table with triggers */
  ulong feature_xml;		    /* +1 when XPATH is used */
  ulong feature_window_functions;   /* +1 when window functions are used */

  /* From MASTER_GTID_WAIT usage */
  ulonglong master_gtid_wait_timeouts;          /* Number of timeouts */
  ulonglong master_gtid_wait_time;              /* Time in microseconds */
  ulonglong master_gtid_wait_count;

  ulong empty_queries;
  ulong access_denied_errors;
  ulong lost_connections;
  ulong max_statement_time_exceeded;
  /*
    Number of statements sent from the client
  */
  ulong questions;
  /*
    IMPORTANT!
    SEE last_system_status_var DEFINITION BELOW.
    Below 'last_system_status_var' are all variables that cannot be handled
    automatically by add_to_status()/add_diff_to_status().
  */
  ulonglong bytes_received;
  ulonglong bytes_sent;
  ulonglong rows_read;
  ulonglong rows_sent;
  ulonglong rows_tmp_read;
  ulonglong binlog_bytes_written;
  ulonglong table_open_cache_hits;
  ulonglong table_open_cache_misses;
  ulonglong table_open_cache_overflows;
  double last_query_cost;
  double cpu_time, busy_time;
  uint32_t threads_running;
  /* Don't initialize */
  /* Memory used for thread local storage */
  int64 max_local_memory_used;
  volatile int64 local_memory_used;
  /* Memory allocated for global usage */
  volatile int64 global_memory_used;
} STATUS_VAR;

/*
  This is used for 'SHOW STATUS'. It must be updated to the last ulong
  variable in system_status_var which is makes sense to add to the global
  counter
*/

#define last_system_status_var questions
#define last_cleared_system_status_var local_memory_used

/*
  Global status variables
*/

extern ulong feature_files_opened_with_delayed_keys, feature_check_constraint;

void add_to_status(STATUS_VAR *to_var, STATUS_VAR *from_var);

void add_diff_to_status(STATUS_VAR *to_var, STATUS_VAR *from_var,
                        STATUS_VAR *dec_var);

/*
  Update global_memory_used. We have to do this with atomic_add as the
  global value can change outside of LOCK_status.
*/
inline void update_global_memory_status(int64 size)
{
  DBUG_PRINT("info", ("global memory_used: %lld  size: %lld",
                      (longlong) global_status_var.global_memory_used,
                      size));
  // workaround for gcc 4.2.4-1ubuntu4 -fPIE (from DEB_BUILD_HARDENING=1)
  int64 volatile * volatile ptr= &global_status_var.global_memory_used;
  my_atomic_add64_explicit(ptr, size, MY_MEMORY_ORDER_RELAXED);
}

/**
  Get collation by name, send error to client on failure.
  @param name     Collation name
  @param name_cs  Character set of the name string
  @return
  @retval         NULL on error
  @retval         Pointter to CHARSET_INFO with the given name on success
*/
inline CHARSET_INFO *
mysqld_collation_get_by_name(const char *name,
                             CHARSET_INFO *name_cs= system_charset_info)
{
  CHARSET_INFO *cs;
  MY_CHARSET_LOADER loader;
  my_charset_loader_init_mysys(&loader);
  if (!(cs= my_collation_get_by_name(&loader, name, MYF(0))))
  {
    ErrConvString err(name, name_cs);
    my_error(ER_UNKNOWN_COLLATION, MYF(0), err.ptr());
    if (loader.error[0])
      push_warning_printf(current_thd,
                          Sql_condition::WARN_LEVEL_WARN,
                          ER_UNKNOWN_COLLATION, "%s", loader.error);
  }
  return cs;
}

inline bool is_supported_parser_charset(CHARSET_INFO *cs)
{
  return MY_TEST(cs->mbminlen == 1);
}

#ifdef MYSQL_SERVER

void free_tmp_table(THD *thd, TABLE *entry);


/* The following macro is to make init of Query_arena simpler */
#ifdef DBUG_ASSERT_EXISTS
#define INIT_ARENA_DBUG_INFO is_backup_arena= 0; is_reprepared= FALSE;
#else
#define INIT_ARENA_DBUG_INFO
#endif

class Query_arena
{
public:
  /*
    List of items created in the parser for this query. Every item puts
    itself to the list on creation (see Item::Item() for details))
  */
  Item *free_list;
  MEM_ROOT *mem_root;                   // Pointer to current memroot
#ifdef DBUG_ASSERT_EXISTS
  bool is_backup_arena; /* True if this arena is used for backup. */
  bool is_reprepared;
#endif
  /*
    The states relfects three diffrent life cycles for three
    different types of statements:
    Prepared statement: STMT_INITIALIZED -> STMT_PREPARED -> STMT_EXECUTED.
    Stored procedure:   STMT_INITIALIZED_FOR_SP -> STMT_EXECUTED.
    Other statements:   STMT_CONVENTIONAL_EXECUTION never changes.
  */
  enum enum_state
  {
    STMT_INITIALIZED= 0, STMT_INITIALIZED_FOR_SP= 1, STMT_PREPARED= 2,
    STMT_CONVENTIONAL_EXECUTION= 3, STMT_EXECUTED= 4, STMT_ERROR= -1
  };

  enum_state state;

protected:
  friend class sp_head;
  bool is_stored_procedure;

public:
  /* We build without RTTI, so dynamic_cast can't be used. */
  enum Type
  {
    STATEMENT, PREPARED_STATEMENT, STORED_PROCEDURE
  };

  Query_arena(MEM_ROOT *mem_root_arg, enum enum_state state_arg) :
    free_list(0), mem_root(mem_root_arg), state(state_arg),
    is_stored_procedure(state_arg == STMT_INITIALIZED_FOR_SP ? true : false)
  { INIT_ARENA_DBUG_INFO; }
  /*
    This constructor is used only when Query_arena is created as
    backup storage for another instance of Query_arena.
  */
  Query_arena() { INIT_ARENA_DBUG_INFO; }

  virtual Type type() const;
  virtual ~Query_arena() {};

  inline bool is_stmt_prepare() const { return state == STMT_INITIALIZED; }
  inline bool is_stmt_prepare_or_first_sp_execute() const
  { return (int)state < (int)STMT_PREPARED; }
  inline bool is_stmt_prepare_or_first_stmt_execute() const
  { return (int)state <= (int)STMT_PREPARED; }
  inline bool is_stmt_execute() const
  { return state == STMT_PREPARED || state == STMT_EXECUTED; }
  inline bool is_conventional() const
  { return state == STMT_CONVENTIONAL_EXECUTION; }
  inline bool is_sp_execute() const
  { return is_stored_procedure; }

  inline void* alloc(size_t size) { return alloc_root(mem_root,size); }
  inline void* calloc(size_t size)
  {
    void *ptr;
    if ((ptr=alloc_root(mem_root,size)))
      bzero(ptr, size);
    return ptr;
  }
  inline char *strdup(const char *str)
  { return strdup_root(mem_root,str); }
  inline char *strmake(const char *str, size_t size)
  { return strmake_root(mem_root,str,size); }
  inline void *memdup(const void *str, size_t size)
  { return memdup_root(mem_root,str,size); }
  inline void *memdup_w_gap(const void *str, size_t size, uint gap)
  {
    void *ptr;
    if ((ptr= alloc_root(mem_root,size+gap)))
      memcpy(ptr,str,size);
    return ptr;
  }

  void set_query_arena(Query_arena *set);

  void free_items();
  /* Close the active state associated with execution of this statement */
  virtual void cleanup_stmt();
};


class Query_arena_memroot: public Query_arena, public Sql_alloc
{
public:
  Query_arena_memroot(MEM_ROOT *mem_root_arg, enum enum_state state_arg) :
    Query_arena(mem_root_arg, state_arg)
  {}
  Query_arena_memroot() : Query_arena()
  {}

  virtual ~Query_arena_memroot() {}
};


class Query_arena_stmt
{
  THD *thd;
  Query_arena backup;
  Query_arena *arena;

public:
  Query_arena_stmt(THD *_thd);
  ~Query_arena_stmt();
  bool arena_replaced()
  {
    return arena != NULL;
  }
};


class Server_side_cursor;

/**
  @class Statement
  @brief State of a single command executed against this connection.

  One connection can contain a lot of simultaneously running statements,
  some of which could be:
   - prepared, that is, contain placeholders,
   - opened as cursors. We maintain 1 to 1 relationship between
     statement and cursor - if user wants to create another cursor for his
     query, we create another statement for it.
  To perform some action with statement we reset THD part to the state  of
  that statement, do the action, and then save back modified state from THD
  to the statement. It will be changed in near future, and Statement will
  be used explicitly.
*/

class Statement: public ilink, public Query_arena
{
  Statement(const Statement &rhs);              /* not implemented: */
  Statement &operator=(const Statement &rhs);   /* non-copyable */
public:
  /*
    Uniquely identifies each statement object in thread scope; change during
    statement lifetime. FIXME: must be const
  */
   ulong id;

  /*
    MARK_COLUMNS_NONE:  Means mark_used_colums is not set and no indicator to
                        handler of fields used is set
    MARK_COLUMNS_READ:  Means a bit in read set is set to inform handler
	                that the field is to be read. If field list contains
                        duplicates, then thd->dup_field is set to point
                        to the last found duplicate.
    MARK_COLUMNS_WRITE: Means a bit is set in write set to inform handler
			that it needs to update this field in write_row
                        and update_row.
  */
  enum enum_mark_columns mark_used_columns;

  LEX_CSTRING name; /* name for named prepared statements */
  LEX *lex;                                     // parse tree descriptor
  /*
    Points to the query associated with this statement. It's const, but
    we need to declare it char * because all table handlers are written
    in C and need to point to it.

    Note that if we set query = NULL, we must at the same time set
    query_length = 0, and protect the whole operation with
    LOCK_thd_data mutex. To avoid crashes in races, if we do not
    know that thd->query cannot change at the moment, we should print
    thd->query like this:
      (1) reserve the LOCK_thd_data mutex;
      (2) print or copy the value of query and query_length
      (3) release LOCK_thd_data mutex.
    This printing is needed at least in SHOW PROCESSLIST and SHOW
    ENGINE INNODB STATUS.
  */
  CSET_STRING query_string;
  /*
    If opt_query_cache_strip_comments is set, this contains query without
    comments. If not set, it contains pointer to query_string.
  */
  String base_query;


  inline char *query() const { return query_string.str(); }
  inline uint32 query_length() const
  {
    return static_cast<uint32>(query_string.length());
  }
  inline char *query_end() const
  {
    return query_string.str() + query_string.length();
  }
  CHARSET_INFO *query_charset() const { return query_string.charset(); }
  void set_query_inner(const CSET_STRING &string_arg)
  {
    query_string= string_arg;
  }
  void set_query_inner(char *query_arg, uint32 query_length_arg,
                       CHARSET_INFO *cs_arg)
  {
    set_query_inner(CSET_STRING(query_arg, query_length_arg, cs_arg));
  }
  void reset_query_inner()
  {
    set_query_inner(CSET_STRING());
  }
  /**
    Name of the current (default) database.

    If there is the current (default) database, "db" contains its name. If
    there is no current (default) database, "db" is NULL and "db_length" is
    0. In other words, "db", "db_length" must either be NULL, or contain a
    valid database name.

    @note this attribute is set and alloced by the slave SQL thread (for
    the THD of that thread); that thread is (and must remain, for now) the
    only responsible for freeing this member.
  */

  char *db;
  size_t db_length;

  /* This is set to 1 of last call to send_result_to_client() was ok */
  my_bool query_cache_is_applicable;

  /* This constructor is called for backup statements */
  Statement() {}

  Statement(LEX *lex_arg, MEM_ROOT *mem_root_arg,
            enum enum_state state_arg, ulong id_arg);
  virtual ~Statement();

  /* Assign execution context (note: not all members) of given stmt to self */
  virtual void set_statement(Statement *stmt);
  void set_n_backup_statement(Statement *stmt, Statement *backup);
  void restore_backup_statement(Statement *stmt, Statement *backup);
  /* return class type */
  virtual Type type() const;
};


/**
  Container for all statements created/used in a connection.
  Statements in Statement_map have unique Statement::id (guaranteed by id
  assignment in Statement::Statement)
  Non-empty statement names are unique too: attempt to insert a new statement
  with duplicate name causes older statement to be deleted

  Statements are auto-deleted when they are removed from the map and when the
  map is deleted.
*/

class Statement_map
{
public:
  Statement_map();

  int insert(THD *thd, Statement *statement);

  Statement *find_by_name(LEX_CSTRING *name)
  {
    Statement *stmt;
    stmt= (Statement*)my_hash_search(&names_hash, (uchar*)name->str,
                                     name->length);
    return stmt;
  }

  Statement *find(ulong id)
  {
    if (last_found_statement == 0 || id != last_found_statement->id)
    {
      Statement *stmt;
      stmt= (Statement *) my_hash_search(&st_hash, (uchar *) &id, sizeof(id));
      if (stmt && stmt->name.str)
        return NULL;
      last_found_statement= stmt;
    }
    return last_found_statement;
  }
  /*
    Close all cursors of this connection that use tables of a storage
    engine that has transaction-specific state and therefore can not
    survive COMMIT or ROLLBACK. Currently all but MyISAM cursors are closed.
  */
  void close_transient_cursors();
  void erase(Statement *statement);
  /* Erase all statements (calls Statement destructor) */
  void reset();
  ~Statement_map();
private:
  HASH st_hash;
  HASH names_hash;
  I_List<Statement> transient_cursor_list;
  Statement *last_found_statement;
};

struct st_savepoint {
  struct st_savepoint *prev;
  char                *name;
  uint                 length;
  Ha_trx_info         *ha_list;
  /** State of metadata locks before this savepoint was set. */
  MDL_savepoint        mdl_savepoint;
};

enum xa_states {XA_NOTR=0, XA_ACTIVE, XA_IDLE, XA_PREPARED, XA_ROLLBACK_ONLY};
extern const char *xa_state_names[];
class XID_cache_element;

typedef struct st_xid_state {
  /* For now, this is only used to catch duplicated external xids */
  XID  xid;                           // transaction identifier
  enum xa_states xa_state;            // used by external XA only
  /* Error reported by the Resource Manager (RM) to the Transaction Manager. */
  uint rm_error;
  XID_cache_element *xid_cache_element;
} XID_STATE;

void xid_cache_init(void);
void xid_cache_free(void);
XID_STATE *xid_cache_search(THD *thd, XID *xid);
bool xid_cache_insert(XID *xid, enum xa_states xa_state);
bool xid_cache_insert(THD *thd, XID_STATE *xid_state);
void xid_cache_delete(THD *thd, XID_STATE *xid_state);
int xid_cache_iterate(THD *thd, my_hash_walk_action action, void *argument);

/**
  @class Security_context
  @brief A set of THD members describing the current authenticated user.
*/

class Security_context {
public:
  Security_context() {}                       /* Remove gcc warning */
  /*
    host - host of the client
    user - user of the client, set to NULL until the user has been read from
    the connection
    priv_user - The user privilege we are using. May be "" for anonymous user.
    ip - client IP
  */
  const char *host;
  const char *user, *ip;
  char   priv_user[USERNAME_LENGTH];
  char   proxy_user[USERNAME_LENGTH + MAX_HOSTNAME + 5];
  /* The host privilege we are using */
  char   priv_host[MAX_HOSTNAME];
  /* The role privilege we are using */
  char   priv_role[USERNAME_LENGTH];
  /* The external user (if available) */
  char   *external_user;
  /* points to host if host is available, otherwise points to ip */
  const char *host_or_ip;
  ulong master_access;                 /* Global privileges from mysql.user */
  ulong db_access;                     /* Privileges for current db */

  void init();
  void destroy();
  void skip_grants();
  inline char *priv_host_name()
  {
    return (*priv_host ? priv_host : (char *)"%");
  }

  bool set_user(char *user_arg);

#ifndef NO_EMBEDDED_ACCESS_CHECKS
  bool
  change_security_context(THD *thd,
                          LEX_CSTRING *definer_user,
                          LEX_CSTRING *definer_host,
                          LEX_CSTRING *db,
                          Security_context **backup);

  void
  restore_security_context(THD *thd, Security_context *backup);
#endif
  bool user_matches(Security_context *);
};


/**
  A registry for item tree transformations performed during
  query optimization. We register only those changes which require
  a rollback to re-execute a prepared statement or stored procedure
  yet another time.
*/

struct Item_change_record;
typedef I_List<Item_change_record> Item_change_list;


/**
  Type of locked tables mode.
  See comment for THD::locked_tables_mode for complete description.
*/

enum enum_locked_tables_mode
{
  LTM_NONE= 0,
  LTM_LOCK_TABLES,
  LTM_PRELOCKED,
  LTM_PRELOCKED_UNDER_LOCK_TABLES,
  LTM_always_last
};

/**
  The following structure is an extension to TABLE_SHARE and is
  exclusively for temporary tables.

  @note:
  Although, TDC_element has data members (like next, prev &
  all_tables) to store the list of TABLE_SHARE & TABLE objects
  related to a particular TABLE_SHARE, they cannot be moved to
  TABLE_SHARE in order to be reused for temporary tables. This
  is because, as concurrent threads iterating through hash of
  TDC_element's may need access to all_tables, but if all_tables
  is made part of TABLE_SHARE, then TDC_element->share->all_tables
  is not always guaranteed to be valid, as TDC_element can live
  longer than TABLE_SHARE.
*/
struct TMP_TABLE_SHARE : public TABLE_SHARE
{
private:
  /*
   Link to all temporary table shares. Declared as private to
   avoid direct manipulation with those objects. One should
   use methods of I_P_List template instead.
  */
  TMP_TABLE_SHARE *tmp_next;
  TMP_TABLE_SHARE **tmp_prev;

  friend struct All_tmp_table_shares;

public:
  /*
    Doubly-linked (back-linked) lists of used and unused TABLE objects
    for this share.
  */
  All_share_tables_list all_tmp_tables;
};

/**
  Helper class which specifies which members of TMP_TABLE_SHARE are
  used for participation in the list of temporary tables.
*/

struct All_tmp_table_shares
{
  static inline TMP_TABLE_SHARE **next_ptr(TMP_TABLE_SHARE *l)
  {
    return &l->tmp_next;
  }
  static inline TMP_TABLE_SHARE ***prev_ptr(TMP_TABLE_SHARE *l)
  {
    return &l->tmp_prev;
  }
};

/* Also used in rpl_rli.h. */
typedef I_P_List <TMP_TABLE_SHARE, All_tmp_table_shares> All_tmp_tables_list;

/**
  Class that holds information about tables which were opened and locked
  by the thread. It is also used to save/restore this information in
  push_open_tables_state()/pop_open_tables_state().
*/

class Open_tables_state
{
public:
  /**
    As part of class THD, this member is set during execution
    of a prepared statement. When it is set, it is used
    by the locking subsystem to report a change in table metadata.

    When Open_tables_state part of THD is reset to open
    a system or INFORMATION_SCHEMA table, the member is cleared
    to avoid spurious ER_NEED_REPREPARE errors -- system and
    INFORMATION_SCHEMA tables are not subject to metadata version
    tracking.
    @sa check_and_update_table_version()
  */
  Reprepare_observer *m_reprepare_observer;

  /**
    List of regular tables in use by this thread. Contains temporary and
    base tables that were opened with @see open_tables().
  */
  TABLE *open_tables;

  /**
    A list of temporary tables used by this thread. This includes
    user-level temporary tables, created with CREATE TEMPORARY TABLE,
    and internal temporary tables, created, e.g., to resolve a SELECT,
    or for an intermediate table used in ALTER.
  */
  All_tmp_tables_list *temporary_tables;

  /*
    Derived tables.
  */
  TABLE *derived_tables;

  /* 
    Temporary tables created for recursive table references.
  */
  TABLE *rec_tables;

  /*
    During a MySQL session, one can lock tables in two modes: automatic
    or manual. In automatic mode all necessary tables are locked just before
    statement execution, and all acquired locks are stored in 'lock'
    member. Unlocking takes place automatically as well, when the
    statement ends.
    Manual mode comes into play when a user issues a 'LOCK TABLES'
    statement. In this mode the user can only use the locked tables.
    Trying to use any other tables will give an error.
    The locked tables are also stored in this member, however,
    thd->locked_tables_mode is turned on.  Manual locking is described in
    the 'LOCK_TABLES' chapter of the MySQL manual.
    See also lock_tables() for details.
  */
  MYSQL_LOCK *lock;

  /*
    CREATE-SELECT keeps an extra lock for the table being
    created. This field is used to keep the extra lock available for
    lower level routines, which would otherwise miss that lock.
   */
  MYSQL_LOCK *extra_lock;

  /*
    Enum enum_locked_tables_mode and locked_tables_mode member are
    used to indicate whether the so-called "locked tables mode" is on,
    and what kind of mode is active.

    Locked tables mode is used when it's necessary to open and
    lock many tables at once, for usage across multiple
    (sub-)statements.
    This may be necessary either for queries that use stored functions
    and triggers, in which case the statements inside functions and
    triggers may be executed many times, or for implementation of
    LOCK TABLES, in which case the opened tables are reused by all
    subsequent statements until a call to UNLOCK TABLES.

    The kind of locked tables mode employed for stored functions and
    triggers is also called "prelocked mode".
    In this mode, first open_tables() call to open the tables used
    in a statement analyses all functions used by the statement
    and adds all indirectly used tables to the list of tables to
    open and lock.
    It also marks the parse tree of the statement as requiring
    prelocking. After that, lock_tables() locks the entire list
    of tables and changes THD::locked_tables_modeto LTM_PRELOCKED.
    All statements executed inside functions or triggers
    use the prelocked tables, instead of opening their own ones.
    Prelocked mode is turned off automatically once close_thread_tables()
    of the main statement is called.
  */
  enum enum_locked_tables_mode locked_tables_mode;
  uint current_tablenr;

  enum enum_flags {
    BACKUPS_AVAIL = (1U << 0)     /* There are backups available */
  };

  /*
    Flags with information about the open tables state.
  */
  uint state_flags;
  /**
     This constructor initializes Open_tables_state instance which can only
     be used as backup storage. To prepare Open_tables_state instance for
     operations which open/lock/close tables (e.g. open_table()) one has to
     call init_open_tables_state().
  */
  Open_tables_state() : state_flags(0U) { }

  void set_open_tables_state(Open_tables_state *state)
  {
    *this= *state;
  }

  void reset_open_tables_state(THD *thd)
  {
    open_tables= 0;
    temporary_tables= 0;
    derived_tables= 0;
    rec_tables= 0;
    extra_lock= 0;
    lock= 0;
    locked_tables_mode= LTM_NONE;
    state_flags= 0U;
    m_reprepare_observer= NULL;
  }
};


/**
  Storage for backup of Open_tables_state. Must
  be used only to open system tables (TABLE_CATEGORY_SYSTEM
  and TABLE_CATEGORY_LOG).
*/

class Open_tables_backup: public Open_tables_state
{
public:
  /**
    When we backup the open tables state to open a system
    table or tables, we want to save state of metadata
    locks which were acquired before the backup. It is used
    to release metadata locks on system tables after they are
    no longer used.
  */
  MDL_savepoint mdl_system_tables_svp;
};

/**
  @class Sub_statement_state
  @brief Used to save context when executing a function or trigger
*/

/* Defines used for Sub_statement_state::in_sub_stmt */

#define SUB_STMT_TRIGGER 1
#define SUB_STMT_FUNCTION 2


class Sub_statement_state
{
public:
  Discrete_interval auto_inc_interval_for_cur_row;
  Discrete_intervals_list auto_inc_intervals_forced;
  SAVEPOINT *savepoints;
  ulonglong option_bits;
  ulonglong first_successful_insert_id_in_prev_stmt;
  ulonglong first_successful_insert_id_in_cur_stmt, insert_id_for_cur_row;
  ulonglong limit_found_rows;
  ulonglong tmp_tables_size;
  ulonglong client_capabilities;
  ulonglong cuted_fields, sent_row_count, examined_row_count;
  ulonglong affected_rows;
  ulonglong bytes_sent_old;
  ulong     tmp_tables_used;
  ulong     tmp_tables_disk_used;
  ulong     query_plan_fsort_passes;
  ulong query_plan_flags; 
  uint in_sub_stmt;    /* 0,  SUB_STMT_TRIGGER or SUB_STMT_FUNCTION */
  bool enable_slow_log;
  bool last_insert_id_used;
  enum enum_check_fields count_cuted_fields;
};


/* Flags for the THD::system_thread variable */
enum enum_thread_type
{
  NON_SYSTEM_THREAD= 0,
  SYSTEM_THREAD_DELAYED_INSERT= 1,
  SYSTEM_THREAD_SLAVE_IO= 2,
  SYSTEM_THREAD_SLAVE_SQL= 4,
  SYSTEM_THREAD_EVENT_SCHEDULER= 8,
  SYSTEM_THREAD_EVENT_WORKER= 16,
  SYSTEM_THREAD_BINLOG_BACKGROUND= 32,
  SYSTEM_THREAD_SLAVE_BACKGROUND= 64,
  SYSTEM_THREAD_GENERIC= 128,
  SYSTEM_THREAD_SEMISYNC_MASTER_BACKGROUND= 256
};

inline char const *
show_system_thread(enum_thread_type thread)
{
#define RETURN_NAME_AS_STRING(NAME) case (NAME): return #NAME
  switch (thread) {
    static char buf[64];
    RETURN_NAME_AS_STRING(NON_SYSTEM_THREAD);
    RETURN_NAME_AS_STRING(SYSTEM_THREAD_DELAYED_INSERT);
    RETURN_NAME_AS_STRING(SYSTEM_THREAD_SLAVE_IO);
    RETURN_NAME_AS_STRING(SYSTEM_THREAD_SLAVE_SQL);
    RETURN_NAME_AS_STRING(SYSTEM_THREAD_EVENT_SCHEDULER);
    RETURN_NAME_AS_STRING(SYSTEM_THREAD_EVENT_WORKER);
    RETURN_NAME_AS_STRING(SYSTEM_THREAD_SLAVE_BACKGROUND);
    RETURN_NAME_AS_STRING(SYSTEM_THREAD_SEMISYNC_MASTER_BACKGROUND);
  default:
    sprintf(buf, "<UNKNOWN SYSTEM THREAD: %d>", thread);
    return buf;
  }
#undef RETURN_NAME_AS_STRING
}

/**
  This class represents the interface for internal error handlers.
  Internal error handlers are exception handlers used by the server
  implementation.
*/

class Internal_error_handler
{
protected:
  Internal_error_handler() :
    m_prev_internal_handler(NULL)
  {}

  virtual ~Internal_error_handler() {}

public:
  /**
    Handle a sql condition.
    This method can be implemented by a subclass to achieve any of the
    following:
    - mask a warning/error internally, prevent exposing it to the user,
    - mask a warning/error and throw another one instead.
    When this method returns true, the sql condition is considered
    'handled', and will not be propagated to upper layers.
    It is the responsability of the code installing an internal handler
    to then check for trapped conditions, and implement logic to recover
    from the anticipated conditions trapped during runtime.

    This mechanism is similar to C++ try/throw/catch:
    - 'try' correspond to <code>THD::push_internal_handler()</code>,
    - 'throw' correspond to <code>my_error()</code>,
    which invokes <code>my_message_sql()</code>,
    - 'catch' correspond to checking how/if an internal handler was invoked,
    before removing it from the exception stack with
    <code>THD::pop_internal_handler()</code>.

    @param thd the calling thread
    @param cond the condition raised.
    @return true if the condition is handled
  */
  virtual bool handle_condition(THD *thd,
                                uint sql_errno,
                                const char* sqlstate,
                                Sql_condition::enum_warning_level *level,
                                const char* msg,
                                Sql_condition ** cond_hdl) = 0;

private:
  Internal_error_handler *m_prev_internal_handler;
  friend class THD;
};


/**
  Implements the trivial error handler which cancels all error states
  and prevents an SQLSTATE to be set.
*/

class Dummy_error_handler : public Internal_error_handler
{
public:
  bool handle_condition(THD *thd,
                        uint sql_errno,
                        const char* sqlstate,
                        Sql_condition::enum_warning_level *level,
                        const char* msg,
                        Sql_condition ** cond_hdl)
  {
    /* Ignore error */
    return TRUE;
  }
  Dummy_error_handler() {}                    /* Remove gcc warning */
};


/**
  Implements the trivial error handler which counts errors as they happen.
*/

class Counting_error_handler : public Internal_error_handler
{
public:
  int errors;
  bool handle_condition(THD *thd,
                        uint sql_errno,
                        const char* sqlstate,
                        Sql_condition::enum_warning_level *level,
                        const char* msg,
                        Sql_condition ** cond_hdl)
  {
    if (*level == Sql_condition::WARN_LEVEL_ERROR)
      errors++;
    return false;
  }
  Counting_error_handler() : errors(0) {}
};


/**
  This class is an internal error handler implementation for
  DROP TABLE statements. The thing is that there may be warnings during
  execution of these statements, which should not be exposed to the user.
  This class is intended to silence such warnings.
*/

class Drop_table_error_handler : public Internal_error_handler
{
public:
  Drop_table_error_handler() {}

public:
  bool handle_condition(THD *thd,
                        uint sql_errno,
                        const char* sqlstate,
                        Sql_condition::enum_warning_level *level,
                        const char* msg,
                        Sql_condition ** cond_hdl);

private:
};


/**
  Internal error handler to process an error from MDL_context::upgrade_lock()
  and mysql_lock_tables(). Used by implementations of HANDLER READ and
  LOCK TABLES LOCAL.
*/

class MDL_deadlock_and_lock_abort_error_handler: public Internal_error_handler
{
public:
  virtual
  bool handle_condition(THD *thd,
                        uint sql_errno,
                        const char *sqlstate,
                        Sql_condition::enum_warning_level *level,
                        const char* msg,
                        Sql_condition **cond_hdl);

  bool need_reopen() const { return m_need_reopen; };
  void init() { m_need_reopen= FALSE; };
private:
  bool m_need_reopen;
};


/**
  Tables that were locked with LOCK TABLES statement.

  Encapsulates a list of TABLE_LIST instances for tables
  locked by LOCK TABLES statement, memory root for metadata locks,
  and, generally, the context of LOCK TABLES statement.

  In LOCK TABLES mode, the locked tables are kept open between
  statements.
  Therefore, we can't allocate metadata locks on execution memory
  root -- as well as tables, the locks need to stay around till
  UNLOCK TABLES is called.
  The locks are allocated in the memory root encapsulated in this
  class.

  Some SQL commands, like FLUSH TABLE or ALTER TABLE, demand that
  the tables they operate on are closed, at least temporarily.
  This class encapsulates a list of TABLE_LIST instances, one
  for each base table from LOCK TABLES list,
  which helps conveniently close the TABLEs when it's necessary
  and later reopen them.

  Implemented in sql_base.cc
*/

class Locked_tables_list
{
public:
  MEM_ROOT m_locked_tables_root;
private:
  TABLE_LIST *m_locked_tables;
  TABLE_LIST **m_locked_tables_last;
  /** An auxiliary array used only in reopen_tables(). */
  TABLE **m_reopen_array;
  /**
    Count the number of tables in m_locked_tables list. We can't
    rely on thd->lock->table_count because it excludes
    non-transactional temporary tables. We need to know
    an exact number of TABLE objects.
  */
  size_t m_locked_tables_count;
public:
  Locked_tables_list()
    :m_locked_tables(NULL),
    m_locked_tables_last(&m_locked_tables),
    m_reopen_array(NULL),
    m_locked_tables_count(0)
  {
    init_sql_alloc(&m_locked_tables_root, MEM_ROOT_BLOCK_SIZE, 0,
                   MYF(MY_THREAD_SPECIFIC));
  }
  void unlock_locked_tables(THD *thd);
  void unlock_locked_table(THD *thd, MDL_ticket *mdl_ticket);
  ~Locked_tables_list()
  {
    reset();
  }
  void reset();
  bool init_locked_tables(THD *thd);
  TABLE_LIST *locked_tables() { return m_locked_tables; }
  void unlink_from_list(THD *thd, TABLE_LIST *table_list,
                        bool remove_from_locked_tables);
  void unlink_all_closed_tables(THD *thd,
                                MYSQL_LOCK *lock,
                                size_t reopen_count);
  bool reopen_tables(THD *thd);
  bool restore_lock(THD *thd, TABLE_LIST *dst_table_list, TABLE *table,
                    MYSQL_LOCK *lock);
  void add_back_last_deleted_lock(TABLE_LIST *dst_table_list);
};


/**
  Storage engine specific thread local data.
*/

struct Ha_data
{
  /**
    Storage engine specific thread local data.
    Lifetime: one user connection.
  */
  void *ha_ptr;
  /**
    0: Life time: one statement within a transaction. If @@autocommit is
    on, also represents the entire transaction.
    @sa trans_register_ha()

    1: Life time: one transaction within a connection.
    If the storage engine does not participate in a transaction,
    this should not be used.
    @sa trans_register_ha()
  */
  Ha_trx_info ha_info[2];
  /**
    NULL: engine is not bound to this thread
    non-NULL: engine is bound to this thread, engine shutdown forbidden
  */
  plugin_ref lock;
  Ha_data() :ha_ptr(NULL) {}
};

/**
  An instance of the global read lock in a connection.
  Implemented in lock.cc.
*/

class Global_read_lock
{
public:
  enum enum_grl_state
  {
    GRL_NONE,
    GRL_ACQUIRED,
    GRL_ACQUIRED_AND_BLOCKS_COMMIT
  };

  Global_read_lock()
    : m_state(GRL_NONE),
      m_mdl_global_shared_lock(NULL),
      m_mdl_blocks_commits_lock(NULL)
  {}

  bool lock_global_read_lock(THD *thd);
  void unlock_global_read_lock(THD *thd);
  /**
    Check if this connection can acquire protection against GRL and
    emit error if otherwise.
  */
  bool can_acquire_protection() const
  {
    if (m_state)
    {
      my_error(ER_CANT_UPDATE_WITH_READLOCK, MYF(0));
      return TRUE;
    }
    return FALSE;
  }
  bool make_global_read_lock_block_commit(THD *thd);
  bool is_acquired() const { return m_state != GRL_NONE; }
  void set_explicit_lock_duration(THD *thd);
private:
  enum_grl_state m_state;
  /**
    In order to acquire the global read lock, the connection must
    acquire shared metadata lock in GLOBAL namespace, to prohibit
    all DDL.
  */
  MDL_ticket *m_mdl_global_shared_lock;
  /**
    Also in order to acquire the global read lock, the connection
    must acquire a shared metadata lock in COMMIT namespace, to
    prohibit commits.
  */
  MDL_ticket *m_mdl_blocks_commits_lock;
};


/*
  Class to facilitate the commit of one transactions waiting for the commit of
  another transaction to complete first.

  This is used during (parallel) replication, to allow different transactions
  to be applied in parallel, but still commit in order.

  The transaction that wants to wait for a prior commit must first register
  to wait with register_wait_for_prior_commit(waitee). Such registration
  must be done holding the waitee->LOCK_wait_commit, to prevent the other
  THD from disappearing during the registration.

  Then during commit, if a THD is registered to wait, it will call
  wait_for_prior_commit() as part of ha_commit_trans(). If no wait is
  registered, or if the waitee for has already completed commit, then
  wait_for_prior_commit() returns immediately.

  And when a THD that may be waited for has completed commit (more precisely
  commit_ordered()), then it must call wakeup_subsequent_commits() to wake
  up any waiters. Note that this must be done at a point that is guaranteed
  to be later than any waiters registering themselves. It is safe to call
  wakeup_subsequent_commits() multiple times, as waiters are removed from
  registration as part of the wakeup.

  The reason for separate register and wait calls is that this allows to
  register the wait early, at a point where the waited-for THD is known to
  exist. And then the actual wait can be done much later, where the
  waited-for THD may have been long gone. By registering early, the waitee
  can signal before disappearing.
*/
struct wait_for_commit
{
  /*
    The LOCK_wait_commit protects the fields subsequent_commits_list and
    wakeup_subsequent_commits_running (for a waitee), and the pointer
    waiterr and associated COND_wait_commit (for a waiter).
  */
  mysql_mutex_t LOCK_wait_commit;
  mysql_cond_t COND_wait_commit;
  /* List of threads that did register_wait_for_prior_commit() on us. */
  wait_for_commit *subsequent_commits_list;
  /* Link field for entries in subsequent_commits_list. */
  wait_for_commit *next_subsequent_commit;
  /*
    Our waitee, if we did register_wait_for_prior_commit(), and were not
    yet woken up. Else NULL.

    When this is cleared for wakeup, the COND_wait_commit condition is
    signalled.
  */
  wait_for_commit *waitee;
  /*
    Generic pointer for use by the transaction coordinator to optimise the
    waiting for improved group commit.

    Currently used by binlog TC to signal that a waiter is ready to commit, so
    that the waitee can grab it and group commit it directly. It is free to be
    used by another transaction coordinator for similar purposes.
  */
  void *opaque_pointer;
  /* The wakeup error code from the waitee. 0 means no error. */
  int wakeup_error;
  /*
    Flag set when wakeup_subsequent_commits_running() is active, see comments
    on that function for details.
  */
  bool wakeup_subsequent_commits_running;
  /*
    This flag can be set when a commit starts, but has not completed yet.
    It is used by binlog group commit to allow a waiting transaction T2 to
    join the group commit of an earlier transaction T1. When T1 has queued
    itself for group commit, it will set the commit_started flag. Then when
    T2 becomes ready to commit and needs to wait for T1 to commit first, T2
    can queue itself before waiting, and thereby participate in the same
    group commit as T1.
  */
  bool commit_started;

  void register_wait_for_prior_commit(wait_for_commit *waitee);
  int wait_for_prior_commit(THD *thd)
  {
    /*
      Quick inline check, to avoid function call and locking in the common case
      where no wakeup is registered, or a registered wait was already signalled.
    */
    if (waitee)
      return wait_for_prior_commit2(thd);
    else
    {
      if (wakeup_error)
        my_error(ER_PRIOR_COMMIT_FAILED, MYF(0));
      return wakeup_error;
    }
  }
  void wakeup_subsequent_commits(int wakeup_error_arg)
  {
    /*
      Do the check inline, so only the wakeup case takes the cost of a function
      call for every commmit.

      Note that the check is done without locking. It is the responsibility of
      the user of the wakeup facility to ensure that no waiters can register
      themselves after the last call to wakeup_subsequent_commits().

      This avoids having to take another lock for every commit, which would be
      pointless anyway - even if we check under lock, there is nothing to
      prevent a waiter from arriving just after releasing the lock.
    */
    if (subsequent_commits_list)
      wakeup_subsequent_commits2(wakeup_error_arg);
  }
  void unregister_wait_for_prior_commit()
  {
    if (waitee)
      unregister_wait_for_prior_commit2();
    else
      wakeup_error= 0;
  }
  /*
    Remove a waiter from the list in the waitee. Used to unregister a wait.
    The caller must be holding the locks of both waiter and waitee.
  */
  void remove_from_list(wait_for_commit **next_ptr_ptr)
  {
    wait_for_commit *cur;

    while ((cur= *next_ptr_ptr) != NULL)
    {
      if (cur == this)
      {
        *next_ptr_ptr= this->next_subsequent_commit;
        break;
      }
      next_ptr_ptr= &cur->next_subsequent_commit;
    }
    waitee= NULL;
  }

  void wakeup(int wakeup_error);

  int wait_for_prior_commit2(THD *thd);
  void wakeup_subsequent_commits2(int wakeup_error);
  void unregister_wait_for_prior_commit2();

  wait_for_commit();
  ~wait_for_commit();
  void reinit();
};

/*
  Structure to store the start time for a query
*/

struct QUERY_START_TIME_INFO
{
  my_time_t start_time;
  ulong     start_time_sec_part;
  ulonglong start_utime, utime_after_lock;
};

class Backup_query_start_time : public QUERY_START_TIME_INFO
{
  QUERY_START_TIME_INFO *m_origin;

public:
  Backup_query_start_time() : m_origin(NULL)
  {}
  Backup_query_start_time(QUERY_START_TIME_INFO &origin)
  {
    backup(origin);
  }
  ~Backup_query_start_time()
  {
    restore();
  }
  void backup(QUERY_START_TIME_INFO &origin)
  {
    m_origin= &origin;
    QUERY_START_TIME_INFO *backup_= this;
    *backup_= origin;
  }
  void restore()
  {
    if (m_origin)
    {
      *m_origin= *this;
      m_origin= NULL;
    }
  }
};

extern "C" void my_message_sql(uint error, const char *str, myf MyFlags);

/**
  @class THD
  For each client connection we create a separate thread with THD serving as
  a thread/connection descriptor
*/

class THD :public Statement,
           public MDL_context_owner,
           public Open_tables_state,
           public QUERY_START_TIME_INFO
{
private:
  inline bool is_stmt_prepare() const
  { DBUG_ASSERT(0); return Statement::is_stmt_prepare(); }

  inline bool is_stmt_prepare_or_first_sp_execute() const
  { DBUG_ASSERT(0); return Statement::is_stmt_prepare_or_first_sp_execute(); }

  inline bool is_stmt_prepare_or_first_stmt_execute() const
  { DBUG_ASSERT(0); return Statement::is_stmt_prepare_or_first_stmt_execute(); }

  inline bool is_conventional() const
  { DBUG_ASSERT(0); return Statement::is_conventional(); }

  void dec_thread_count(void)
  {
    DBUG_ASSERT(thread_count > 0);
    thread_safe_decrement32(&thread_count);
    signal_thd_deleted();
  }


  void inc_thread_count(void)
  {
    thread_safe_increment32(&thread_count);
  }

public:
  MDL_context mdl_context;

  /* Used to execute base64 coded binlog events in MySQL server */
  Relay_log_info* rli_fake;
  rpl_group_info* rgi_fake;
  /* Slave applier execution context */
  rpl_group_info* rgi_slave;

  union {
    rpl_io_thread_info *rpl_io_info;
    rpl_sql_thread_info *rpl_sql_info;
  } system_thread_info;

  void reset_for_next_command(bool do_clear_errors= 1);
  /*
    Constant for THD::where initialization in the beginning of every query.

    It's needed because we do not save/restore THD::where normally during
    primary (non subselect) query execution.
  */
  static const char * const DEFAULT_WHERE;

#ifdef EMBEDDED_LIBRARY
  struct st_mysql  *mysql;
  unsigned long	 client_stmt_id;
  unsigned long  client_param_count;
  struct st_mysql_bind *client_params;
  char *extra_data;
  ulong extra_length;
  struct st_mysql_data *cur_data;
  struct st_mysql_data *first_data;
  struct st_mysql_data **data_tail;
  void clear_data_list();
  struct st_mysql_data *alloc_new_dataset();
  /*
    In embedded server it points to the statement that is processed
    in the current query. We store some results directly in statement
    fields then.
  */
  struct st_mysql_stmt *current_stmt;
#endif
#ifdef HAVE_QUERY_CACHE
  Query_cache_tls query_cache_tls;
#endif
  NET	  net;				// client connection descriptor
  /** Aditional network instrumentation for the server only. */
  NET_SERVER m_net_server_extension;
  scheduler_functions *scheduler;       // Scheduler for this connection
  Protocol *protocol;			// Current protocol
  Protocol_text   protocol_text;	// Normal protocol
  Protocol_binary protocol_binary;	// Binary protocol
  HASH    user_vars;			// hash for user variables
  String  packet;			// dynamic buffer for network I/O
  String  convert_buffer;               // buffer for charset conversions
  struct  my_rnd_struct rand;		// used for authentication
  struct  system_variables variables;	// Changeable local variables
  struct  system_status_var status_var; // Per thread statistic vars
  struct  system_status_var org_status_var; // For user statistics
  struct  system_status_var *initial_status_var; /* used by show status */
  THR_LOCK_INFO lock_info;              // Locking info of this thread
  /**
    Protects THD data accessed from other threads:
    - thd->query and thd->query_length (used by SHOW ENGINE
      INNODB STATUS and SHOW PROCESSLIST
    - thd->db and thd->db_length (used in SHOW PROCESSLIST)
    Is locked when THD is deleted.
  */
  mysql_mutex_t LOCK_thd_data;
  /*
    Protects:
    - kill information
    - mysys_var (used by KILL statement and shutdown).
    - Also ensures that THD is not deleted while mutex is hold
  */
  mysql_mutex_t LOCK_thd_kill;

  /* all prepared statements and cursors of this connection */
  Statement_map stmt_map;

  /* Last created prepared statement */
  Statement *last_stmt;
  inline void set_last_stmt(Statement *stmt)
  { last_stmt= (is_error() ? NULL : stmt); }
  inline void clear_last_stmt() { last_stmt= NULL; }

  /*
    A pointer to the stack frame of handle_one_connection(),
    which is called first in the thread for handling a client
  */
  char	  *thread_stack;

  /**
    Currently selected catalog.
  */
  char *catalog;

  /**
    @note
    Some members of THD (currently 'Statement::db',
    'catalog' and 'query')  are set and alloced by the slave SQL thread
    (for the THD of that thread); that thread is (and must remain, for now)
    the only responsible for freeing these 3 members. If you add members
    here, and you add code to set them in replication, don't forget to
    free_them_and_set_them_to_0 in replication properly. For details see
    the 'err:' label of the handle_slave_sql() in sql/slave.cc.

    @see handle_slave_sql
  */

  Security_context main_security_ctx;
  Security_context *security_ctx;

  /*
    Points to info-string that we show in SHOW PROCESSLIST
    You are supposed to update thd->proc_info only if you have coded
    a time-consuming piece that MySQL can get stuck in for a long time.

    Set it using the  thd_proc_info(THD *thread, const char *message)
    macro/function.

    This member is accessed and assigned without any synchronization.
    Therefore, it may point only to constant (statically
    allocated) strings, which memory won't go away over time.
  */
  const char *proc_info;

private:
  unsigned int m_current_stage_key;

public:
  void enter_stage(const PSI_stage_info *stage,
                   const char *calling_func,
                   const char *calling_file,
                   const unsigned int calling_line)
  {
    DBUG_PRINT("THD::enter_stage", ("%s at %s:%d", stage->m_name,
                                    calling_file, calling_line));
    DBUG_ASSERT(stage);
    m_current_stage_key= stage->m_key;
    proc_info= stage->m_name;
#if defined(ENABLED_PROFILING)
    profiling.status_change(proc_info, calling_func, calling_file,
                            calling_line);
#endif
#ifdef HAVE_PSI_THREAD_INTERFACE
    MYSQL_SET_STAGE(m_current_stage_key, calling_file, calling_line);
#endif
  }

  void backup_stage(PSI_stage_info *stage)
  {
    stage->m_key= m_current_stage_key;
    stage->m_name= proc_info;
  }

  const char *get_proc_info() const
  { return proc_info; }

  /*
    Used in error messages to tell user in what part of MySQL we found an
    error. E. g. when where= "having clause", if fix_fields() fails, user
    will know that the error was in having clause.
  */
  const char *where;

  /* Needed by MariaDB semi sync replication */
  Trans_binlog_info *semisync_info;
  /* If this is a semisync slave connection. */
  bool semi_sync_slave;
  ulonglong client_capabilities;  /* What the client supports */
  ulong max_client_packet_length;

  HASH		handler_tables_hash;
  /*
    A thread can hold named user-level locks. This variable
    contains granted tickets if a lock is present. See item_func.cc and
    chapter 'Miscellaneous functions', for functions GET_LOCK, RELEASE_LOCK.
  */
  HASH ull_hash;
  /* Hash of used seqeunces (for PREVIOUS value) */
  HASH sequences;
#ifdef DBUG_ASSERT_EXISTS
  uint dbug_sentry; // watch out for memory corruption
#endif
  struct st_my_thread_var *mysys_var;
private:
  /*
    Type of current query: COM_STMT_PREPARE, COM_QUERY, etc. Set from
    first byte of the packet in do_command()
  */
  enum enum_server_command m_command;

public:
  uint32     file_id;			// for LOAD DATA INFILE
  /* remote (peer) port */
  uint16     peer_port;
  my_hrtime_t user_time;
  // track down slow pthread_create
  ulonglong  prior_thr_create_utime, thr_create_utime;
  ulonglong  utime_after_query;
  my_time_t  system_time;
  ulong      system_time_sec_part;

  // Process indicator
  struct {
    /*
      true, if the currently running command can send progress report
      packets to a client. Set by mysql_execute_command() for safe commands
      See CF_REPORT_PROGRESS
    */
    bool       report_to_client;
    /*
      true, if we will send progress report packets to a client
      (client has requested them, see MARIADB_CLIENT_PROGRESS; report_to_client
      is true; not in sub-statement)
    */
    bool       report;
    uint       stage, max_stage;
    ulonglong  counter, max_counter;
    ulonglong  next_report_time;
    Query_arena *arena;
  } progress;

  thr_lock_type update_lock_default;
  Delayed_insert *di;

  /* <> 0 if we are inside of trigger or stored function. */
  uint in_sub_stmt;
  /* True when opt_userstat_running is set at start of query */
  bool userstat_running;
  /*
    True if we have to log all errors. Are set by some engines to temporary
    force errors to the error log.
  */
  bool log_all_errors;

  /* Do not set socket timeouts for wait_timeout (used with threadpool) */
  bool skip_wait_timeout;

  bool prepare_derived_at_open;

  /* Set to 1 if status of this THD is already in global status */
  bool status_in_global;

  /* 
    To signal that the tmp table to be created is created for materialized
    derived table or a view.
  */ 
  bool create_tmp_table_for_derived;

  bool save_prep_leaf_list;

  /* container for handler's private per-connection data */
  Ha_data ha_data[MAX_HA];

#ifndef MYSQL_CLIENT
  binlog_cache_mngr *  binlog_setup_trx_data();

  /*
    Public interface to write RBR events to the binlog
  */
  void binlog_start_trans_and_stmt();
  void binlog_set_stmt_begin();
  int binlog_write_table_map(TABLE *table, bool is_transactional,
                             my_bool *with_annotate= 0);
  int binlog_write_row(TABLE* table, bool is_transactional,
                       const uchar *buf);
  int binlog_delete_row(TABLE* table, bool is_transactional,
                        const uchar *buf);
  int binlog_update_row(TABLE* table, bool is_transactional,
                        const uchar *old_data, const uchar *new_data);
  static void binlog_prepare_row_images(TABLE* table);

  void set_server_id(uint32 sid) { variables.server_id = sid; }

  /*
    Member functions to handle pending event for row-level logging.
  */
  template <class RowsEventT> Rows_log_event*
    binlog_prepare_pending_rows_event(TABLE* table, uint32 serv_id,
                                      size_t needed,
                                      bool is_transactional,
                                      RowsEventT* hint);
  Rows_log_event* binlog_get_pending_rows_event(bool is_transactional) const;
  void binlog_set_pending_rows_event(Rows_log_event* ev, bool is_transactional);
  inline int binlog_flush_pending_rows_event(bool stmt_end)
  {
    return (binlog_flush_pending_rows_event(stmt_end, FALSE) || 
            binlog_flush_pending_rows_event(stmt_end, TRUE));
  }
  int binlog_flush_pending_rows_event(bool stmt_end, bool is_transactional);
  int binlog_remove_pending_rows_event(bool clear_maps, bool is_transactional);

  /**
    Determine the binlog format of the current statement.

    @retval 0 if the current statement will be logged in statement
    format.
    @retval nonzero if the current statement will be logged in row
    format.
   */
  int is_current_stmt_binlog_format_row() const {
    DBUG_ASSERT(current_stmt_binlog_format == BINLOG_FORMAT_STMT ||
                current_stmt_binlog_format == BINLOG_FORMAT_ROW);
    return current_stmt_binlog_format == BINLOG_FORMAT_ROW;
  }
  /**
    Determine if binlogging is disabled for this session
    @retval 0 if the current statement binlogging is disabled
              (could be because of binlog closed/binlog option
               is set to false).
    @retval 1 if the current statement will be binlogged
  */
  inline bool is_current_stmt_binlog_disabled() const
  {
    return (!(variables.option_bits & OPTION_BIN_LOG) ||
            !mysql_bin_log.is_open());
  }

  enum binlog_filter_state
  {
    BINLOG_FILTER_UNKNOWN,
    BINLOG_FILTER_CLEAR,
    BINLOG_FILTER_SET
  };

  inline void reset_binlog_local_stmt_filter()
  {
    m_binlog_filter_state= BINLOG_FILTER_UNKNOWN;
  }

  inline void clear_binlog_local_stmt_filter()
  {
    DBUG_ASSERT(m_binlog_filter_state == BINLOG_FILTER_UNKNOWN);
    m_binlog_filter_state= BINLOG_FILTER_CLEAR;
  }

  inline void set_binlog_local_stmt_filter()
  {
    DBUG_ASSERT(m_binlog_filter_state == BINLOG_FILTER_UNKNOWN);
    m_binlog_filter_state= BINLOG_FILTER_SET;
  }

  inline binlog_filter_state get_binlog_local_stmt_filter()
  {
    return m_binlog_filter_state;
  }

private:
  /**
    Indicate if the current statement should be discarded
    instead of written to the binlog.
    This is used to discard special statements, such as
    DML or DDL that affects only 'local' (non replicated)
    tables, such as performance_schema.*
  */
  binlog_filter_state m_binlog_filter_state;

  /**
    Indicates the format in which the current statement will be
    logged.  This can only be set from @c decide_logging_format().
  */
  enum_binlog_format current_stmt_binlog_format;

  /**
    Bit field for the state of binlog warnings.

    The first Lex::BINLOG_STMT_UNSAFE_COUNT bits list all types of
    unsafeness that the current statement has.

    This must be a member of THD and not of LEX, because warnings are
    detected and issued in different places (@c
    decide_logging_format() and @c binlog_query(), respectively).
    Between these calls, the THD->lex object may change; e.g., if a
    stored routine is invoked.  Only THD persists between the calls.
  */
  uint32 binlog_unsafe_warning_flags;

  /*
    Number of outstanding table maps, i.e., table maps in the
    transaction cache.
  */
  uint binlog_table_maps;
public:
  void issue_unsafe_warnings();
  void reset_unsafe_warnings()
  { binlog_unsafe_warning_flags= 0; }

  uint get_binlog_table_maps() const {
    return binlog_table_maps;
  }
  void clear_binlog_table_maps() {
    binlog_table_maps= 0;
  }
#endif /* MYSQL_CLIENT */

public:

  struct st_transactions {
    SAVEPOINT *savepoints;
    THD_TRANS all;			// Trans since BEGIN WORK
    THD_TRANS stmt;			// Trans for current statement
    bool on;                            // see ha_enable_transaction()
    XID_STATE xid_state;
    WT_THD wt;                          ///< for deadlock detection
    Rows_log_event *m_pending_rows_event;

    /*
       Tables changed in transaction (that must be invalidated in query cache).
       List contain only transactional tables, that not invalidated in query
       cache (instead of full list of changed in transaction tables).
    */
    CHANGED_TABLE_LIST* changed_tables;
    MEM_ROOT mem_root; // Transaction-life memory allocation pool
    void cleanup()
    {
      DBUG_ENTER("thd::cleanup");
      changed_tables= 0;
      savepoints= 0;
      /*
        If rm_error is raised, it means that this piece of a distributed
        transaction has failed and must be rolled back. But the user must
        rollback it explicitly, so don't start a new distributed XA until
        then.
      */
      if (!xid_state.rm_error)
        xid_state.xid.null();
      free_root(&mem_root,MYF(MY_KEEP_PREALLOC));
      DBUG_VOID_RETURN;
    }
    my_bool is_active()
    {
      return (all.ha_list != NULL);
    }
    st_transactions()
    {
      bzero((char*)this, sizeof(*this));
      xid_state.xid.null();
      init_sql_alloc(&mem_root, ALLOC_ROOT_MIN_BLOCK_SIZE, 0,
                     MYF(MY_THREAD_SPECIFIC));
    }
  } transaction;
  Global_read_lock global_read_lock;
  Field      *dup_field;
#ifndef __WIN__
  sigset_t signals;
#endif
#ifdef SIGNAL_WITH_VIO_CLOSE
  Vio* active_vio;
#endif
  /*
    This is to track items changed during execution of a prepared
    statement/stored procedure. It's created by
    nocheck_register_item_tree_change() in memory root of THD, and freed in
    rollback_item_tree_changes(). For conventional execution it's always
    empty.
  */
  Item_change_list change_list;

  /*
    A permanent memory area of the statement. For conventional
    execution, the parsed tree and execution runtime reside in the same
    memory root. In this case stmt_arena points to THD. In case of
    a prepared statement or a stored procedure statement, thd->mem_root
    conventionally points to runtime memory, and thd->stmt_arena
    points to the memory of the PS/SP, where the parsed tree of the
    statement resides. Whenever you need to perform a permanent
    transformation of a parsed tree, you should allocate new memory in
    stmt_arena, to allow correct re-execution of PS/SP.
    Note: in the parser, stmt_arena == thd, even for PS/SP.
  */
  Query_arena *stmt_arena;

  void *bulk_param;

  /*
    map for tables that will be updated for a multi-table update query
    statement, for other query statements, this will be zero.
  */
  table_map table_map_for_update;

  /* Tells if LAST_INSERT_ID(#) was called for the current statement */
  bool arg_of_last_insert_id_function;
  /*
    ALL OVER THIS FILE, "insert_id" means "*automatically generated* value for
    insertion into an auto_increment column".
  */
  /*
    This is the first autogenerated insert id which was *successfully*
    inserted by the previous statement (exactly, if the previous statement
    didn't successfully insert an autogenerated insert id, then it's the one
    of the statement before, etc).
    It can also be set by SET LAST_INSERT_ID=# or SELECT LAST_INSERT_ID(#).
    It is returned by LAST_INSERT_ID().
  */
  ulonglong  first_successful_insert_id_in_prev_stmt;
  /*
    Variant of the above, used for storing in statement-based binlog. The
    difference is that the one above can change as the execution of a stored
    function progresses, while the one below is set once and then does not
    change (which is the value which statement-based binlog needs).
  */
  ulonglong  first_successful_insert_id_in_prev_stmt_for_binlog;
  /*
    This is the first autogenerated insert id which was *successfully*
    inserted by the current statement. It is maintained only to set
    first_successful_insert_id_in_prev_stmt when statement ends.
  */
  ulonglong  first_successful_insert_id_in_cur_stmt;
  /*
    We follow this logic:
    - when stmt starts, first_successful_insert_id_in_prev_stmt contains the
    first insert id successfully inserted by the previous stmt.
    - as stmt makes progress, handler::insert_id_for_cur_row changes;
    every time get_auto_increment() is called,
    auto_inc_intervals_in_cur_stmt_for_binlog is augmented with the
    reserved interval (if statement-based binlogging).
    - at first successful insertion of an autogenerated value,
    first_successful_insert_id_in_cur_stmt is set to
    handler::insert_id_for_cur_row.
    - when stmt goes to binlog,
    auto_inc_intervals_in_cur_stmt_for_binlog is binlogged if
    non-empty.
    - when stmt ends, first_successful_insert_id_in_prev_stmt is set to
    first_successful_insert_id_in_cur_stmt.
  */
  /*
    stmt_depends_on_first_successful_insert_id_in_prev_stmt is set when
    LAST_INSERT_ID() is used by a statement.
    If it is set, first_successful_insert_id_in_prev_stmt_for_binlog will be
    stored in the statement-based binlog.
    This variable is CUMULATIVE along the execution of a stored function or
    trigger: if one substatement sets it to 1 it will stay 1 until the
    function/trigger ends, thus making sure that
    first_successful_insert_id_in_prev_stmt_for_binlog does not change anymore
    and is propagated to the caller for binlogging.
  */
  bool       stmt_depends_on_first_successful_insert_id_in_prev_stmt;
  /*
    List of auto_increment intervals reserved by the thread so far, for
    storage in the statement-based binlog.
    Note that its minimum is not first_successful_insert_id_in_cur_stmt:
    assuming a table with an autoinc column, and this happens:
    INSERT INTO ... VALUES(3);
    SET INSERT_ID=3; INSERT IGNORE ... VALUES (NULL);
    then the latter INSERT will insert no rows
    (first_successful_insert_id_in_cur_stmt == 0), but storing "INSERT_ID=3"
    in the binlog is still needed; the list's minimum will contain 3.
    This variable is cumulative: if several statements are written to binlog
    as one (stored functions or triggers are used) this list is the
    concatenation of all intervals reserved by all statements.
  */
  Discrete_intervals_list auto_inc_intervals_in_cur_stmt_for_binlog;
  /* Used by replication and SET INSERT_ID */
  Discrete_intervals_list auto_inc_intervals_forced;
  /*
    There is BUG#19630 where statement-based replication of stored
    functions/triggers with two auto_increment columns breaks.
    We however ensure that it works when there is 0 or 1 auto_increment
    column; our rules are
    a) on master, while executing a top statement involving substatements,
    first top- or sub- statement to generate auto_increment values wins the
    exclusive right to see its values be written to binlog (the write
    will be done by the statement or its caller), and the losers won't see
    their values be written to binlog.
    b) on slave, while replicating a top statement involving substatements,
    first top- or sub- statement to need to read auto_increment values from
    the master's binlog wins the exclusive right to read them (so the losers
    won't read their values from binlog but instead generate on their own).
    a) implies that we mustn't backup/restore
    auto_inc_intervals_in_cur_stmt_for_binlog.
    b) implies that we mustn't backup/restore auto_inc_intervals_forced.

    If there are more than 1 auto_increment columns, then intervals for
    different columns may mix into the
    auto_inc_intervals_in_cur_stmt_for_binlog list, which is logically wrong,
    but there is no point in preventing this mixing by preventing intervals
    from the secondly inserted column to come into the list, as such
    prevention would be wrong too.
    What will happen in the case of
    INSERT INTO t1 (auto_inc) VALUES(NULL);
    where t1 has a trigger which inserts into an auto_inc column of t2, is
    that in binlog we'll store the interval of t1 and the interval of t2 (when
    we store intervals, soon), then in slave, t1 will use both intervals, t2
    will use none; if t1 inserts the same number of rows as on master,
    normally the 2nd interval will not be used by t1, which is fine. t2's
    values will be wrong if t2's internal auto_increment counter is different
    from what it was on master (which is likely). In 5.1, in mixed binlogging
    mode, row-based binlogging is used for such cases where two
    auto_increment columns are inserted.
  */
  inline void record_first_successful_insert_id_in_cur_stmt(ulonglong id_arg)
  {
    if (first_successful_insert_id_in_cur_stmt == 0)
      first_successful_insert_id_in_cur_stmt= id_arg;
  }
  inline ulonglong read_first_successful_insert_id_in_prev_stmt(void)
  {
    if (!stmt_depends_on_first_successful_insert_id_in_prev_stmt)
    {
      /* It's the first time we read it */
      first_successful_insert_id_in_prev_stmt_for_binlog=
        first_successful_insert_id_in_prev_stmt;
      stmt_depends_on_first_successful_insert_id_in_prev_stmt= 1;
    }
    return first_successful_insert_id_in_prev_stmt;
  }
  /*
    Used by Intvar_log_event::do_apply_event() and by "SET INSERT_ID=#"
    (mysqlbinlog). We'll soon add a variant which can take many intervals in
    argument.
  */
  inline void force_one_auto_inc_interval(ulonglong next_id)
  {
    auto_inc_intervals_forced.empty(); // in case of multiple SET INSERT_ID
    auto_inc_intervals_forced.append(next_id, ULONGLONG_MAX, 0);
  }

  ulonglong  limit_found_rows;

private:
  /**
    Stores the result of ROW_COUNT() function.

    ROW_COUNT() function is a MySQL extention, but we try to keep it
    similar to ROW_COUNT member of the GET DIAGNOSTICS stack of the SQL
    standard (see SQL99, part 2, search for ROW_COUNT). It's value is
    implementation defined for anything except INSERT, DELETE, UPDATE.

    ROW_COUNT is assigned according to the following rules:

      - In my_ok():
        - for DML statements: to the number of affected rows;
        - for DDL statements: to 0.

      - In my_eof(): to -1 to indicate that there was a result set.

        We derive this semantics from the JDBC specification, where int
        java.sql.Statement.getUpdateCount() is defined to (sic) "return the
        current result as an update count; if the result is a ResultSet
        object or there are no more results, -1 is returned".

      - In my_error(): to -1 to be compatible with the MySQL C API and
        MySQL ODBC driver.

      - For SIGNAL statements: to 0 per WL#2110 specification (see also
        sql_signal.cc comment). Zero is used since that's the "default"
        value of ROW_COUNT in the diagnostics area.
  */

  longlong m_row_count_func;    /* For the ROW_COUNT() function */

public:
  inline longlong get_row_count_func() const
  {
    return m_row_count_func;
  }

  inline void set_row_count_func(longlong row_count_func)
  {
    m_row_count_func= row_count_func;
  }
  inline void set_affected_rows(longlong row_count_func)
  {
    /*
      We have to add to affected_rows (used by slow log), as otherwise
      information for 'call' will be wrong
    */
    affected_rows+= (row_count_func >= 0 ? row_count_func : 0);
  }

  ha_rows    cuted_fields;

private:
  /*
    number of rows we actually sent to the client, including "synthetic"
    rows in ROLLUP etc.
  */
  ha_rows    m_sent_row_count;

  /**
    Number of rows read and/or evaluated for a statement. Used for
    slow log reporting.

    An examined row is defined as a row that is read and/or evaluated
    according to a statement condition, including in
    create_sort_index(). Rows may be counted more than once, e.g., a
    statement including ORDER BY could possibly evaluate the row in
    filesort() before reading it for e.g. update.
  */
  ha_rows    m_examined_row_count;

public:
  ha_rows get_sent_row_count() const
  { return m_sent_row_count; }

  ha_rows get_examined_row_count() const
  { return m_examined_row_count; }

  ulonglong get_affected_rows() const
  { return affected_rows; }

  void set_sent_row_count(ha_rows count);
  void set_examined_row_count(ha_rows count);

  void inc_sent_row_count(ha_rows count);
  void inc_examined_row_count(ha_rows count);

  void inc_status_created_tmp_disk_tables();
  void inc_status_created_tmp_files();
  void inc_status_created_tmp_tables();
  void inc_status_select_full_join();
  void inc_status_select_full_range_join();
  void inc_status_select_range();
  void inc_status_select_range_check();
  void inc_status_select_scan();
  void inc_status_sort_merge_passes();
  void inc_status_sort_range();
  void inc_status_sort_rows(ha_rows count);
  void inc_status_sort_scan();
  void set_status_no_index_used();
  void set_status_no_good_index_used();

  /**
    The number of rows and/or keys examined by the query, both read,
    changed or written.
  */
  ulonglong accessed_rows_and_keys;

  /**
    Check if the number of rows accessed by a statement exceeded
    LIMIT ROWS EXAMINED. If so, signal the query engine to stop execution.
  */
  void check_limit_rows_examined()
  {
    if (++accessed_rows_and_keys > lex->limit_rows_examined_cnt)
      set_killed(ABORT_QUERY);
  }

  USER_CONN *user_connect;
  CHARSET_INFO *db_charset;
#if defined(ENABLED_PROFILING)
  PROFILING  profiling;
#endif

  /** Current statement digest. */
  sql_digest_state *m_digest;
  /** Current statement digest token array. */
  unsigned char *m_token_array;
  /** Top level statement digest. */
  sql_digest_state m_digest_state;

  /** Current statement instrumentation. */
  PSI_statement_locker *m_statement_psi;
#ifdef HAVE_PSI_STATEMENT_INTERFACE
  /** Current statement instrumentation state. */
  PSI_statement_locker_state m_statement_state;
#endif /* HAVE_PSI_STATEMENT_INTERFACE */
  /** Idle instrumentation. */
  PSI_idle_locker *m_idle_psi;
#ifdef HAVE_PSI_IDLE_INTERFACE
  /** Idle instrumentation state. */
  PSI_idle_locker_state m_idle_state;
#endif /* HAVE_PSI_IDLE_INTERFACE */

  /*
    Id of current query. Statement can be reused to execute several queries
    query_id is global in context of the whole MySQL server.
    ID is automatically generated from mutex-protected counter.
    It's used in handler code for various purposes: to check which columns
    from table are necessary for this select, to check if it's necessary to
    update auto-updatable fields (like auto_increment and timestamp).
  */
  query_id_t query_id;
  ulong      col_access;

  /* Statement id is thread-wide. This counter is used to generate ids */
  ulong      statement_id_counter;
  ulong	     rand_saved_seed1, rand_saved_seed2;

  /* The following variables are used when printing to slow log */
  ulong      query_plan_flags; 
  ulong      query_plan_fsort_passes; 
  ulong      tmp_tables_used;
  ulong      tmp_tables_disk_used;
  ulonglong  tmp_tables_size;
  ulonglong  bytes_sent_old;
  ulonglong  affected_rows;                     /* Number of changed rows */

  pthread_t  real_id;                           /* For debugging */
  my_thread_id  thread_id, thread_dbug_id;
  uint32      os_thread_id;
  uint	     tmp_table, global_disable_checkpoint;
  uint	     server_status,open_options;
  enum enum_thread_type system_thread;
  uint       select_number;             //number of select (used for EXPLAIN)
  /*
    Current or next transaction isolation level.
    When a connection is established, the value is taken from
    @@session.tx_isolation (default transaction isolation for
    the session), which is in turn taken from @@global.tx_isolation
    (the global value).
    If there is no transaction started, this variable
    holds the value of the next transaction's isolation level.
    When a transaction starts, the value stored in this variable
    becomes "actual".
    At transaction commit or rollback, we assign this variable
    again from @@session.tx_isolation.
    The only statement that can otherwise change the value
    of this variable is SET TRANSACTION ISOLATION LEVEL.
    Its purpose is to effect the isolation level of the next
    transaction in this session. When this statement is executed,
    the value in this variable is changed. However, since
    this statement is only allowed when there is no active
    transaction, this assignment (naturally) only affects the
    upcoming transaction.
    At the end of the current active transaction the value is
    be reset again from @@session.tx_isolation, as described
    above.
  */
  enum_tx_isolation tx_isolation;
  /*
    Current or next transaction access mode.
    See comment above regarding tx_isolation.
  */
  bool              tx_read_only;
  enum_check_fields count_cuted_fields;

  DYNAMIC_ARRAY user_var_events;        /* For user variables replication */
  MEM_ROOT      *user_var_events_alloc; /* Allocate above array elements here */

  /*
    Define durability properties that engines may check to
    improve performance. Not yet used in MariaDB
  */
  enum durability_properties durability_property;
 
  /*
    If checking this in conjunction with a wait condition, please
    include a check after enter_cond() if you want to avoid a race
    condition. For details see the implementation of awake(),
    especially the "broadcast" part.
  */
  killed_state volatile killed;

  /*
    The following is used if one wants to have a specific error number and
    text for the kill
  */
  struct err_info
  {
    int no;
    const char msg[256];
  } *killed_err;

  /* See also thd_killed() */
  inline bool check_killed()
  {
    if (killed)
      return TRUE;
    if (apc_target.have_apc_requests())
      apc_target.process_apc_requests(); 
    return FALSE;
  }

  /* scramble - random string sent to client on handshake */
  char	     scramble[SCRAMBLE_LENGTH+1];

  /*
    If this is a slave, the name of the connection stored here.
    This is used for taging error messages in the log files.
  */
  LEX_CSTRING connection_name;
  char       default_master_connection_buff[MAX_CONNECTION_NAME+1];
  uint8      password; /* 0, 1 or 2 */
  uint8      failed_com_change_user;
  bool       slave_thread;
  bool       extra_port;                        /* If extra connection */
  bool	     no_errors;

  /**
    Set to TRUE if execution of the current compound statement
    can not continue. In particular, disables activation of
    CONTINUE or EXIT handlers of stored routines.
    Reset in the end of processing of the current user request, in
    @see THD::reset_for_next_command().
  */
  bool is_fatal_error;
  /**
    Set by a storage engine to request the entire
    transaction (that possibly spans multiple engines) to
    rollback. Reset in ha_rollback.
  */
  bool       transaction_rollback_request;
  /**
    TRUE if we are in a sub-statement and the current error can
    not be safely recovered until we left the sub-statement mode.
    In particular, disables activation of CONTINUE and EXIT
    handlers inside sub-statements. E.g. if it is a deadlock
    error and requires a transaction-wide rollback, this flag is
    raised (traditionally, MySQL first has to close all the reads
    via @see handler::ha_index_or_rnd_end() and only then perform
    the rollback).
    Reset to FALSE when we leave the sub-statement mode.
  */
  bool       is_fatal_sub_stmt_error;
  bool	     query_start_used, rand_used, time_zone_used;
  bool       query_start_sec_part_used;
  /* for IS NULL => = last_insert_id() fix in remove_eq_conds() */
  bool       substitute_null_with_insert_id;
  bool	     in_lock_tables;
  bool       bootstrap, cleanup_done, free_connection_done;

  /**  is set if some thread specific value(s) used in a statement. */
  bool       thread_specific_used;
  /**  
    is set if a statement accesses a temporary table created through
    CREATE TEMPORARY TABLE. 
  */
  bool	     charset_is_system_charset, charset_is_collation_connection;
  bool       charset_is_character_set_filesystem;
  bool       enable_slow_log;    /* Enable slow log for current statement */
  bool	     abort_on_warning;
  bool 	     got_warning;       /* Set on call to push_warning() */
  /* set during loop of derived table processing */
  bool       derived_tables_processing;
  bool       tablespace_op;	/* This is TRUE in DISCARD/IMPORT TABLESPACE */
  /* True if we have to log the current statement */
  bool	     log_current_statement;
  /**
    True if a slave error. Causes the slave to stop. Not the same
    as the statement execution error (is_error()), since
    a statement may be expected to return an error, e.g. because
    it returned an error on master, and this is OK on the slave.
  */
  bool       is_slave_error;
  /*
    True when a transaction is queued up for binlog group commit.
    Used so that if another transaction needs to wait for a row lock held by
    this transaction, it can signal to trigger the group commit immediately,
    skipping the normal --binlog-commit-wait-count wait.
  */
  bool waiting_on_group_commit;
  /*
    Set true when another transaction goes to wait on a row lock held by this
    transaction. Used together with waiting_on_group_commit.
  */
  bool has_waiter;
  /*
    In case of a slave, set to the error code the master got when executing
    the query. 0 if no error on the master.
  */
  int	     slave_expected_error;
  enum_sql_command last_sql_command;  // Last sql_command exceuted in mysql_execute_command()

  sp_rcontext *spcont;		// SP runtime context
  sp_cache   *sp_proc_cache;
  sp_cache   *sp_func_cache;

  /** number of name_const() substitutions, see sp_head.cc:subst_spvars() */
  uint       query_name_consts;

  /*
    If we do a purge of binary logs, log index info of the threads
    that are currently reading it needs to be adjusted. To do that
    each thread that is using LOG_INFO needs to adjust the pointer to it
  */
  LOG_INFO*  current_linfo;
  NET*       slave_net;			// network connection from slave -> m.

  /*
    Used to update global user stats.  The global user stats are updated
    occasionally with the 'diff' variables.  After the update, the 'diff'
    variables are reset to 0.
  */
  /* Time when the current thread connected to MySQL. */
  time_t current_connect_time;
  /* Last time when THD stats were updated in global_user_stats. */
  time_t last_global_update_time;
  /* Number of commands not reflected in global_user_stats yet. */
  uint select_commands, update_commands, other_commands;
  ulonglong start_cpu_time;
  ulonglong start_bytes_received;

  /* Used by the sys_var class to store temporary values */
  union
  {
    my_bool   my_bool_value;
    int       int_value;
    uint      uint_value;
    long      long_value;
    ulong     ulong_value;
    ulonglong ulonglong_value;
    double    double_value;
    void      *ptr_value;
  } sys_var_tmp;

  struct {
    /*
      If true, mysql_bin_log::write(Log_event) call will not write events to
      binlog, and maintain 2 below variables instead (use
      mysql_bin_log.start_union_events to turn this on)
    */
    bool do_union;
    /*
      If TRUE, at least one mysql_bin_log::write(Log_event) call has been
      made after last mysql_bin_log.start_union_events() call.
    */
    bool unioned_events;
    /*
      If TRUE, at least one mysql_bin_log::write(Log_event e), where
      e.cache_stmt == TRUE call has been made after last
      mysql_bin_log.start_union_events() call.
    */
    bool unioned_events_trans;

    /*
      'queries' (actually SP statements) that run under inside this binlog
      union have thd->query_id >= first_query_id.
    */
    query_id_t first_query_id;
  } binlog_evt_union;

  /**
    Internal parser state.
    Note that since the parser is not re-entrant, we keep only one parser
    state here. This member is valid only when executing code during parsing.
  */
  Parser_state *m_parser_state;

  Locked_tables_list locked_tables_list;

#ifdef WITH_PARTITION_STORAGE_ENGINE
  partition_info *work_part_info;
#endif

#ifndef EMBEDDED_LIBRARY
  /**
    Array of active audit plugins which have been used by this THD.
    This list is later iterated to invoke release_thd() on those
    plugins.
  */
  DYNAMIC_ARRAY audit_class_plugins;
  /**
    Array of bits indicating which audit classes have already been
    added to the list of audit plugins which are currently in use.
  */
  unsigned long audit_class_mask[MYSQL_AUDIT_CLASS_MASK_SIZE];
#endif

#if defined(ENABLED_DEBUG_SYNC)
  /* Debug Sync facility. See debug_sync.cc. */
  struct st_debug_sync_control *debug_sync_control;
#endif /* defined(ENABLED_DEBUG_SYNC) */
  /**
    @param id                thread identifier
    @param is_wsrep_applier  thread type
    @param skip_lock         instruct whether @c LOCK_global_system_variables
                             is already locked, to not acquire it then.
  */
  THD(my_thread_id id, bool is_wsrep_applier= false, bool skip_lock= false);

  ~THD();
  /**
    @param skip_lock         instruct whether @c LOCK_global_system_variables
                             is already locked, to not acquire it then.
  */
  void init(bool skip_lock= false);
  /*
    Initialize memory roots necessary for query processing and (!)
    pre-allocate memory for it. We can't do that in THD constructor because
    there are use cases (acl_init, delayed inserts, watcher threads,
    killing mysqld) where it's vital to not allocate excessive and not used
    memory. Note, that we still don't return error from init_for_queries():
    if preallocation fails, we should notice that at the first call to
    alloc_root.
  */
  void init_for_queries();
  void update_all_stats();
  void update_stats(void);
  void change_user(void);
  void cleanup(void);
  void cleanup_after_query();
  void free_connection();
  void reset_for_reuse();
  bool store_globals();
  void reset_globals();
#ifdef SIGNAL_WITH_VIO_CLOSE
  inline void set_active_vio(Vio* vio)
  {
    mysql_mutex_lock(&LOCK_thd_data);
    active_vio = vio;
    mysql_mutex_unlock(&LOCK_thd_data);
  }
  inline void clear_active_vio()
  {
    mysql_mutex_lock(&LOCK_thd_data);
    active_vio = 0;
    mysql_mutex_unlock(&LOCK_thd_data);
  }
  void close_active_vio();
#endif
  void awake_no_mutex(killed_state state_to_set);
  void awake(killed_state state_to_set)
  {
    mysql_mutex_lock(&LOCK_thd_kill);
    awake_no_mutex(state_to_set);
    mysql_mutex_unlock(&LOCK_thd_kill);
  }
 
  /** Disconnect the associated communication endpoint. */
  void disconnect();


  /*
    Allows this thread to serve as a target for others to schedule Async 
    Procedure Calls on.

    It's possible to schedule any code to be executed this way, by
    inheriting from the Apc_call object. Currently, only
    Show_explain_request uses this.
  */
  Apc_target apc_target;

#ifndef MYSQL_CLIENT
  enum enum_binlog_query_type {
    /* The query can be logged in row format or in statement format. */
    ROW_QUERY_TYPE,
    
    /* The query has to be logged in statement format. */
    STMT_QUERY_TYPE,
    
    QUERY_TYPE_COUNT
  };

  int binlog_query(enum_binlog_query_type qtype,
                   char const *query, ulong query_len, bool is_trans,
                   bool direct, bool suppress_use,
                   int errcode);
#endif

  inline void
  enter_cond(mysql_cond_t *cond, mysql_mutex_t* mutex,
             const PSI_stage_info *stage, PSI_stage_info *old_stage,
             const char *src_function, const char *src_file,
             int src_line)
  {
    mysql_mutex_assert_owner(mutex);
    mysys_var->current_mutex = mutex;
    mysys_var->current_cond = cond;
    if (old_stage)
      backup_stage(old_stage);
    if (stage)
      enter_stage(stage, src_function, src_file, src_line);
  }
  inline void exit_cond(const PSI_stage_info *stage,
                        const char *src_function, const char *src_file,
                        int src_line)
  {
    /*
      Putting the mutex unlock in thd->exit_cond() ensures that
      mysys_var->current_mutex is always unlocked _before_ mysys_var->mutex is
      locked (if that would not be the case, you'll get a deadlock if someone
      does a THD::awake() on you).
    */
    mysql_mutex_unlock(mysys_var->current_mutex);
    mysql_mutex_lock(&mysys_var->mutex);
    mysys_var->current_mutex = 0;
    mysys_var->current_cond = 0;
    if (stage)
      enter_stage(stage, src_function, src_file, src_line);
    mysql_mutex_unlock(&mysys_var->mutex);
    return;
  }
  virtual int is_killed() { return killed; }
  virtual THD* get_thd() { return this; }

  /**
    A callback to the server internals that is used to address
    special cases of the locking protocol.
    Invoked when acquiring an exclusive lock, for each thread that
    has a conflicting shared metadata lock.

    This function:
    - aborts waiting of the thread on a data lock, to make it notice
      the pending exclusive lock and back off.
    - if the thread is an INSERT DELAYED thread, sends it a KILL
      signal to terminate it.

    @note This function does not wait for the thread to give away its
          locks. Waiting is done outside for all threads at once.

    @param ctx_in_use           The MDL context owner (thread) to wake up.
    @param needs_thr_lock_abort Indicates that to wake up thread
                                this call needs to abort its waiting
                                on table-level lock.

    @retval  TRUE  if the thread was woken up
    @retval  FALSE otherwise.
   */
  virtual bool notify_shared_lock(MDL_context_owner *ctx_in_use,
                                  bool needs_thr_lock_abort);

  // End implementation of MDL_context_owner interface.

  inline bool is_strict_mode() const
  {
    return (bool) (variables.sql_mode & (MODE_STRICT_TRANS_TABLES |
                                         MODE_STRICT_ALL_TABLES));
  }
  inline bool backslash_escapes() const
  {
    return !MY_TEST(variables.sql_mode & MODE_NO_BACKSLASH_ESCAPES);
  }
  const Type_handler *type_handler_for_date() const;
  inline my_time_t query_start() { query_start_used=1; return start_time; }
  inline ulong query_start_sec_part()
  { query_start_sec_part_used=1; return start_time_sec_part; }
  MYSQL_TIME query_start_TIME();

private:
  bool system_time_ge(my_time_t secs, ulong usecs)
  {
    return (system_time == secs && system_time_sec_part >= usecs) ||
        system_time > secs;
  }

  void set_system_time()
  {
    my_hrtime_t hrtime= my_hrtime();
    my_time_t secs= hrtime_to_my_time(hrtime);
    ulong usecs= hrtime_sec_part(hrtime);
    if (system_time_ge(secs, usecs))
    {
      if (++system_time_sec_part == HRTIME_RESOLUTION)
      {
        ++system_time;
        system_time_sec_part= 0;
      }
    }
    else
    {
      system_time= secs;
      system_time_sec_part= usecs;
    }
  }

public:
  inline void set_start_time()
  {
    set_system_time();
    if (user_time.val)
    {
      start_time= hrtime_to_my_time(user_time);
      start_time_sec_part= hrtime_sec_part(user_time);
    }
    else
    {
      start_time= system_time;
      start_time_sec_part= system_time_sec_part;
    }
    PSI_CALL_set_thread_start_time(start_time);
  }
  inline void set_time()
  {
    set_start_time();
    start_utime= utime_after_lock= microsecond_interval_timer();
  }
  inline void set_time(my_hrtime_t t)
  {
    user_time= t;
    set_time();
  }
  inline void set_time(my_time_t t, ulong sec_part)
  {
    my_hrtime_t hrtime= { hrtime_from_time(t) + sec_part };
    set_time(hrtime);
  }
  void set_time_after_lock()
  {
    utime_after_lock= microsecond_interval_timer();
    MYSQL_SET_STATEMENT_LOCK_TIME(m_statement_psi,
                                  (utime_after_lock - start_utime));
  }
  ulonglong current_utime()  { return microsecond_interval_timer(); }

  /* Tell SHOW PROCESSLIST to show time from this point */
  inline void set_time_for_next_stage()
  {
    utime_after_query= current_utime();
  }

  /**
   Update server status after execution of a top level statement.
   Currently only checks if a query was slow, and assigns
   the status accordingly.
   Evaluate the current time, and if it exceeds the long-query-time
   setting, mark the query as slow.
  */
  void update_server_status()
  {
    set_time_for_next_stage();
    if (utime_after_query >= utime_after_lock + variables.long_query_time)
      server_status|= SERVER_QUERY_WAS_SLOW;
  }
  inline ulonglong found_rows(void)
  {
    return limit_found_rows;
  }
  /**
    Returns TRUE if session is in a multi-statement transaction mode.

    OPTION_NOT_AUTOCOMMIT: When autocommit is off, a multi-statement
    transaction is implicitly started on the first statement after a
    previous transaction has been ended.

    OPTION_BEGIN: Regardless of the autocommit status, a multi-statement
    transaction can be explicitly started with the statements "START
    TRANSACTION", "BEGIN [WORK]", "[COMMIT | ROLLBACK] AND CHAIN", etc.

    Note: this doesn't tell you whether a transaction is active.
    A session can be in multi-statement transaction mode, and yet
    have no active transaction, e.g., in case of:
    set @@autocommit=0;
    set @a= 3;                                     <-- these statements don't
    set transaction isolation level serializable;  <-- start an active
    flush tables;                                  <-- transaction

    I.e. for the above scenario this function returns TRUE, even
    though no active transaction has begun.
    @sa in_active_multi_stmt_transaction()
  */
  inline bool in_multi_stmt_transaction_mode()
  {
    return variables.option_bits & (OPTION_NOT_AUTOCOMMIT | OPTION_BEGIN);
  }
  /**
    TRUE if the session is in a multi-statement transaction mode
    (@sa in_multi_stmt_transaction_mode()) *and* there is an
    active transaction, i.e. there is an explicit start of a
    transaction with BEGIN statement, or implicit with a
    statement that uses a transactional engine.

    For example, these scenarios don't start an active transaction
    (even though the server is in multi-statement transaction mode):

    set @@autocommit=0;
    select * from nontrans_table;
    set @var=TRUE;
    flush tables;

    Note, that even for a statement that starts a multi-statement
    transaction (i.e. select * from trans_table), this
    flag won't be set until we open the statement's tables
    and the engines register themselves for the transaction
    (see trans_register_ha()),
    hence this method is reliable to use only after
    open_tables() has completed.

    Why do we need a flag?
    ----------------------
    We need to maintain a (at first glance redundant)
    session flag, rather than looking at thd->transaction.all.ha_list
    because of explicit start of a transaction with BEGIN. 

    I.e. in case of
    BEGIN;
    select * from nontrans_t1; <-- in_active_multi_stmt_transaction() is true
  */
  inline bool in_active_multi_stmt_transaction()
  {
    return server_status & SERVER_STATUS_IN_TRANS;
  }
  inline bool fill_derived_tables()
  {
    return !stmt_arena->is_stmt_prepare() && !lex->only_view_structure();
  }
  inline bool fill_information_schema_tables()
  {
    return !stmt_arena->is_stmt_prepare();
  }
  inline void* trans_alloc(unsigned int size)
  {
    return alloc_root(&transaction.mem_root,size);
  }

  LEX_STRING *make_lex_string(LEX_STRING *lex_str, const char* str, uint length)
  {
    if (!(lex_str->str= strmake_root(mem_root, str, length)))
    {
      lex_str->length= 0;
      return 0;
    }
    lex_str->length= length;
    return lex_str;
  }
  LEX_CSTRING *make_lex_string(LEX_CSTRING *lex_str, const char* str, uint length)
  {
    if (!(lex_str->str= strmake_root(mem_root, str, length)))
    {
      lex_str->length= 0;
      return 0;
    }
    lex_str->length= length;
    return lex_str;
  }

  LEX_STRING *make_lex_string(const char* str, uint length)
  {
    LEX_STRING *lex_str;
    char *tmp;
    if (!(lex_str= (LEX_STRING *) alloc_root(mem_root, sizeof(LEX_STRING) +
                                             length+1)))
      return 0;
    tmp= (char*) (lex_str+1);
    lex_str->str= tmp;
    memcpy(tmp, str, length);
    tmp[length]= 0;
    lex_str->length= length;
    return lex_str;
  }

  LEX_CSTRING *make_clex_string(const char* str, uint length)
  {
    LEX_CSTRING *lex_str;
    char *tmp;
    if (!(lex_str= (LEX_CSTRING *)alloc_root(mem_root, sizeof(LEX_CSTRING) +
                                             length+1)))
      return 0;
    tmp= (char*) (lex_str+1);
    lex_str->str= tmp;
    memcpy(tmp, str, length);
    tmp[length]= 0;
    lex_str->length= length;
    return lex_str;
  }

  // Allocate LEX_STRING for character set conversion
  bool alloc_lex_string(LEX_STRING *dst, uint length)
  {
    if ((dst->str= (char*) alloc(length)))
      return false;
    dst->length= 0;  // Safety
    return true;     // EOM
  }
  bool convert_string(LEX_STRING *to, CHARSET_INFO *to_cs,
		      const char *from, uint from_length,
		      CHARSET_INFO *from_cs);
  /*
    Convert a strings between character sets.
    Uses my_convert_fix(), which uses an mb_wc .. mc_mb loop internally.
    dstcs and srccs cannot be &my_charset_bin.
  */
  bool convert_fix(CHARSET_INFO *dstcs, LEX_STRING *dst,
                   CHARSET_INFO *srccs, const char *src, uint src_length,
                   String_copier *status);

  /*
    Same as above, but additionally sends ER_INVALID_CHARACTER_STRING
    in case of bad byte sequences or Unicode conversion problems.
  */
  bool convert_with_error(CHARSET_INFO *dstcs, LEX_STRING *dst,
                          CHARSET_INFO *srccs,
                          const char *src, uint src_length);

  /*
    If either "dstcs" or "srccs" is &my_charset_bin,
    then performs native copying using cs->cset->copy_fix().
    Otherwise, performs Unicode conversion using convert_fix().
  */
  bool copy_fix(CHARSET_INFO *dstcs, LEX_STRING *dst,
                CHARSET_INFO *srccs, const char *src, uint src_length,
                String_copier *status);

  /*
    Same as above, but additionally sends ER_INVALID_CHARACTER_STRING
    in case of bad byte sequences or Unicode conversion problems.
  */
  bool copy_with_error(CHARSET_INFO *dstcs, LEX_STRING *dst,
                       CHARSET_INFO *srccs, const char *src, uint src_length);

  bool convert_string(String *s, CHARSET_INFO *from_cs, CHARSET_INFO *to_cs);

  /*
    Create a string literal with optional client->connection conversion.
    @param str        - the string in the client character set
    @param length     - length of the string
    @param repertoire - the repertoire of the string
  */
  Item *make_string_literal(const char *str, size_t length,
                            uint repertoire);
  Item *make_string_literal(const Lex_string_with_metadata_st &str)
  {
    uint repertoire= str.repertoire(variables.character_set_client);
    return make_string_literal(str.str, str.length, repertoire);
  }
  Item *make_string_literal_nchar(const Lex_string_with_metadata_st &str);
  Item *make_string_literal_charset(const Lex_string_with_metadata_st &str,
                                    CHARSET_INFO *cs);
  Item *make_string_literal_concat(Item *item1, const LEX_CSTRING &str);
  void add_changed_table(TABLE *table);
  void add_changed_table(const char *key, long key_length);
  CHANGED_TABLE_LIST * changed_table_dup(const char *key, long key_length);
  int send_explain_fields(select_result *result, uint8 explain_flags,
                          bool is_analyze);
  void make_explain_field_list(List<Item> &field_list, uint8 explain_flags,
                               bool is_analyze);
  void make_explain_json_field_list(List<Item> &field_list, bool is_analyze);

  /**
    Clear the current error, if any.
    We do not clear is_fatal_error or is_fatal_sub_stmt_error since we
    assume this is never called if the fatal error is set.

    @todo: To silence an error, one should use Internal_error_handler
    mechanism. Issuing an error that can be possibly later "cleared" is not
    compatible with other installed error handlers and audit plugins.
  */
  inline void clear_error(bool clear_diagnostics= 0)
  {
    DBUG_ENTER("clear_error");
    if (get_stmt_da()->is_error() || clear_diagnostics)
      get_stmt_da()->reset_diagnostics_area();
    is_slave_error= 0;
    if (killed == KILL_BAD_DATA)
      reset_killed();
    DBUG_VOID_RETURN;
  }

#ifndef EMBEDDED_LIBRARY
  inline bool vio_ok() const { return net.vio != 0; }
  /** Return FALSE if connection to client is broken. */
  bool is_connected()
  {
    /*
      All system threads (e.g., the slave IO thread) are connected but
      not using vio. So this function always returns true for all
      system threads.
    */
    return system_thread || (vio_ok() ? vio_is_connected(net.vio) : FALSE);
  }
#else
  inline bool vio_ok() const { return TRUE; }
  inline bool is_connected() { return TRUE; }
#endif
  /**
    Mark the current error as fatal. Warning: this does not
    set any error, it sets a property of the error, so must be
    followed or prefixed with my_error().
  */
  inline void fatal_error()
  {
    DBUG_ASSERT(get_stmt_da()->is_error() || killed);
    is_fatal_error= 1;
    DBUG_PRINT("error",("Fatal error set"));
  }
  /**
    TRUE if there is an error in the error stack.

    Please use this method instead of direct access to
    net.report_error.

    If TRUE, the current (sub)-statement should be aborted.
    The main difference between this member and is_fatal_error
    is that a fatal error can not be handled by a stored
    procedure continue handler, whereas a normal error can.

    To raise this flag, use my_error().
  */
  inline bool is_error() const { return m_stmt_da->is_error(); }
  void set_bulk_execution(void *bulk)
  {
    bulk_param= bulk;
    m_stmt_da->set_bulk_execution(MY_TEST(bulk));
  }
  bool is_bulk_op() const { return MY_TEST(bulk_param); }

  /// Returns Diagnostics-area for the current statement.
  Diagnostics_area *get_stmt_da()
  { return m_stmt_da; }

  /// Returns Diagnostics-area for the current statement.
  const Diagnostics_area *get_stmt_da() const
  { return m_stmt_da; }

  /// Sets Diagnostics-area for the current statement.
  void set_stmt_da(Diagnostics_area *da)
  { m_stmt_da= da; }

  inline CHARSET_INFO *charset() { return variables.character_set_client; }
  void update_charset();
  void update_charset(CHARSET_INFO *character_set_client,
                      CHARSET_INFO *collation_connection)
  {
    variables.character_set_client= character_set_client;
    variables.collation_connection= collation_connection;
    update_charset();
  }
  void update_charset(CHARSET_INFO *character_set_client,
                      CHARSET_INFO *collation_connection,
                      CHARSET_INFO *character_set_results)
  {
    variables.character_set_client= character_set_client;
    variables.collation_connection= collation_connection;
    variables.character_set_results= character_set_results;
    update_charset();
  }

  inline Query_arena *activate_stmt_arena_if_needed(Query_arena *backup)
  {
    /*
      Use the persistent arena if we are in a prepared statement or a stored
      procedure statement and we have not already changed to use this arena.
    */
    if (!stmt_arena->is_conventional() && mem_root != stmt_arena->mem_root)
    {
      set_n_backup_active_arena(stmt_arena, backup);
      return stmt_arena;
    }
    return 0;
  }

  void change_item_tree(Item **place, Item *new_value)
  {
    /* TODO: check for OOM condition here */
    if (!stmt_arena->is_conventional())
      nocheck_register_item_tree_change(place, *place, mem_root);
    *place= new_value;
  }
  /**
    Make change in item tree after checking whether it needs registering


    @param place         place where we should assign new value
    @param new_value     place of the new value

    @details
    see check_and_register_item_tree_change details
  */
  void check_and_register_item_tree(Item **place, Item **new_value)
  {
    if (!stmt_arena->is_conventional())
      check_and_register_item_tree_change(place, new_value, mem_root);
    /*
      We have to use memcpy instead of  *place= *new_value merge to
      avoid problems with strict aliasing.
    */
    memcpy((char*) place, new_value, sizeof(*new_value));
  }
  void nocheck_register_item_tree_change(Item **place, Item *old_value,
                                         MEM_ROOT *runtime_memroot);
  void check_and_register_item_tree_change(Item **place, Item **new_value,
                                           MEM_ROOT *runtime_memroot);
  void rollback_item_tree_changes();

  /*
    Cleanup statement parse state (parse tree, lex) and execution
    state after execution of a non-prepared SQL statement.
  */
  void end_statement();

  /*
    Mark thread to be killed, with optional error number and string.
    string is not released, so it has to be allocted on thd mem_root
    or be a global string

    Ensure that we don't replace a kill with a lesser one. For example
    if user has done 'kill_connection' we shouldn't replace it with
    KILL_QUERY.
  */
  inline void set_killed(killed_state killed_arg,
                         int killed_errno_arg= 0,
                         const char *killed_err_msg_arg= 0)
  {
    mysql_mutex_lock(&LOCK_thd_kill);
    set_killed_no_mutex(killed_arg, killed_errno_arg, killed_err_msg_arg);
    mysql_mutex_unlock(&LOCK_thd_kill);
  }
  /*
    This is only used by THD::awake where we need to keep the lock mutex
    locked over some time.
    It's ok to have this inline, as in most cases killed_errno_arg will
    be a constant 0 and most of the function will disappear.
  */
  inline void set_killed_no_mutex(killed_state killed_arg,
                                  int killed_errno_arg= 0,
                                  const char *killed_err_msg_arg= 0)
  {
    if (killed <= killed_arg)
    {
      killed= killed_arg;
      if (killed_errno_arg)
      {
        /*
          If alloc fails, we only remember the killed flag.
          The worst things that can happen is that we get
          a suboptimal error message.
        */
        if ((killed_err= (err_info*) alloc(sizeof(*killed_err))))
        {
          killed_err->no= killed_errno_arg;
          ::strmake((char*) killed_err->msg, killed_err_msg_arg,
                    sizeof(killed_err->msg)-1);
        }
      }
    }
  }
  int killed_errno();
  void reset_killed();
  inline void reset_kill_query()
  {
    if (killed < KILL_CONNECTION)
    {
      reset_killed();
      mysys_var->abort= 0;
    }
  }
  inline void send_kill_message()
  {
    mysql_mutex_lock(&LOCK_thd_kill);
    int err= killed_errno();
    if (err)
      my_message(err, killed_err ? killed_err->msg : ER_THD(this, err),
                 MYF(0));
    mysql_mutex_unlock(&LOCK_thd_kill);
  }
  /* return TRUE if we will abort query if we make a warning now */
  inline bool really_abort_on_warning()
  {
    return (abort_on_warning &&
            (!transaction.stmt.modified_non_trans_table ||
             (variables.sql_mode & MODE_STRICT_ALL_TABLES)));
  }
  void set_status_var_init();
  void reset_n_backup_open_tables_state(Open_tables_backup *backup);
  void restore_backup_open_tables_state(Open_tables_backup *backup);
  void reset_sub_statement_state(Sub_statement_state *backup, uint new_state);
  void restore_sub_statement_state(Sub_statement_state *backup);
  void store_slow_query_state(Sub_statement_state *backup);
  void reset_slow_query_state();
  void add_slow_query_state(Sub_statement_state *backup);
  void set_n_backup_active_arena(Query_arena *set, Query_arena *backup);
  void restore_active_arena(Query_arena *set, Query_arena *backup);

  inline void get_binlog_format(enum_binlog_format *format,
                                enum_binlog_format *current_format)
  {
    *format= (enum_binlog_format) variables.binlog_format;
    *current_format= current_stmt_binlog_format;
  }
  inline void set_binlog_format(enum_binlog_format format,
                                enum_binlog_format current_format)
  {
    DBUG_ENTER("set_binlog_format");
    variables.binlog_format= format;
    current_stmt_binlog_format= current_format;
    DBUG_VOID_RETURN;
  }
  inline void set_binlog_format_stmt()
  {
    DBUG_ENTER("set_binlog_format_stmt");
    variables.binlog_format=    BINLOG_FORMAT_STMT;
    current_stmt_binlog_format= BINLOG_FORMAT_STMT;
    DBUG_VOID_RETURN;
  }
  /*
    @todo Make these methods private or remove them completely.  Only
    decide_logging_format should call them. /Sven
  */
  inline void set_current_stmt_binlog_format_row_if_mixed()
  {
    DBUG_ENTER("set_current_stmt_binlog_format_row_if_mixed");
    /*
      This should only be called from decide_logging_format.

      @todo Once we have ensured this, uncomment the following
      statement, remove the big comment below that, and remove the
      in_sub_stmt==0 condition from the following 'if'.
    */
    /* DBUG_ASSERT(in_sub_stmt == 0); */
    /*
      If in a stored/function trigger, the caller should already have done the
      change. We test in_sub_stmt to prevent introducing bugs where people
      wouldn't ensure that, and would switch to row-based mode in the middle
      of executing a stored function/trigger (which is too late, see also
      reset_current_stmt_binlog_format_row()); this condition will make their
      tests fail and so force them to propagate the
      lex->binlog_row_based_if_mixed upwards to the caller.
    */
    if ((wsrep_binlog_format() == BINLOG_FORMAT_MIXED) && (in_sub_stmt == 0))
      set_current_stmt_binlog_format_row();

    DBUG_VOID_RETURN;
  }

  inline void set_current_stmt_binlog_format_row()
  {
    DBUG_ENTER("set_current_stmt_binlog_format_row");
    current_stmt_binlog_format= BINLOG_FORMAT_ROW;
    DBUG_VOID_RETURN;
  }
  /* Set binlog format temporarily to statement. Returns old format */
  inline enum_binlog_format set_current_stmt_binlog_format_stmt()
  {
    enum_binlog_format orig_format= current_stmt_binlog_format;
    DBUG_ENTER("set_current_stmt_binlog_format_stmt");
    current_stmt_binlog_format= BINLOG_FORMAT_STMT;
    DBUG_RETURN(orig_format);
  }
  inline void restore_stmt_binlog_format(enum_binlog_format format)
  {
    DBUG_ENTER("restore_stmt_binlog_format");
    DBUG_ASSERT(!is_current_stmt_binlog_format_row());
    current_stmt_binlog_format= format;
    DBUG_VOID_RETURN;
  }
  inline void reset_current_stmt_binlog_format_row()
  {
    DBUG_ENTER("reset_current_stmt_binlog_format_row");
    /*
      If there are temporary tables, don't reset back to
      statement-based. Indeed it could be that:
      CREATE TEMPORARY TABLE t SELECT UUID(); # row-based
      # and row-based does not store updates to temp tables
      # in the binlog.
      INSERT INTO u SELECT * FROM t; # stmt-based
      and then the INSERT will fail as data inserted into t was not logged.
      So we continue with row-based until the temp table is dropped.
      If we are in a stored function or trigger, we mustn't reset in the
      middle of its execution (as the binary logging way of a stored function
      or trigger is decided when it starts executing, depending for example on
      the caller (for a stored function: if caller is SELECT or
      INSERT/UPDATE/DELETE...).
    */
    DBUG_PRINT("debug",
               ("temporary_tables: %s, in_sub_stmt: %s, system_thread: %s",
                YESNO(has_thd_temporary_tables()), YESNO(in_sub_stmt),
                show_system_thread(system_thread)));
    if (in_sub_stmt == 0)
    {
      if (wsrep_binlog_format() == BINLOG_FORMAT_ROW)
        set_current_stmt_binlog_format_row();
      else if (!has_thd_temporary_tables())
        set_current_stmt_binlog_format_stmt();
    }
    DBUG_VOID_RETURN;
  }

  /**
    Set the current database; use deep copy of C-string.

    @param new_db     a pointer to the new database name.
    @param new_db_len length of the new database name.

    Initialize the current database from a NULL-terminated string with
    length. If we run out of memory, we free the current database and
    return TRUE.  This way the user will notice the error as there will be
    no current database selected (in addition to the error message set by
    malloc).

    @note This operation just sets {db, db_length}. Switching the current
    database usually involves other actions, like switching other database
    attributes including security context. In the future, this operation
    will be made private and more convenient interface will be provided.

    @return Operation status
      @retval FALSE Success
      @retval TRUE  Out-of-memory error
  */
  bool set_db(const char *new_db, size_t new_db_len)
  {
    /*
      Acquiring mutex LOCK_thd_data as we either free the memory allocated
      for the database and reallocating the memory for the new db or memcpy
      the new_db to the db.
    */
    mysql_mutex_lock(&LOCK_thd_data);
    /* Do not reallocate memory if current chunk is big enough. */
    if (db && new_db && db_length >= new_db_len)
      memcpy(db, new_db, new_db_len+1);
    else
    {
      my_free(db);
      if (new_db)
        db= my_strndup(new_db, new_db_len, MYF(MY_WME | ME_FATALERROR));
      else
        db= NULL;
    }
    db_length= db ? new_db_len : 0;
    bool result= new_db && !db;
    mysql_mutex_unlock(&LOCK_thd_data);
    if (result)
      PSI_CALL_set_thread_db(new_db, (int) new_db_len);
    return result;
  }

  /**
    Set the current database; use shallow copy of C-string.

    @param new_db     a pointer to the new database name.
    @param new_db_len length of the new database name.

    @note This operation just sets {db, db_length}. Switching the current
    database usually involves other actions, like switching other database
    attributes including security context. In the future, this operation
    will be made private and more convenient interface will be provided.
  */
  void reset_db(char *new_db, size_t new_db_len)
  {
    if (new_db != db || new_db_len != db_length)
    {
      mysql_mutex_lock(&LOCK_thd_data);
      db= new_db;
      db_length= new_db_len;
      mysql_mutex_unlock(&LOCK_thd_data);
      PSI_CALL_set_thread_db(new_db, (int) new_db_len);
    }
  }
  /*
    Copy the current database to the argument. Use the current arena to
    allocate memory for a deep copy: current database may be freed after
    a statement is parsed but before it's executed.
  */
  bool copy_db_to(const char **p_db, size_t *p_db_length)
  {
    if (db == NULL)
    {
      my_message(ER_NO_DB_ERROR, ER(ER_NO_DB_ERROR), MYF(0));
      return TRUE;
    }
    *p_db= strmake(db, db_length);
    *p_db_length= db_length;
    return FALSE;
  }
  thd_scheduler event_scheduler;

public:
  inline Internal_error_handler *get_internal_handler()
  { return m_internal_handler; }

  /**
    Add an internal error handler to the thread execution context.
    @param handler the exception handler to add
  */
  void push_internal_handler(Internal_error_handler *handler);

private:
  /**
    Handle a sql condition.
    @param sql_errno the condition error number
    @param sqlstate the condition sqlstate
    @param level the condition level
    @param msg the condition message text
    @param[out] cond_hdl the sql condition raised, if any
    @return true if the condition is handled
  */
  bool handle_condition(uint sql_errno,
                        const char* sqlstate,
                        Sql_condition::enum_warning_level *level,
                        const char* msg,
                        Sql_condition ** cond_hdl);

public:
  /**
    Remove the error handler last pushed.
  */
  Internal_error_handler *pop_internal_handler();

  /**
    Raise an exception condition.
    @param code the MYSQL_ERRNO error code of the error
  */
  void raise_error(uint code);

  /**
    Raise an exception condition, with a formatted message.
    @param code the MYSQL_ERRNO error code of the error
  */
  void raise_error_printf(uint code, ...);

  /**
    Raise a completion condition (warning).
    @param code the MYSQL_ERRNO error code of the warning
  */
  void raise_warning(uint code);

  /**
    Raise a completion condition (warning), with a formatted message.
    @param code the MYSQL_ERRNO error code of the warning
  */
  void raise_warning_printf(uint code, ...);

  /**
    Raise a completion condition (note), with a fixed message.
    @param code the MYSQL_ERRNO error code of the note
  */
  void raise_note(uint code);

  /**
    Raise an completion condition (note), with a formatted message.
    @param code the MYSQL_ERRNO error code of the note
  */
  void raise_note_printf(uint code, ...);

  /**
    @brief Push an error message into MySQL error stack with line
    and position information.

    This function provides semantic action implementers with a way
    to push the famous "You have a syntax error near..." error
    message into the error stack, which is normally produced only if
    a parse error is discovered internally by the Bison generated
    parser.
  */
  void parse_error(const char *err_text, const char *yytext)
  {
    Lex_input_stream *lip= &m_parser_state->m_lip;
    if (!yytext)
    {
      if (lip->lookahead_token >= 0)
        yytext= lip->get_tok_start_prev();
      else
        yytext= lip->get_tok_start();

      if (!yytext)
        yytext= "";
    }
    /* Push an error into the error stack */
    ErrConvString err(yytext, strlen(yytext), variables.character_set_client);
    my_printf_error(ER_PARSE_ERROR,  ER_THD(this, ER_PARSE_ERROR), MYF(0),
                    err_text, err.ptr(), lip->yylineno);
  }
  void parse_error(uint err_number, const char *yytext= 0)
  {
    parse_error(ER_THD(this, err_number), yytext);
  }
  void parse_error()
  {
    parse_error(ER_SYNTAX_ERROR);
  }
private:
  /*
    Only the implementation of the SIGNAL and RESIGNAL statements
    is permitted to raise SQL conditions in a generic way,
    or to raise them by bypassing handlers (RESIGNAL).
    To raise a SQL condition, the code should use the public
    raise_error() or raise_warning() methods provided by class THD.
  */
  friend class Sql_cmd_common_signal;
  friend class Sql_cmd_signal;
  friend class Sql_cmd_resignal;
  friend void push_warning(THD*, Sql_condition::enum_warning_level, uint, const char*);
  friend void my_message_sql(uint, const char *, myf);

  /**
    Raise a generic SQL condition.
    @param sql_errno the condition error number
    @param sqlstate the condition SQLSTATE
    @param level the condition level
    @param msg the condition message text
    @return The condition raised, or NULL
  */
  Sql_condition*
  raise_condition(uint sql_errno,
                  const char* sqlstate,
                  Sql_condition::enum_warning_level level,
                  const char* msg)
  {
    return raise_condition(sql_errno, sqlstate, level,
                           Sql_user_condition_identity(), msg);
  }

  /**
    Raise a generic or a user defined SQL condition.
    @param ucid      - the user condition identity
                       (or an empty identity if not a user condition)
    @param sql_errno - the condition error number
    @param sqlstate  - the condition SQLSTATE
    @param level     - the condition level
    @param msg       - the condition message text
    @return The condition raised, or NULL
  */
  Sql_condition*
  raise_condition(uint sql_errno,
                  const char* sqlstate,
                  Sql_condition::enum_warning_level level,
                  const Sql_user_condition_identity &ucid,
                  const char* msg);

  Sql_condition*
  raise_condition(const Sql_condition *cond)
  {
    Sql_condition *raised= raise_condition(cond->get_sql_errno(),
                                           cond->get_sqlstate(),
                                           cond->get_level(),
                                           *cond/*Sql_user_condition_identity*/,
                                           cond->get_message_text());
    if (raised)
      raised->copy_opt_attributes(cond);
    return raised;
  }

public:
  /** Overloaded to guard query/query_length fields */
  virtual void set_statement(Statement *stmt);
  void set_command(enum enum_server_command command)
  {
    m_command= command;
#ifdef HAVE_PSI_THREAD_INTERFACE
    PSI_STATEMENT_CALL(set_thread_command)(m_command);
#endif
  }
  inline enum enum_server_command get_command() const
  { return m_command; }

  /**
    Assign a new value to thd->query and thd->query_id and mysys_var.
    Protected with LOCK_thd_data mutex.
  */
  void set_query(char *query_arg, uint32 query_length_arg,
                 CHARSET_INFO *cs_arg)
  {
    set_query(CSET_STRING(query_arg, query_length_arg, cs_arg));
  }
  void set_query(char *query_arg, uint32 query_length_arg) /*Mutex protected*/
  {
    set_query(CSET_STRING(query_arg, query_length_arg, charset()));
  }
  void set_query(const CSET_STRING &string_arg)
  {
    mysql_mutex_lock(&LOCK_thd_data);
    set_query_inner(string_arg);
    mysql_mutex_unlock(&LOCK_thd_data);

    PSI_CALL_set_thread_info(query(), query_length());
  }
  void reset_query()               /* Mutex protected */
  { set_query(CSET_STRING()); }
  void set_query_and_id(char *query_arg, uint32 query_length_arg,
                        CHARSET_INFO *cs, query_id_t new_query_id);
  void set_query_id(query_id_t new_query_id)
  {
    query_id= new_query_id;
  }
  void set_open_tables(TABLE *open_tables_arg)
  {
    mysql_mutex_lock(&LOCK_thd_data);
    open_tables= open_tables_arg;
    mysql_mutex_unlock(&LOCK_thd_data);
  }
  void set_mysys_var(struct st_my_thread_var *new_mysys_var);
  void enter_locked_tables_mode(enum_locked_tables_mode mode_arg)
  {
    DBUG_ASSERT(locked_tables_mode == LTM_NONE);

    if (mode_arg == LTM_LOCK_TABLES)
    {
      /*
        When entering LOCK TABLES mode we should set explicit duration
        for all metadata locks acquired so far in order to avoid releasing
        them till UNLOCK TABLES statement.
        We don't do this when entering prelocked mode since sub-statements
        don't release metadata locks and restoring status-quo after leaving
        prelocking mode gets complicated.
      */
      mdl_context.set_explicit_duration_for_all_locks();
    }

    locked_tables_mode= mode_arg;
  }
  void leave_locked_tables_mode();
  int decide_logging_format(TABLE_LIST *tables);

  enum need_invoker { INVOKER_NONE=0, INVOKER_USER, INVOKER_ROLE};
  void binlog_invoker(bool role) { m_binlog_invoker= role ? INVOKER_ROLE : INVOKER_USER; }
  enum need_invoker need_binlog_invoker() { return m_binlog_invoker; }
  void get_definer(LEX_USER *definer, bool role);
  void set_invoker(const LEX_CSTRING *user, const LEX_CSTRING *host)
  {
    invoker.user= *user;
    invoker.host= *host;
  }
  LEX_CSTRING get_invoker_user() { return invoker.user; }
  LEX_CSTRING get_invoker_host() { return invoker.host; }
  bool has_invoker() { return invoker.user.length > 0; }

  void print_aborted_warning(uint threshold, const char *reason)
  {
    if (global_system_variables.log_warnings > threshold)
    {
      Security_context *sctx= &main_security_ctx;
      sql_print_warning(ER_THD(this, ER_NEW_ABORTING_CONNECTION),
                        thread_id, (db ? db : "unconnected"),
                        sctx->user ? sctx->user : "unauthenticated",
                        sctx->host_or_ip, reason);
    }
  }

public:
  void clear_wakeup_ready() { wakeup_ready= false; }
  /*
    Sleep waiting for others to wake us up with signal_wakeup_ready().
    Must call clear_wakeup_ready() before waiting.
  */
  void wait_for_wakeup_ready();
  /* Wake this thread up from wait_for_wakeup_ready(). */
  void signal_wakeup_ready();

  void add_status_to_global()
  {
    DBUG_ASSERT(status_in_global == 0);
    mysql_mutex_lock(&LOCK_status);
    add_to_status(&global_status_var, &status_var);
    /* Mark that this THD status has already been added in global status */
    status_var.global_memory_used= 0;
    status_in_global= 1;
    mysql_mutex_unlock(&LOCK_status);
  }

  wait_for_commit *wait_for_commit_ptr;
  int wait_for_prior_commit()
  {
    if (wait_for_commit_ptr)
      return wait_for_commit_ptr->wait_for_prior_commit(this);
    return 0;
  }
  void wakeup_subsequent_commits(int wakeup_error)
  {
    if (wait_for_commit_ptr)
      wait_for_commit_ptr->wakeup_subsequent_commits(wakeup_error);
  }
  wait_for_commit *suspend_subsequent_commits() {
    wait_for_commit *suspended= wait_for_commit_ptr;
    wait_for_commit_ptr= NULL;
    return suspended;
  }
  void resume_subsequent_commits(wait_for_commit *suspended) {
    DBUG_ASSERT(!wait_for_commit_ptr);
    wait_for_commit_ptr= suspended;
  }

  void mark_transaction_to_rollback(bool all);
private:

  /** The current internal error handler for this thread, or NULL. */
  Internal_error_handler *m_internal_handler;

  /**
    The lex to hold the parsed tree of conventional (non-prepared) queries.
    Whereas for prepared and stored procedure statements we use an own lex
    instance for each new query, for conventional statements we reuse
    the same lex. (@see mysql_parse for details).
  */
  LEX main_lex;
  /**
    This memory root is used for two purposes:
    - for conventional queries, to allocate structures stored in main_lex
    during parsing, and allocate runtime data (execution plan, etc.)
    during execution.
    - for prepared queries, only to allocate runtime data. The parsed
    tree itself is reused between executions and thus is stored elsewhere.
  */
  MEM_ROOT main_mem_root;
  Diagnostics_area main_da;
  Diagnostics_area *m_stmt_da;

  /**
    It will be set if CURRENT_USER() or CURRENT_ROLE() is called in account
    management statements or default definer is set in CREATE/ALTER SP, SF,
    Event, TRIGGER or VIEW statements.

    Current user or role will be binlogged into Query_log_event if
    m_binlog_invoker is not NONE; It will be stored into invoker_host and
    invoker_user by SQL thread.
   */
  enum need_invoker m_binlog_invoker;

  /**
    It points to the invoker in the Query_log_event.
    SQL thread use it as the default definer in CREATE/ALTER SP, SF, Event,
    TRIGGER or VIEW statements or current user in account management
    statements if it is not NULL.
   */
  AUTHID invoker;

public:
#ifndef EMBEDDED_LIBRARY
  Session_tracker session_tracker;
#endif //EMBEDDED_LIBRARY
  /*
    Flag, mutex and condition for a thread to wait for a signal from another
    thread.

    Currently used to wait for group commit to complete, can also be used for
    other purposes.
  */
  bool wakeup_ready;
  mysql_mutex_t LOCK_wakeup_ready;
  mysql_cond_t COND_wakeup_ready;
  /*
    The GTID assigned to the last commit. If no GTID was assigned to any commit
    so far, this is indicated by last_commit_gtid.seq_no == 0.
  */
  rpl_gtid last_commit_gtid;

  LF_PINS *tdc_hash_pins;
  LF_PINS *xid_hash_pins;
  bool fix_xid_hash_pins();

/* Members related to temporary tables. */
public:
  bool has_thd_temporary_tables();

  TABLE *create_and_open_tmp_table(handlerton *hton,
                                   LEX_CUSTRING *frm,
                                   const char *path,
                                   const char *db,
                                   const char *table_name,
                                   bool open_in_engine,
                                   bool open_internal_tables);

  TABLE *find_temporary_table(const char *db, const char *table_name);
  TABLE *find_temporary_table(const TABLE_LIST *tl);

  TMP_TABLE_SHARE *find_tmp_table_share_w_base_key(const char *key,
                                                   uint key_length);
  TMP_TABLE_SHARE *find_tmp_table_share(const char *db,
                                        const char *table_name);
  TMP_TABLE_SHARE *find_tmp_table_share(const TABLE_LIST *tl);
  TMP_TABLE_SHARE *find_tmp_table_share(const char *key, uint key_length);

  bool open_temporary_table(TABLE_LIST *tl);
  bool open_temporary_tables(TABLE_LIST *tl);

  bool close_temporary_tables();
  bool rename_temporary_table(TABLE *table, const char *db,
                              const char *table_name);
  bool drop_temporary_table(TABLE *table, bool *is_trans, bool delete_table);
  bool rm_temporary_table(handlerton *hton, const char *path);
  void mark_tmp_tables_as_free_for_reuse();
  void mark_tmp_table_as_free_for_reuse(TABLE *table);

  TMP_TABLE_SHARE* save_tmp_table_share(TABLE *table);
  void restore_tmp_table_share(TMP_TABLE_SHARE *share);

private:
  /* Whether a lock has been acquired? */
  bool m_tmp_tables_locked;

  /* Opened table states. */
  enum Temporary_table_state {
    TMP_TABLE_IN_USE,
    TMP_TABLE_NOT_IN_USE,
    TMP_TABLE_ANY
  };

  bool has_temporary_tables();
  uint create_tmp_table_def_key(char *key, const char *db,
                                const char *table_name);
  TMP_TABLE_SHARE *create_temporary_table(handlerton *hton, LEX_CUSTRING *frm,
                                          const char *path, const char *db,
                                          const char *table_name);
  TABLE *find_temporary_table(const char *key, uint key_length,
                              Temporary_table_state state);
  TABLE *open_temporary_table(TMP_TABLE_SHARE *share, const char *alias,
                              bool open_in_engine);
  bool find_and_use_tmp_table(const TABLE_LIST *tl, TABLE **out_table);
  bool use_temporary_table(TABLE *table, TABLE **out_table);
  void close_temporary_table(TABLE *table);
  bool log_events_and_free_tmp_shares();
  void free_tmp_table_share(TMP_TABLE_SHARE *share, bool delete_table);
  void free_temporary_table(TABLE *table);
  bool lock_temporary_tables();
  void unlock_temporary_tables();

  inline uint tmpkeyval(TMP_TABLE_SHARE *share)
  {
    return uint4korr(share->table_cache_key.str +
                     share->table_cache_key.length - 4);
  }

  inline TMP_TABLE_SHARE *tmp_table_share(TABLE *table)
  {
    DBUG_ASSERT(table->s->tmp_table);
    return static_cast<TMP_TABLE_SHARE *>(table->s);
  }

public:
  inline ulong wsrep_binlog_format() const
  {
    return WSREP_FORMAT(variables.binlog_format);
  }

#ifdef WITH_WSREP
  const bool                wsrep_applier; /* dedicated slave applier thread */
  bool                      wsrep_applier_closing; /* applier marked to close */
  bool                      wsrep_client_thread; /* to identify client threads*/
  bool                      wsrep_PA_safe;
  bool                      wsrep_converted_lock_session;
  bool                      wsrep_apply_toi; /* applier processing in TOI */
  enum wsrep_exec_mode      wsrep_exec_mode;
  query_id_t                wsrep_last_query_id;
  enum wsrep_query_state    wsrep_query_state;
  enum wsrep_conflict_state wsrep_conflict_state;
  mysql_mutex_t             LOCK_wsrep_thd;
  wsrep_trx_meta_t          wsrep_trx_meta;
  uint32                    wsrep_rand;
  Relay_log_info            *wsrep_rli;
  rpl_group_info            *wsrep_rgi;
  wsrep_ws_handle_t         wsrep_ws_handle;
  ulong                     wsrep_retry_counter; // of autocommit
  char                      *wsrep_retry_query;
  size_t                    wsrep_retry_query_len;
  enum enum_server_command  wsrep_retry_command;
  enum wsrep_consistency_check_mode
                            wsrep_consistency_check;
  int                       wsrep_mysql_replicated;
  const char                *wsrep_TOI_pre_query; /* a query to apply before
                                                     the actual TOI query */
  size_t                    wsrep_TOI_pre_query_len;
  wsrep_po_handle_t         wsrep_po_handle;
  size_t                    wsrep_po_cnt;
#ifdef GTID_SUPPORT
  rpl_sid                   wsrep_po_sid;
#endif /*  GTID_SUPPORT */
  void                      *wsrep_apply_format;
  char                      wsrep_info[128]; /* string for dynamic proc info */
  /*
    When enabled, do not replicate/binlog updates from the current table that's
    being processed. At the moment, it is used to keep mysql.gtid_slave_pos
    table updates from being replicated to other nodes via galera replication.
  */
  bool                      wsrep_ignore_table;
  wsrep_gtid_t              wsrep_sync_wait_gtid;
  ulong                     wsrep_affected_rows;
  bool                      wsrep_replicate_GTID;
  bool                      wsrep_skip_wsrep_GTID;
#endif /* WITH_WSREP */

  /* Handling of timeouts for commands */
  thr_timer_t query_timer;

public:
  void set_query_timer()
  {
#ifndef EMBEDDED_LIBRARY
    /*
      Don't start a query timer if
      - If timeouts are not set
      - if we are in a stored procedure or sub statement
      - If this is a slave thread
      - If we already have set a timeout (happens when running prepared
        statements that calls mysql_execute_command())
    */
    if (!variables.max_statement_time || spcont  || in_sub_stmt ||
        slave_thread || query_timer.expired == 0)
      return;
    thr_timer_settime(&query_timer, variables.max_statement_time);
#endif
  }
  void reset_query_timer()
  {
#ifndef EMBEDDED_LIBRARY
    if (spcont || in_sub_stmt || slave_thread)
      return;
    if (!query_timer.expired)
      thr_timer_end(&query_timer);
#endif
  }
  void restore_set_statement_var()
  {
    main_lex.restore_set_statement_var();
  }
  /* Copy relevant `stmt` transaction flags to `all` transaction. */
  void merge_unsafe_rollback_flags()
  {
    if (transaction.stmt.modified_non_trans_table)
      transaction.all.modified_non_trans_table= TRUE;
    transaction.all.m_unsafe_rollback_flags|=
      (transaction.stmt.m_unsafe_rollback_flags &
       (THD_TRANS::DID_WAIT | THD_TRANS::CREATED_TEMP_TABLE |
        THD_TRANS::DROPPED_TEMP_TABLE | THD_TRANS::DID_DDL));
  }
  /*
    Reset current_linfo
    Setting current_linfo to 0 needs to be done with LOCK_thread_count to
    ensure that adjust_linfo_offsets doesn't use a structure that may
    be deleted.
  */
  inline void reset_current_linfo()
  {
    mysql_mutex_lock(&LOCK_thread_count);
    current_linfo= 0;
    mysql_mutex_unlock(&LOCK_thread_count);
  }


  uint get_net_wait_timeout()
  {
    if (in_active_multi_stmt_transaction())
    {
      if (transaction.all.is_trx_read_write())
      {
        if (variables.idle_write_transaction_timeout > 0)
          return variables.idle_write_transaction_timeout;
      }
      else
      {
        if (variables.idle_readonly_transaction_timeout > 0)
          return variables.idle_readonly_transaction_timeout;
      }

      if (variables.idle_transaction_timeout > 0)
        return variables.idle_transaction_timeout;
    }

    return variables.net_wait_timeout;
  }

  /**
    Switch to a sublex, to parse a substatement or an expression.
  */
  void set_local_lex(sp_lex_local *sublex)
  {
    DBUG_ASSERT(lex->sphead);
    lex= sublex;
    /* Reset part of parser state which needs this. */
    m_parser_state->m_yacc.reset_before_substatement();
  }

  /**
    Switch back from a sublex (currently pointed by this->lex) to the old lex.
    Sublex is merged to "oldlex" and this->lex is set to "oldlex".

    This method is called after parsing a substatement or an expression.
    set_local_lex() must be previously called.
    @param oldlex - The old lex which was active before set_local_lex().
    @returns      - false on success, true on error (failed to merge LEX's).

    See also sp_head::merge_lex().
  */
  bool restore_from_local_lex_to_old_lex(LEX *oldlex);

  inline void prepare_logs_for_admin_command()
  {
    enable_slow_log&= !MY_TEST(variables.log_slow_disabled_statements &
                               LOG_SLOW_DISABLE_ADMIN);
    query_plan_flags|= QPLAN_ADMIN;
  }
};

inline void add_to_active_threads(THD *thd)
{
  mysql_mutex_lock(&LOCK_thread_count);
  threads.append(thd);
  mysql_mutex_unlock(&LOCK_thread_count);
}

/*
  This should be called when you want to delete a thd that was not
  running any queries.
  This function will assert that the THD is linked.
*/

inline void unlink_not_visible_thd(THD *thd)
{
  thd->assert_linked();
  mysql_mutex_lock(&LOCK_thread_count);
  thd->unlink();
  mysql_mutex_unlock(&LOCK_thread_count);
}

/** A short cut for thd->get_stmt_da()->set_ok_status(). */

inline void
my_ok(THD *thd, ulonglong affected_rows_arg= 0, ulonglong id= 0,
        const char *message= NULL)
{
  thd->set_row_count_func(affected_rows_arg);
  thd->set_affected_rows(affected_rows_arg);
  thd->get_stmt_da()->set_ok_status(affected_rows_arg, id, message);
}


/** A short cut for thd->get_stmt_da()->set_eof_status(). */

inline void
my_eof(THD *thd)
{
  thd->set_row_count_func(-1);
  thd->get_stmt_da()->set_eof_status(thd);

  TRANSACT_TRACKER(add_trx_state(thd, TX_RESULT_SET));
}

#define tmp_disable_binlog(A)                                              \
  {ulonglong tmp_disable_binlog__save_options= (A)->variables.option_bits; \
  (A)->variables.option_bits&= ~OPTION_BIN_LOG;                            \
  (A)->variables.sql_log_bin_off= 1;

#define reenable_binlog(A)                                                  \
  (A)->variables.option_bits= tmp_disable_binlog__save_options;             \
  (A)->variables.sql_log_bin_off= 0;}


inline sql_mode_t sql_mode_for_dates(THD *thd)
{
  return thd->variables.sql_mode &
          (MODE_NO_ZERO_DATE | MODE_NO_ZERO_IN_DATE | MODE_INVALID_DATES);
}

/*
  Used to hold information about file and file structure in exchange
  via non-DB file (...INTO OUTFILE..., ...LOAD DATA...)
  XXX: We never call destructor for objects of this class.
*/

class sql_exchange :public Sql_alloc
{
public:
  enum enum_filetype filetype; /* load XML, Added by Arnold & Erik */
  const char *file_name;
  String *field_term,*enclosed,*line_term,*line_start,*escaped;
  bool opt_enclosed;
  bool dumpfile;
  ulong skip_lines;
  CHARSET_INFO *cs;
  sql_exchange(const char *name, bool dumpfile_flag,
               enum_filetype filetype_arg= FILETYPE_CSV);
  bool escaped_given(void);
};

/*
  This is used to get result from a select
*/

class JOIN;

/* Pure interface for sending tabular data */
class select_result_sink: public Sql_alloc
{
public:
  THD *thd;
  select_result_sink(THD *thd_arg): thd(thd_arg) {}
  /*
    send_data returns 0 on ok, 1 on error and -1 if data was ignored, for
    example for a duplicate row entry written to a temp table.
  */
  virtual int send_data(List<Item> &items)=0;
  virtual ~select_result_sink() {};
};


/*
  Interface for sending tabular data, together with some other stuff:

  - Primary purpose seems to be seding typed tabular data:
     = the DDL is sent with send_fields()
     = the rows are sent with send_data()
  Besides that,
  - there seems to be an assumption that the sent data is a result of 
    SELECT_LEX_UNIT *unit,
  - nest_level is used by SQL parser
*/

class select_result :public select_result_sink 
{
protected:
  /* 
    All descendant classes have their send_data() skip the first 
    unit->offset_limit_cnt rows sent.  Select_materialize
    also uses unit->get_column_types().
  */
  SELECT_LEX_UNIT *unit;
  /* Something used only by the parser: */
public:
  select_result(THD *thd_arg): select_result_sink(thd_arg) {}
  void set_unit(SELECT_LEX_UNIT *unit_arg) { unit= unit_arg; }
  virtual ~select_result() {};
  /**
    Change wrapped select_result.

    Replace the wrapped result object with new_result and call
    prepare() and prepare2() on new_result.

    This base class implementation doesn't wrap other select_results.

    @param new_result The new result object to wrap around

    @retval false Success
    @retval true  Error
  */
  virtual bool change_result(select_result *new_result)
  {
    return false;
  }
  virtual int prepare(List<Item> &list, SELECT_LEX_UNIT *u)
  {
    unit= u;
    return 0;
  }
  virtual int prepare2(void) { return 0; }
  /*
    Because of peculiarities of prepared statements protocol
    we need to know number of columns in the result set (if
    there is a result set) apart from sending columns metadata.
  */
  virtual uint field_count(List<Item> &fields) const
  { return fields.elements; }
  virtual bool send_result_set_metadata(List<Item> &list, uint flags)=0;
  virtual bool initialize_tables (JOIN *join=0) { return 0; }
  virtual bool send_eof()=0;
  /**
    Check if this query returns a result set and therefore is allowed in
    cursors and set an error message if it is not the case.

    @retval FALSE     success
    @retval TRUE      error, an error message is set
  */
  virtual bool check_simple_select() const;
  virtual void abort_result_set() {}
  /*
    Cleanup instance of this class for next execution of a prepared
    statement/stored procedure.
  */
  virtual void cleanup();
  void set_thd(THD *thd_arg) { thd= thd_arg; }
#ifdef EMBEDDED_LIBRARY
  virtual void begin_dataset() {}
#else
  void begin_dataset() {}
#endif
  virtual void update_used_tables() {}

  /* this method is called just before the first row of the table can be read */
  virtual void prepare_to_read_rows() {}

  void reset_offset_limit()
  {
    unit->offset_limit_cnt= 0;
  }

  /*
    This returns
    - FALSE if the class sends output row to the client
    - TRUE if the output is set elsewhere (a file, @variable, or table).
    Currently all intercepting classes derive from select_result_interceptor.
  */
  virtual bool is_result_interceptor()=0;
};


/*
  This is a select_result_sink which simply writes all data into a (temporary)
  table. Creation/deletion of the table is outside of the scope of the class
  
  It is aimed at capturing SHOW EXPLAIN output, so:
  - Unlike select_result class, we don't assume that the sent data is an 
    output of a SELECT_LEX_UNIT (and so we dont apply "LIMIT x,y" from the
    unit)
  - We don't try to convert the target table to MyISAM 
*/

class select_result_explain_buffer : public select_result_sink
{
public:
  select_result_explain_buffer(THD *thd_arg, TABLE *table_arg) : 
    select_result_sink(thd_arg), dst_table(table_arg) {};

  TABLE *dst_table; /* table to write into */

  /* The following is called in the child thread: */
  int send_data(List<Item> &items);
};


/*
  This is a select_result_sink which stores the data in text form.

  It is only used to save EXPLAIN output.
*/

class select_result_text_buffer : public select_result_sink
{
public:
  select_result_text_buffer(THD *thd_arg): select_result_sink(thd_arg) {}
  int send_data(List<Item> &items);
  bool send_result_set_metadata(List<Item> &fields, uint flag);

  void save_to(String *res);
private:
  int append_row(List<Item> &items, bool send_names);

  List<char*> rows;
  int n_columns;
};


/*
  Base class for select_result descendands which intercept and
  transform result set rows. As the rows are not sent to the client,
  sending of result set metadata should be suppressed as well.
*/

class select_result_interceptor: public select_result
{
public:
  select_result_interceptor(THD *thd_arg):
    select_result(thd_arg), suppress_my_ok(false)
  {
    DBUG_ENTER("select_result_interceptor::select_result_interceptor");
    DBUG_PRINT("enter", ("this %p", this));
    DBUG_VOID_RETURN;
  }              /* Remove gcc warning */
  uint field_count(List<Item> &fields) const { return 0; }
  bool send_result_set_metadata(List<Item> &fields, uint flag) { return FALSE; }
  bool is_result_interceptor() { return true; }

  /*
    Instruct the object to not call my_ok(). Client output will be handled
    elsewhere. (this is used by ANALYZE $stmt feature).
  */
  void disable_my_ok_calls() { suppress_my_ok= true; }
protected:
  bool suppress_my_ok;
};


class select_send :public select_result {
  /**
    True if we have sent result set metadata to the client.
    In this case the client always expects us to end the result
    set with an eof or error packet
  */
  bool is_result_set_started;
public:
  select_send(THD *thd_arg):
    select_result(thd_arg), is_result_set_started(FALSE) {}
  bool send_result_set_metadata(List<Item> &list, uint flags);
  int send_data(List<Item> &items);
  bool send_eof();
  virtual bool check_simple_select() const { return FALSE; }
  void abort_result_set();
  virtual void cleanup();
  bool is_result_interceptor() { return false; }
};


/*
  We need this class, because select_send::send_eof() will call ::my_eof.

  See also class Protocol_discard.
*/

class select_send_analyze : public select_send
{
  bool send_result_set_metadata(List<Item> &list, uint flags) { return 0; }
  bool send_eof() { return 0; }
  void abort_result_set() {}
public:
  select_send_analyze(THD *thd_arg): select_send(thd_arg) {}
};


class select_to_file :public select_result_interceptor {
protected:
  sql_exchange *exchange;
  File file;
  IO_CACHE cache;
  ha_rows row_count;
  char path[FN_REFLEN];

public:
  select_to_file(THD *thd_arg, sql_exchange *ex):
    select_result_interceptor(thd_arg), exchange(ex), file(-1),row_count(0L)
  { path[0]=0; }
  ~select_to_file();
  bool send_eof();
  void cleanup();
};


#define ESCAPE_CHARS "ntrb0ZN" // keep synchronous with READ_INFO::unescape


/*
 List of all possible characters of a numeric value text representation.
*/
#define NUMERIC_CHARS ".0123456789e+-"


class select_export :public select_to_file {
  uint field_term_length;
  int field_sep_char,escape_char,line_sep_char;
  int field_term_char; // first char of FIELDS TERMINATED BY or MAX_INT
  /*
    The is_ambiguous_field_sep field is true if a value of the field_sep_char
    field is one of the 'n', 't', 'r' etc characters
    (see the READ_INFO::unescape method and the ESCAPE_CHARS constant value).
  */
  bool is_ambiguous_field_sep;
  /*
     The is_ambiguous_field_term is true if field_sep_char contains the first
     char of the FIELDS TERMINATED BY (ENCLOSED BY is empty), and items can
     contain this character.
  */
  bool is_ambiguous_field_term;
  /*
    The is_unsafe_field_sep field is true if a value of the field_sep_char
    field is one of the '0'..'9', '+', '-', '.' and 'e' characters
    (see the NUMERIC_CHARS constant value).
  */
  bool is_unsafe_field_sep;
  bool fixed_row_size;
  CHARSET_INFO *write_cs; // output charset
public:
  select_export(THD *thd_arg, sql_exchange *ex): select_to_file(thd_arg, ex) {}
  ~select_export();
  int prepare(List<Item> &list, SELECT_LEX_UNIT *u);
  int send_data(List<Item> &items);
};


class select_dump :public select_to_file {
public:
  select_dump(THD *thd_arg, sql_exchange *ex): select_to_file(thd_arg, ex) {}
  int prepare(List<Item> &list, SELECT_LEX_UNIT *u);
  int send_data(List<Item> &items);
};


class select_insert :public select_result_interceptor {
 public:
  TABLE_LIST *table_list;
  TABLE *table;
  List<Item> *fields;
  ulonglong autoinc_value_of_last_inserted_row; // autogenerated or not
  COPY_INFO info;
  bool insert_into_view;
  bool versioned_write;
  select_insert(THD *thd_arg, TABLE_LIST *table_list_par,
		TABLE *table_par, List<Item> *fields_par,
		List<Item> *update_fields, List<Item> *update_values,
		enum_duplicates duplic, bool ignore);
  ~select_insert();
  int prepare(List<Item> &list, SELECT_LEX_UNIT *u);
  virtual int prepare2(void);
  virtual int send_data(List<Item> &items);
  virtual void store_values(List<Item> &values);
  virtual bool can_rollback_data() { return 0; }
  bool prepare_eof();
  bool send_ok_packet();
  bool send_eof();
  virtual void abort_result_set();
  /* not implemented: select_insert is never re-used in prepared statements */
  void cleanup();
};


class select_create: public select_insert {
  ORDER *group;
  TABLE_LIST *create_table;
  Table_specification_st *create_info;
  TABLE_LIST *select_tables;
  Alter_info *alter_info;
  Field **field;
  /* lock data for tmp table */
  MYSQL_LOCK *m_lock;
  /* m_lock or thd->extra_lock */
  MYSQL_LOCK **m_plock;
  bool       exit_done;
  TMP_TABLE_SHARE *saved_tmp_table_share;

public:
  select_create(THD *thd_arg, TABLE_LIST *table_arg,
                Table_specification_st *create_info_par,
                Alter_info *alter_info_arg,
                List<Item> &select_fields,enum_duplicates duplic, bool ignore,
                TABLE_LIST *select_tables_arg):
    select_insert(thd_arg, table_arg, NULL, &select_fields, 0, 0, duplic,
                  ignore),
    create_table(table_arg),
    create_info(create_info_par),
    select_tables(select_tables_arg),
    alter_info(alter_info_arg),
    m_plock(NULL), exit_done(0),
    saved_tmp_table_share(0)
    {}
  int prepare(List<Item> &list, SELECT_LEX_UNIT *u);

  int binlog_show_create_table(TABLE **tables, uint count);
  void store_values(List<Item> &values);
  bool send_eof();
  virtual void abort_result_set();
  virtual bool can_rollback_data() { return 1; }

  // Needed for access from local class MY_HOOKS in prepare(), since thd is proteted.
  const THD *get_thd(void) { return thd; }
  const HA_CREATE_INFO *get_create_info() { return create_info; };
  int prepare2(void) { return 0; }

private:
  TABLE *create_table_from_items(THD *thd,
                                  List<Item> *items,
                                  MYSQL_LOCK **lock,
                                  TABLEOP_HOOKS *hooks);
};

#include <myisam.h>

#ifdef WITH_ARIA_STORAGE_ENGINE
#include <maria.h>
#else
#undef USE_ARIA_FOR_TMP_TABLES
#endif

#ifdef USE_ARIA_FOR_TMP_TABLES
#define TMP_ENGINE_COLUMNDEF MARIA_COLUMNDEF
#define TMP_ENGINE_HTON maria_hton
#define TMP_ENGINE_NAME "Aria"
inline uint tmp_table_max_key_length() { return maria_max_key_length(); }
inline uint tmp_table_max_key_parts() { return maria_max_key_segments(); }
#else
#define TMP_ENGINE_COLUMNDEF MI_COLUMNDEF
#define TMP_ENGINE_HTON myisam_hton
#define TMP_ENGINE_NAME "MyISAM"
inline uint tmp_table_max_key_length() { return MI_MAX_KEY_LENGTH; }
inline uint tmp_table_max_key_parts() { return MI_MAX_KEY_SEG; }
#endif

/*
  Param to create temporary tables when doing SELECT:s
  NOTE
    This structure is copied using memcpy as a part of JOIN.
*/

class TMP_TABLE_PARAM :public Sql_alloc
{
public:
  List<Item> copy_funcs;
  Copy_field *copy_field, *copy_field_end;
  uchar	    *group_buff;
  Item	    **items_to_copy;			/* Fields in tmp table */
  TMP_ENGINE_COLUMNDEF *recinfo, *start_recinfo;
  KEY *keyinfo;
  ha_rows end_write_records;
  /**
    Number of normal fields in the query, including those referred to
    from aggregate functions. Hence, "SELECT `field1`,
    SUM(`field2`) from t1" sets this counter to 2.

    @see count_field_types
  */
  uint	field_count; 
  /**
    Number of fields in the query that have functions. Includes both
    aggregate functions (e.g., SUM) and non-aggregates (e.g., RAND).
    Also counts functions referred to from aggregate functions, i.e.,
    "SELECT SUM(RAND())" sets this counter to 2.

    @see count_field_types
  */
  uint  func_count;  
  /**
    Number of fields in the query that have aggregate functions. Note
    that the optimizer may choose to optimize away these fields by
    replacing them with constants, in which case sum_func_count will
    need to be updated.

    @see opt_sum_query, count_field_types
  */
  uint  sum_func_count;   
  uint  hidden_field_count;
  uint	group_parts,group_length,group_null_parts;
  uint	quick_group;
  /**
    Enabled when we have atleast one outer_sum_func. Needed when used
    along with distinct.

    @see create_tmp_table
  */
  bool  using_outer_summary_function;
  CHARSET_INFO *table_charset;
  bool schema_table;
  /* TRUE if the temp table is created for subquery materialization. */
  bool materialized_subquery;
  /* TRUE if all columns of the table are guaranteed to be non-nullable */
  bool force_not_null_cols;
  /*
    True if GROUP BY and its aggregate functions are already computed
    by a table access method (e.g. by loose index scan). In this case
    query execution should not perform aggregation and should treat
    aggregate functions as normal functions.
  */
  bool precomputed_group_by;
  bool force_copy_fields;
  /*
    If TRUE, create_tmp_field called from create_tmp_table will convert
    all BIT fields to 64-bit longs. This is a workaround the limitation
    that MEMORY tables cannot index BIT columns.
  */
  bool bit_fields_as_long;
  /*
    Whether to create or postpone actual creation of this temporary table.
    TRUE <=> create_tmp_table will create only the TABLE structure.
  */
  bool skip_create_table;

  TMP_TABLE_PARAM()
    :copy_field(0), group_parts(0),
     group_length(0), group_null_parts(0),
     using_outer_summary_function(0),
     schema_table(0), materialized_subquery(0), force_not_null_cols(0),
     precomputed_group_by(0),
     force_copy_fields(0), bit_fields_as_long(0), skip_create_table(0)
  {}
  ~TMP_TABLE_PARAM()
  {
    cleanup();
  }
  void init(void);
  inline void cleanup(void)
  {
    if (copy_field)				/* Fix for Intel compiler */
    {
      delete [] copy_field;
      copy_field= NULL;
      copy_field_end= NULL;
    }
  }
};


class select_unit :public select_result_interceptor
{
  uint curr_step, prev_step, curr_sel;
  enum sub_select_type step;
public:
  Item_int *intersect_mark;
  TMP_TABLE_PARAM tmp_table_param;
  int write_err; /* Error code from the last send_data->ha_write_row call. */
  TABLE *table;
  ha_rows records;

  select_unit(THD *thd_arg):
    select_result_interceptor(thd_arg),
    intersect_mark(0), table(0)
  {
    init();
    tmp_table_param.init();
  }
  int prepare(List<Item> &list, SELECT_LEX_UNIT *u);
  /**
    Do prepare() and prepare2() if they have been postponed until
    column type information is computed (used by select_union_direct).

    @param types Column types

    @return false on success, true on failure
  */
  virtual bool postponed_prepare(List<Item> &types)
  { return false; }
  int send_data(List<Item> &items);
  bool send_eof();
  virtual bool flush();
  void cleanup();
  virtual bool create_result_table(THD *thd, List<Item> *column_types,
                                   bool is_distinct, ulonglong options,
                                   const char *alias, 
                                   bool bit_fields_as_long,
                                   bool create_table,
                                   bool keep_row_order,
                                   uint hidden);
  TMP_TABLE_PARAM *get_tmp_table_param() { return &tmp_table_param; }
  void init()
  {
    curr_step= prev_step= 0;
    curr_sel= UINT_MAX;
    step= UNION_TYPE;
    write_err= 0;
    records= 0;
  }
  void change_select();
};

class select_union_recursive :public select_unit
{
 public:
  /* The temporary table with the new records generated by one iterative step */
  TABLE *incr_table;
  /* One of tables from the list rec_tables (determined dynamically) */
  TABLE *first_rec_table_to_update;
  /* The temporary tables used for recursive table references */
  List<TABLE> rec_tables;

  select_union_recursive(THD *thd_arg):
    select_unit(thd_arg),
    incr_table(0), first_rec_table_to_update(0) {};

  int send_data(List<Item> &items);
  bool create_result_table(THD *thd, List<Item> *column_types,
                           bool is_distinct, ulonglong options,
                           const char *alias, 
                           bool bit_fields_as_long,
                           bool create_table,
                           bool keep_row_order,
                           uint hidden);
  void cleanup();
};

/**
  UNION result that is passed directly to the receiving select_result
  without filling a temporary table.

  Function calls are forwarded to the wrapped select_result, but some
  functions are expected to be called only once for each query, so
  they are only executed for the first SELECT in the union (execept
  for send_eof(), which is executed only for the last SELECT).

  This select_result is used when a UNION is not DISTINCT and doesn't
  have a global ORDER BY clause. @see st_select_lex_unit::prepare().
*/

class select_union_direct :public select_unit
{
private:
  /* Result object that receives all rows */
  select_result *result;
  /* The last SELECT_LEX of the union */
  SELECT_LEX *last_select_lex;

  /* Wrapped result has received metadata */
  bool done_send_result_set_metadata;
  /* Wrapped result has initialized tables */
  bool done_initialize_tables;

  /* Accumulated limit_found_rows */
  ulonglong limit_found_rows;

  /* Number of rows offset */
  ha_rows offset;
  /* Number of rows limit + offset, @see select_union_direct::send_data() */
  ha_rows limit;

public:
  /* Number of rows in the union */
  ha_rows send_records; 
  select_union_direct(THD *thd_arg, select_result *result_arg,
                      SELECT_LEX *last_select_lex_arg):
  select_unit(thd_arg), result(result_arg),
    last_select_lex(last_select_lex_arg),
    done_send_result_set_metadata(false), done_initialize_tables(false),
    limit_found_rows(0)
    { send_records= 0; }
  bool change_result(select_result *new_result);
  uint field_count(List<Item> &fields) const
  {
    // Only called for top-level select_results, usually select_send
    DBUG_ASSERT(false); /* purecov: inspected */
    return 0; /* purecov: inspected */
  }
  bool postponed_prepare(List<Item> &types);
  bool send_result_set_metadata(List<Item> &list, uint flags);
  int send_data(List<Item> &items);
  bool initialize_tables (JOIN *join= NULL);
  bool send_eof();
  bool flush() { return false; }
  bool check_simple_select() const
  {
    /* Only called for top-level select_results, usually select_send */
    DBUG_ASSERT(false); /* purecov: inspected */
    return false; /* purecov: inspected */
  }
  void abort_result_set()
  {
    result->abort_result_set(); /* purecov: inspected */
  }
  void cleanup()
  {
    send_records= 0;
  }
  void set_thd(THD *thd_arg)
  {
    /*
      Only called for top-level select_results, usually select_send,
      and for the results of subquery engines
      (select_<something>_subselect).
    */
    DBUG_ASSERT(false); /* purecov: inspected */
  }
  void reset_offset_limit_cnt()
  {
    // EXPLAIN should never output to a select_union_direct
    DBUG_ASSERT(false); /* purecov: inspected */
  }
  void begin_dataset()
  {
    // Only called for sp_cursor::Select_fetch_into_spvars
    DBUG_ASSERT(false); /* purecov: inspected */
  }
};


/* Base subselect interface class */
class select_subselect :public select_result_interceptor
{
protected:
  Item_subselect *item;
public:
  select_subselect(THD *thd_arg, Item_subselect *item_arg):
    select_result_interceptor(thd_arg), item(item_arg) {}
  int send_data(List<Item> &items)=0;
  bool send_eof() { return 0; };
};

/* Single value subselect interface class */
class select_singlerow_subselect :public select_subselect
{
public:
  select_singlerow_subselect(THD *thd_arg, Item_subselect *item_arg):
    select_subselect(thd_arg, item_arg)
  {}
  int send_data(List<Item> &items);
};


/*
  This class specializes select_union to collect statistics about the
  data stored in the temp table. Currently the class collects statistcs
  about NULLs.
*/

class select_materialize_with_stats : public select_unit
{
protected:
  class Column_statistics
  {
  public:
    /* Count of NULLs per column. */
    ha_rows null_count;
    /* The row number that contains the first NULL in a column. */
    ha_rows min_null_row;
    /* The row number that contains the last NULL in a column. */
    ha_rows max_null_row;
  };

  /* Array of statistics data per column. */
  Column_statistics* col_stat;

  /*
    The number of columns in the biggest sub-row that consists of only
    NULL values.
  */
  uint max_nulls_in_row;
  /*
    Count of rows writtent to the temp table. This is redundant as it is
    already stored in handler::stats.records, however that one is relatively
    expensive to compute (given we need that for evry row).
  */
  ha_rows count_rows;

protected:
  void reset();

public:
  select_materialize_with_stats(THD *thd_arg): select_unit(thd_arg)
  { tmp_table_param.init(); }
  bool create_result_table(THD *thd, List<Item> *column_types,
                           bool is_distinct, ulonglong options,
                           const char *alias, 
                           bool bit_fields_as_long,
                           bool create_table,
                           bool keep_row_order,
                           uint hidden);
  bool init_result_table(ulonglong select_options);
  int send_data(List<Item> &items);
  void cleanup();
  ha_rows get_null_count_of_col(uint idx)
  {
    DBUG_ASSERT(idx < table->s->fields);
    return col_stat[idx].null_count;
  }
  ha_rows get_max_null_of_col(uint idx)
  {
    DBUG_ASSERT(idx < table->s->fields);
    return col_stat[idx].max_null_row;
  }
  ha_rows get_min_null_of_col(uint idx)
  {
    DBUG_ASSERT(idx < table->s->fields);
    return col_stat[idx].min_null_row;
  }
  uint get_max_nulls_in_row() { return max_nulls_in_row; }
};


/* used in independent ALL/ANY optimisation */
class select_max_min_finder_subselect :public select_subselect
{
  Item_cache *cache;
  bool (select_max_min_finder_subselect::*op)();
  bool fmax;
  bool is_all;
public:
  select_max_min_finder_subselect(THD *thd_arg, Item_subselect *item_arg,
                                  bool mx, bool all):
    select_subselect(thd_arg, item_arg), cache(0), fmax(mx), is_all(all)
  {}
  void cleanup();
  int send_data(List<Item> &items);
  bool cmp_real();
  bool cmp_int();
  bool cmp_decimal();
  bool cmp_str();
};

/* EXISTS subselect interface class */
class select_exists_subselect :public select_subselect
{
public:
  select_exists_subselect(THD *thd_arg, Item_subselect *item_arg):
    select_subselect(thd_arg, item_arg) {}
  int send_data(List<Item> &items);
};


/*
  Optimizer and executor structure for the materialized semi-join info. This
  structure contains
   - The sj-materialization temporary table
   - Members needed to make index lookup or a full scan of the temptable.
*/
class SJ_MATERIALIZATION_INFO : public Sql_alloc
{
public:
  /* Optimal join sub-order */
  struct st_position *positions;

  uint tables; /* Number of tables in the sj-nest */

  /* Expected #rows in the materialized table */
  double rows;

  /* 
    Cost to materialize - execute the sub-join and write rows into temp.table
  */
  Cost_estimate materialization_cost;

  /* Cost to make one lookup in the temptable */
  Cost_estimate lookup_cost;
  
  /* Cost of scanning the materialized table */
  Cost_estimate scan_cost;

  /* --- Execution structures ---------- */
  
  /*
    TRUE <=> This structure is used for execution. We don't necessarily pick
    sj-materialization, so some of SJ_MATERIALIZATION_INFO structures are not
    used by materialization
  */
  bool is_used;
  
  bool materialized; /* TRUE <=> materialization already performed */
  /*
    TRUE  - the temptable is read with full scan
    FALSE - we use the temptable for index lookups
  */
  bool is_sj_scan; 
  
  /* The temptable and its related info */
  TMP_TABLE_PARAM sjm_table_param;
  List<Item> sjm_table_cols;
  TABLE *table;

  /* Structure used to make index lookups */
  struct st_table_ref *tab_ref;
  Item *in_equality; /* See create_subq_in_equalities() */

  Item *join_cond; /* See comments in make_join_select() */
  Copy_field *copy_field; /* Needed for SJ_Materialization scan */
};


/* Structs used when sorting */
struct SORT_FIELD_ATTR
{
  uint length;          /* Length of sort field */
  uint suffix_length;   /* Length suffix (0-4) */
};


struct SORT_FIELD: public SORT_FIELD_ATTR
{
  Field *field;				/* Field to sort */
  Item	*item;				/* Item if not sorting fields */
  bool reverse;				/* if descending sort */
};


typedef struct st_sort_buffer {
  uint index;					/* 0 or 1 */
  uint sort_orders;
  uint change_pos;				/* If sort-fields changed */
  char **buff;
  SORT_FIELD *sortorder;
} SORT_BUFFER;

/* Structure for db & table in sql_yacc */

class Table_ident :public Sql_alloc
{
public:
  LEX_CSTRING db;
  LEX_CSTRING table;
  SELECT_LEX_UNIT *sel;
  inline Table_ident(THD *thd, const LEX_CSTRING *db_arg,
                     const LEX_CSTRING *table_arg,
		     bool force)
    :table(*table_arg), sel((SELECT_LEX_UNIT *)0)
  {
    if (!force && (thd->client_capabilities & CLIENT_NO_SCHEMA))
      db= null_clex_str;
    else
      db= *db_arg;
  }
  inline Table_ident(const LEX_CSTRING *table_arg)
    :table(*table_arg), sel((SELECT_LEX_UNIT *)0)
  {
    db= null_clex_str;
  }
  /*
    This constructor is used only for the case when we create a derived
    table. A derived table has no name and doesn't belong to any database.
    Later, if there was an alias specified for the table, it will be set
    by add_table_to_list.
  */
  inline Table_ident(SELECT_LEX_UNIT *s) : sel(s)
  {
    /* We must have a table name here as this is used with add_table_to_list */
    db.str= empty_c_string;                    /* a subject to casedn_str */
    db.length= 0;
    table.str= internal_table_name;
    table.length=1;
  }
  bool is_derived_table() const { return MY_TEST(sel); }
  inline void change_db(LEX_CSTRING *db_name)
  {
    db= *db_name;
  }
  bool resolve_table_rowtype_ref(THD *thd, Row_definition_list &defs);
};


class Qualified_column_ident: public Table_ident
{
public:
  LEX_CSTRING m_column;
public:
  Qualified_column_ident(const LEX_CSTRING *column)
    :Table_ident(&null_clex_str),
    m_column(*column)
  { }
  Qualified_column_ident(const LEX_CSTRING *table, const LEX_CSTRING *column)
   :Table_ident(table),
    m_column(*column)
  { }
  Qualified_column_ident(THD *thd,
                         const LEX_CSTRING *db,
                         const LEX_CSTRING *table,
                         const LEX_CSTRING *column)
   :Table_ident(thd, db, table, false),
    m_column(*column)
  { }
  bool resolve_type_ref(THD *thd, Column_definition *def);
};


// this is needed for user_vars hash
class user_var_entry
{
  CHARSET_INFO *m_charset;
 public:
  user_var_entry() {}                         /* Remove gcc warning */
  LEX_CSTRING name;
  char *value;
  ulong length;
  query_id_t update_query_id, used_query_id;
  Item_result type;
  bool unsigned_flag;

  double val_real(bool *null_value);
  longlong val_int(bool *null_value) const;
  String *val_str(bool *null_value, String *str, uint decimals);
  my_decimal *val_decimal(bool *null_value, my_decimal *result);
  CHARSET_INFO *charset() const { return m_charset; }
  void set_charset(CHARSET_INFO *cs) { m_charset= cs; }
};

user_var_entry *get_variable(HASH *hash, LEX_CSTRING *name,
				    bool create_if_not_exists);

class SORT_INFO;
class multi_delete :public select_result_interceptor
{
  TABLE_LIST *delete_tables, *table_being_deleted;
  Unique **tempfiles;
  ha_rows deleted, found;
  uint num_of_tables;
  int error;
  bool do_delete;
  /* True if at least one table we delete from is transactional */
  bool transactional_tables;
  /* True if at least one table we delete from is not transactional */
  bool normal_tables;
  bool delete_while_scanning;
  /*
     error handling (rollback and binlogging) can happen in send_eof()
     so that afterward abort_result_set() needs to find out that.
  */
  bool error_handled;

public:
  multi_delete(THD *thd_arg, TABLE_LIST *dt, uint num_of_tables);
  ~multi_delete();
  int prepare(List<Item> &list, SELECT_LEX_UNIT *u);
  int send_data(List<Item> &items);
  bool initialize_tables (JOIN *join);
  int do_deletes();
  int do_table_deletes(TABLE *table, SORT_INFO *sort_info, bool ignore);
  bool send_eof();
  inline ha_rows num_deleted() const { return deleted; }
  virtual void abort_result_set();
  void prepare_to_read_rows();
};


class multi_update :public select_result_interceptor
{
  TABLE_LIST *all_tables; /* query/update command tables */
  List<TABLE_LIST> *leaves;     /* list of leves of join table tree */
  TABLE_LIST *update_tables, *table_being_updated;
  TABLE **tmp_tables, *main_table, *table_to_update;
  TMP_TABLE_PARAM *tmp_table_param;
  ha_rows updated, found;
  List <Item> *fields, *values;
  List <Item> **fields_for_table, **values_for_table;
  uint table_count;
  /*
   List of tables referenced in the CHECK OPTION condition of
   the updated view excluding the updated table.
  */
  List <TABLE> unupdated_check_opt_tables;
  Copy_field *copy_field;
  enum enum_duplicates handle_duplicates;
  bool do_update, trans_safe;
  /* True if the update operation has made a change in a transactional table */
  bool transactional_tables;
  bool ignore;
  /* 
     error handling (rollback and binlogging) can happen in send_eof()
     so that afterward  abort_result_set() needs to find out that.
  */
  bool error_handled;
  
  /* Need this to protect against multiple prepare() calls */
  bool prepared;

  // For System Versioning (may need to insert new fields to a table).
  ha_rows updated_sys_ver;

  bool has_vers_fields;

public:
  multi_update(THD *thd_arg, TABLE_LIST *ut, List<TABLE_LIST> *leaves_list,
	       List<Item> *fields, List<Item> *values,
	       enum_duplicates handle_duplicates, bool ignore);
  ~multi_update();
  int prepare(List<Item> &list, SELECT_LEX_UNIT *u);
  int send_data(List<Item> &items);
  bool initialize_tables (JOIN *join);
  int  do_updates();
  bool send_eof();
  inline ha_rows num_found() const { return found; }
  inline ha_rows num_updated() const { return updated; }
  virtual void abort_result_set();
  void update_used_tables();
  void prepare_to_read_rows();
};

class my_var : public Sql_alloc  {
public:
  const LEX_CSTRING name;
  enum type { SESSION_VAR, LOCAL_VAR, PARAM_VAR };
  type scope;
  my_var(const LEX_CSTRING *j, enum type s) : name(*j), scope(s) { }
  virtual ~my_var() {}
  virtual bool set(THD *thd, Item *val) = 0;
  virtual class my_var_sp *get_my_var_sp() { return NULL; }
};

class my_var_sp: public my_var {
  const Type_handler *m_type_handler;
public:
  uint offset;
  /*
    Routine to which this Item_splocal belongs. Used for checking if correct
    runtime context is used for variable handling.
  */
  sp_head *sp;
  my_var_sp(const LEX_CSTRING *j, uint o, const Type_handler *type_handler,
            sp_head *s)
    : my_var(j, LOCAL_VAR), m_type_handler(type_handler), offset(o), sp(s) { }
  ~my_var_sp() { }
  bool set(THD *thd, Item *val);
  my_var_sp *get_my_var_sp() { return this; }
  const Type_handler *type_handler() const { return m_type_handler; }
};

/*
  This class handles fields of a ROW SP variable when it's used as a OUT
  parameter in a stored procedure.
*/
class my_var_sp_row_field: public my_var_sp
{
  uint m_field_offset;
public:
  my_var_sp_row_field(const LEX_CSTRING *varname, const LEX_CSTRING *fieldname,
                      uint var_idx, uint field_idx, sp_head *s)
   :my_var_sp(varname, var_idx, &type_handler_double/*Not really used*/, s),
    m_field_offset(field_idx)
  { }
  bool set(THD *thd, Item *val);
};

class my_var_user: public my_var {
public:
  my_var_user(const LEX_CSTRING *j)
    : my_var(j, SESSION_VAR) { }
  ~my_var_user() { }
  bool set(THD *thd, Item *val);
};

class select_dumpvar :public select_result_interceptor {
  ha_rows row_count;
  my_var_sp *m_var_sp_row; // Not NULL if SELECT INTO row_type_sp_variable
  bool send_data_to_var_list(List<Item> &items);
public:
  List<my_var> var_list;
  select_dumpvar(THD *thd_arg)
   :select_result_interceptor(thd_arg), row_count(0), m_var_sp_row(NULL)
  { var_list.empty(); }
  ~select_dumpvar() {}
  int prepare(List<Item> &list, SELECT_LEX_UNIT *u);
  int send_data(List<Item> &items);
  bool send_eof();
  virtual bool check_simple_select() const;
  void cleanup();
};

/* Bits in sql_command_flags */

#define CF_CHANGES_DATA           (1U << 0)
#define CF_REPORT_PROGRESS        (1U << 1)
#define CF_STATUS_COMMAND         (1U << 2)
#define CF_SHOW_TABLE_COMMAND     (1U << 3)
#define CF_WRITE_LOGS_COMMAND     (1U << 4)

/**
  Must be set for SQL statements that may contain
  Item expressions and/or use joins and tables.
  Indicates that the parse tree of such statement may
  contain rule-based optimizations that depend on metadata
  (i.e. number of columns in a table), and consequently
  that the statement must be re-prepared whenever
  referenced metadata changes. Must not be set for
  statements that themselves change metadata, e.g. RENAME,
  ALTER and other DDL, since otherwise will trigger constant
  reprepare. Consequently, complex item expressions and
  joins are currently prohibited in these statements.
*/
#define CF_REEXECUTION_FRAGILE    (1U << 5)
/**
  Implicitly commit before the SQL statement is executed.

  Statements marked with this flag will cause any active
  transaction to end (commit) before proceeding with the
  command execution.

  This flag should be set for statements that probably can't
  be rolled back or that do not expect any previously metadata
  locked tables.
*/
#define CF_IMPLICT_COMMIT_BEGIN   (1U << 6)
/**
  Implicitly commit after the SQL statement.

  Statements marked with this flag are automatically committed
  at the end of the statement.

  This flag should be set for statements that will implicitly
  open and take metadata locks on system tables that should not
  be carried for the whole duration of a active transaction.
*/
#define CF_IMPLICIT_COMMIT_END    (1U << 7)
/**
  CF_IMPLICT_COMMIT_BEGIN and CF_IMPLICIT_COMMIT_END are used
  to ensure that the active transaction is implicitly committed
  before and after every DDL statement and any statement that
  modifies our currently non-transactional system tables.
*/
#define CF_AUTO_COMMIT_TRANS  (CF_IMPLICT_COMMIT_BEGIN | CF_IMPLICIT_COMMIT_END)

/**
  Diagnostic statement.
  Diagnostic statements:
  - SHOW WARNING
  - SHOW ERROR
  - GET DIAGNOSTICS (WL#2111)
  do not modify the diagnostics area during execution.
*/
#define CF_DIAGNOSTIC_STMT        (1U << 8)

/**
  Identifies statements that may generate row events
  and that may end up in the binary log.
*/
#define CF_CAN_GENERATE_ROW_EVENTS (1U << 9)

/**
  Identifies statements which may deal with temporary tables and for which
  temporary tables should be pre-opened to simplify privilege checks.
*/
#define CF_PREOPEN_TMP_TABLES   (1U << 10)

/**
  Identifies statements for which open handlers should be closed in the
  beginning of the statement.
*/
#define CF_HA_CLOSE             (1U << 11)

/**
  Identifies statements that can be explained with EXPLAIN.
*/
#define CF_CAN_BE_EXPLAINED       (1U << 12)

/** Identifies statements which may generate an optimizer trace */
#define CF_OPTIMIZER_TRACE        (1U << 14)

/**
   Identifies statements that should always be disallowed in
   read only transactions.
*/
#define CF_DISALLOW_IN_RO_TRANS   (1U << 15)

/**
  Statement that need the binlog format to be unchanged.
*/
#define CF_FORCE_ORIGINAL_BINLOG_FORMAT (1U << 16)

/**
  Statement that inserts new rows (INSERT, REPLACE, LOAD, ALTER TABLE)
*/
#define CF_INSERTS_DATA (1U << 17)

/**
  Statement that updates existing rows (UPDATE, multi-update)
*/
#define CF_UPDATES_DATA (1U << 18)

/**
  SP Bulk execution safe
*/
#define CF_SP_BULK_SAFE (1U << 19)
/**
  SP Bulk execution optimized
*/
#define CF_SP_BULK_OPTIMIZED (1U << 20)
/**
  If command creates or drops a table
*/
#define CF_SCHEMA_CHANGE (1U << 21)
/**
  If command creates or drops a database
*/
#define CF_DB_CHANGE (1U << 22)

/* Bits in server_command_flags */

/**
  Skip the increase of the global query id counter. Commonly set for
  commands that are stateless (won't cause any change on the server
  internal states).
*/
#define CF_SKIP_QUERY_ID        (1U << 0)

/**
  Skip the increase of the number of statements that clients have
  sent to the server. Commonly used for commands that will cause
  a statement to be executed but the statement might have not been
  sent by the user (ie: stored procedure).
*/
#define CF_SKIP_QUESTIONS       (1U << 1)

/**
  Do not check that wsrep snapshot is ready before allowing this command
*/
#define CF_SKIP_WSREP_CHECK     (1U << 2)
/**
  Do not allow it for COM_MULTI batch
*/
#define CF_NO_COM_MULTI         (1U << 3)

/* Inline functions */

inline bool add_item_to_list(THD *thd, Item *item)
{
  return thd->lex->current_select->add_item_to_list(thd, item);
}

inline bool add_value_to_list(THD *thd, Item *value)
{
  return thd->lex->value_list.push_back(value, thd->mem_root);
}

inline bool add_order_to_list(THD *thd, Item *item, bool asc)
{
  return thd->lex->current_select->add_order_to_list(thd, item, asc);
}

inline bool add_gorder_to_list(THD *thd, Item *item, bool asc)
{
  return thd->lex->current_select->add_gorder_to_list(thd, item, asc);
}

inline bool add_group_to_list(THD *thd, Item *item, bool asc)
{
  return thd->lex->current_select->add_group_to_list(thd, item, asc);
}

inline Item *and_conds(THD *thd, Item *a, Item *b)
{
  if (!b) return a;
  if (!a) return b;
  return new (thd->mem_root) Item_cond_and(thd, a, b);
}

/* inline handler methods that need to know TABLE and THD structures */
inline void handler::increment_statistics(ulong SSV::*offset) const
{
  status_var_increment(table->in_use->status_var.*offset);
  table->in_use->check_limit_rows_examined();
}

inline void handler::decrement_statistics(ulong SSV::*offset) const
{
  status_var_decrement(table->in_use->status_var.*offset);
}


inline int handler::ha_ft_read(uchar *buf)
{
  int error= ft_read(buf);
  if (!error)
    update_rows_read();

  table->status=error ? STATUS_NOT_FOUND: 0;
  return error;
}

inline int handler::ha_rnd_pos_by_record(uchar *buf)
{
  int error= rnd_pos_by_record(buf);
  if (!error)
    update_rows_read();
  table->status=error ? STATUS_NOT_FOUND: 0;
  return error;
}

inline int handler::ha_read_first_row(uchar *buf, uint primary_key)
{
  int error= read_first_row(buf, primary_key);
  if (!error)
    update_rows_read();
  table->status=error ? STATUS_NOT_FOUND: 0;
  return error;
}

inline int handler::ha_write_tmp_row(uchar *buf)
{
  int error;
  MYSQL_INSERT_ROW_START(table_share->db.str, table_share->table_name.str);
  increment_statistics(&SSV::ha_tmp_write_count);
  TABLE_IO_WAIT(tracker, m_psi, PSI_TABLE_WRITE_ROW, MAX_KEY, 0,
                { error= write_row(buf); })
  MYSQL_INSERT_ROW_DONE(error);
  return error;
}

inline int handler::ha_delete_tmp_row(uchar *buf)
{
  int error;
  MYSQL_DELETE_ROW_START(table_share->db.str, table_share->table_name.str);
  increment_statistics(&SSV::ha_tmp_delete_count);
  TABLE_IO_WAIT(tracker, m_psi, PSI_TABLE_DELETE_ROW, MAX_KEY, 0,
                { error= delete_row(buf); })
  MYSQL_DELETE_ROW_DONE(error);
  return error;
}

inline int handler::ha_update_tmp_row(const uchar *old_data, uchar *new_data)
{
  int error;
  MYSQL_UPDATE_ROW_START(table_share->db.str, table_share->table_name.str);
  increment_statistics(&SSV::ha_tmp_update_count);
  TABLE_IO_WAIT(tracker, m_psi, PSI_TABLE_UPDATE_ROW, active_index, 0,
                { error= update_row(old_data, new_data);})
  MYSQL_UPDATE_ROW_DONE(error);
  return error;
}


extern pthread_attr_t *get_connection_attrib(void);

/**
   Set thread entering a condition

   This function should be called before putting a thread to wait for
   a condition. @a mutex should be held before calling this
   function. After being waken up, @f thd_exit_cond should be called.

   @param thd      The thread entering the condition, NULL means current thread
   @param cond     The condition the thread is going to wait for
   @param mutex    The mutex associated with the condition, this must be
                   held before call this function
   @param stage    The new process message for the thread
   @param old_stage The old process message for the thread
   @param src_function The caller source function name
   @param src_file The caller source file name
   @param src_line The caller source line number
*/
void thd_enter_cond(MYSQL_THD thd, mysql_cond_t *cond, mysql_mutex_t *mutex,
                    const PSI_stage_info *stage, PSI_stage_info *old_stage,
                    const char *src_function, const char *src_file,
                    int src_line);

#define THD_ENTER_COND(P1, P2, P3, P4, P5) \
  thd_enter_cond(P1, P2, P3, P4, P5, __func__, __FILE__, __LINE__)

/**
   Set thread leaving a condition

   This function should be called after a thread being waken up for a
   condition.

   @param thd      The thread entering the condition, NULL means current thread
   @param stage    The process message, ususally this should be the old process
                   message before calling @f thd_enter_cond
   @param src_function The caller source function name
   @param src_file The caller source file name
   @param src_line The caller source line number
*/
void thd_exit_cond(MYSQL_THD thd, const PSI_stage_info *stage,
                   const char *src_function, const char *src_file,
                   int src_line);

#define THD_EXIT_COND(P1, P2) \
  thd_exit_cond(P1, P2, __func__, __FILE__, __LINE__)

inline bool binlog_should_compress(ulong len)
{
  return opt_bin_log_compress &&
    len >= opt_bin_log_compress_min_len;
}


/**
   Save thd sql_mode on instantiation.
   On destruction it resets the mode to the previously stored value.
*/
class Sql_mode_save
{
 public:
  Sql_mode_save(THD *thd) : thd(thd), old_mode(thd->variables.sql_mode) {}
  ~Sql_mode_save() { thd->variables.sql_mode = old_mode; }

 private:
  THD *thd;
  sql_mode_t old_mode; // SQL mode saved at construction time.
};


/**
  This class resembles the SQL Standard schema qualified object name:
  <schema qualified name> ::= [ <schema name> <period> ] <qualified identifier>
*/
class Database_qualified_name
{
public:
  LEX_CSTRING m_db;
  LEX_CSTRING m_name;
  Database_qualified_name(const LEX_CSTRING *db, const LEX_CSTRING *name)
   :m_db(*db), m_name(*name)
  { }
  Database_qualified_name(const char *db, size_t db_length,
                          const char *name, size_t name_length)
  {
    m_db.str= db;
    m_db.length= db_length;
    m_name.str= name;
    m_name.length= name_length;
  }

  bool eq(const Database_qualified_name *other) const
  {
    CHARSET_INFO *cs= lower_case_table_names ?
                      &my_charset_utf8_general_ci :
                      &my_charset_utf8_bin;
    return
      m_db.length == other->m_db.length &&
      m_name.length == other->m_name.length &&
      !my_strnncoll(cs,
                    (const uchar *) m_db.str, m_db.length,
                    (const uchar *) other->m_db.str, other->m_db.length) &&
      !my_strnncoll(cs,
                    (const uchar *) m_name.str, m_name.length,
                    (const uchar *) other->m_name.str, other->m_name.length);
  }
  void copy(MEM_ROOT *mem_root, const LEX_CSTRING &db,
                                const LEX_CSTRING &name);
  // Export db and name as a qualified name string: 'db.name'
  size_t make_qname(char *dst, size_t dstlen) const
  {
    return my_snprintf(dst, dstlen, "%.*s.%.*s",
                       (int) m_db.length, m_db.str,
                       (int) m_name.length, m_name.str);
  }
  // Export db and name as a qualified name string, allocate on mem_root.
  bool make_qname(MEM_ROOT *mem_root, LEX_CSTRING *dst) const
  {
    const uint dot= !!m_db.length;
    char *tmp;
    /* format: [database + dot] + name + '\0' */
    dst->length= m_db.length + dot + m_name.length;
    if (!(dst->str= tmp= (char*) alloc_root(mem_root, dst->length + 1)))
      return true;
    sprintf(tmp, "%.*s%.*s%.*s",
            (int) m_db.length, (m_db.length ? m_db.str : ""),
            dot, ".",
            (int) m_name.length, m_name.str);
    DBUG_SLOW_ASSERT(ok_for_lower_case_names(m_db.str));
    return false;
  }
};


class ErrConvDQName: public ErrConv
{
  const Database_qualified_name *m_name;
public:
  ErrConvDQName(const Database_qualified_name *name)
   :m_name(name)
  { }
  const char *ptr() const
  {
    m_name->make_qname(err_buffer, sizeof(err_buffer));
    return err_buffer;
  }
};

/* Functions to compare if two lex strings are equal */
inline bool lex_string_cmp(CHARSET_INFO *charset,
                           const LEX_CSTRING *a,
                           const LEX_CSTRING *b)
{
  return my_strcasecmp(charset, a->str, b->str);
}

/*
  Compare if two LEX_CSTRING are equal. Assumption is that
  character set is ASCII (like for plugin names)
*/
inline bool lex_string_eq(const LEX_CSTRING *a,
                          const LEX_CSTRING *b)
{
  if (a->length != b->length)
    return 1;                                   /* Different */
  return strcasecmp(a->str, b->str) != 0;
}

class Type_holder: public Sql_alloc,
                   public Item_args,
                   public Type_handler_hybrid_field_type,
                   public Type_all_attributes,
                   public Type_geometry_attributes
{
  TYPELIB *m_typelib;
  bool m_maybe_null;
public:
  Type_holder()
   :m_typelib(NULL),
    m_maybe_null(false)
  { }

  void set_maybe_null(bool maybe_null_arg) { m_maybe_null= maybe_null_arg; }
  bool get_maybe_null() const { return m_maybe_null; }

  uint decimal_precision() const
  {
    /*
      Type_holder is not used directly to create fields, so
      its virtual decimal_precision() is never called.
      We should eventually extend create_result_table() to accept
      an array of Type_holders directly, without having to allocate
      Item_type_holder's and put them into List<Item>.
    */
    DBUG_ASSERT(0);
    return 0;
  }
  void set_geometry_type(uint type)
  {
    Type_geometry_attributes::set_geometry_type(type);
  }
  uint uint_geometry_type() const
  {
    return Type_geometry_attributes::get_geometry_type();
  }
  void set_typelib(TYPELIB *typelib)
  {
    m_typelib= typelib;
  }
  TYPELIB *get_typelib() const
  {
    return m_typelib;
  }

  bool aggregate_attributes(THD *thd)
  {
    for (uint i= 0; i < arg_count; i++)
      m_maybe_null|= args[i]->maybe_null;
    return
       type_handler()->Item_hybrid_func_fix_attributes(thd,
                                                       "UNION", this, this,
                                                       args, arg_count);
  }
};


#ifndef DBUG_OFF
void dbug_serve_apcs(THD *thd, int n_calls);
#endif 

class ScopedStatementReplication
{
public:
  ScopedStatementReplication(THD *thd) : thd(thd)
  {
    if (thd)
      saved_binlog_format= thd->set_current_stmt_binlog_format_stmt();
  }
  ~ScopedStatementReplication()
  {
    if (thd)
      thd->restore_stmt_binlog_format(saved_binlog_format);
  }

private:
  enum_binlog_format saved_binlog_format;
  THD *thd;
};

#endif /* MYSQL_SERVER */
#endif /* SQL_CLASS_INCLUDED */<|MERGE_RESOLUTION|>--- conflicted
+++ resolved
@@ -705,8 +705,7 @@
   uint idle_write_transaction_timeout;
   uint column_compression_threshold;
   uint column_compression_zlib_level;
-<<<<<<< HEAD
-  ulong in_subquery_conversion_threshold;
+  uint in_subquery_conversion_threshold;
 
   vers_asof_timestamp_t vers_asof_timestamp;
 #ifdef VERS_EXPERIMENTAL
@@ -715,9 +714,6 @@
 #endif
   my_bool vers_innodb_algorithm_simple;
   ulong vers_alter_history;
-=======
-  uint in_subquery_conversion_threshold;
->>>>>>> 0b597d3a
 } SV;
 
 /**
