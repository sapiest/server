--- conflicted
+++ resolved
@@ -2136,11 +2136,7 @@
   */
   if (!args[0] || !args[1] || !args[2])
     return;
-<<<<<<< HEAD
-  if (agg_cmp_type(&m_compare_type, args, 3))
-=======
-  if (agg_cmp_type(&cmp_type, args, 3, false))
->>>>>>> a84d87fd
+  if (agg_cmp_type(&m_compare_type, args, 3, false))
     return;
 
   if (m_compare_type == STRING_RESULT &&
