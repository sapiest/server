--- conflicted
+++ resolved
@@ -1,8 +1,4 @@
-<<<<<<< HEAD
-/* Copyright 2002-2008 MySQL AB, 2008-2010 Sun Microsystems, Inc.
-=======
 /* Copyright (c) 2002, 2011, Oracle and/or its affiliates. All rights reserved.
->>>>>>> 5a0e7394
 
    This program is free software; you can redistribute it and/or modify
    it under the terms of the GNU General Public License as published by
@@ -31,23 +27,6 @@
 #include "sql_array.h"         // Dynamic_array
 #include "log_event.h"         // append_query_string, Query_log_event
 
-<<<<<<< HEAD
-#include "my_global.h"                          /* NO_EMBEDDED_ACCESS_CHECKS */
-#include "sql_priv.h"
-#include "unireg.h"
-#include "sql_prepare.h"
-#include "sql_cache.h"                          // query_cache_*
-#include "probes_mysql.h"
-#include "sql_show.h"                           // append_identifier
-#include "sql_db.h"            // mysql_opt_change_db, mysql_change_db
-#include "sql_table.h"         // sp_prepare_create_field,
-                               // prepare_create_field
-#include "sql_acl.h"           // *_ACL
-#include "sql_array.h"         // Dynamic_array
-#include "log_event.h"         // append_query_string, Query_log_event
-
-=======
->>>>>>> 5a0e7394
 #ifdef USE_PRAGMA_IMPLEMENTATION
 #pragma implementation
 #endif
@@ -449,21 +428,12 @@
   @note The lifetime of this object is bound to the lifetime of the MDL_key.
         This should be fine as sp_name objects created by this constructor
         are mainly used for SP-cache lookups.
-<<<<<<< HEAD
 
   @param key         MDL key containing database and routine name.
   @param qname_buff  Buffer to be used for storing quoted routine name
                      (should be at least 2*NAME_LEN+1+1 bytes).
 */
 
-=======
-
-  @param key         MDL key containing database and routine name.
-  @param qname_buff  Buffer to be used for storing quoted routine name
-                     (should be at least 2*NAME_LEN+1+1 bytes).
-*/
-
->>>>>>> 5a0e7394
 sp_name::sp_name(const MDL_key *key, char *qname_buff)
 {
   m_db.str= (char*)key->db_name();
@@ -580,11 +550,7 @@
 
 
 sp_head::sp_head()
-<<<<<<< HEAD
-  :Query_arena(&main_mem_root, INITIALIZED_FOR_SP),
-=======
   :Query_arena(&main_mem_root, STMT_INITIALIZED_FOR_SP),
->>>>>>> 5a0e7394
    m_flags(0),
    m_sp_cache_version(0),
    unsafe_flags(0),
@@ -1253,12 +1219,8 @@
   String old_packet;
   Reprepare_observer *save_reprepare_observer= thd->m_reprepare_observer;
   Object_creation_ctx *saved_creation_ctx;
-<<<<<<< HEAD
-  Warning_info *saved_warning_info, warning_info(thd->warning_info->warn_id());
-=======
   Warning_info *saved_warning_info;
   Warning_info warning_info(thd->warning_info->warn_id(), false);
->>>>>>> 5a0e7394
 
   /*
     Just reporting a stack overrun error
@@ -1540,10 +1502,6 @@
   */
   if (err_status || merge_da_on_success)
     saved_warning_info->merge_with_routine_info(thd, thd->warning_info);
-  thd->warning_info= saved_warning_info;
-
-  /* Restore the caller's original warning information area. */
-  saved_warning_info->merge_with_routine_info(thd, thd->warning_info);
   thd->warning_info= saved_warning_info;
 
  done:
@@ -2188,11 +2146,8 @@
 
     if (! thd->in_sub_stmt && ! thd->in_multi_stmt_transaction_mode())
       thd->mdl_context.release_transactional_locks();
-<<<<<<< HEAD
-=======
     else if (! thd->in_sub_stmt)
       thd->mdl_context.release_statement_locks();
->>>>>>> 5a0e7394
 
     thd->rollback_item_tree_changes();
 
@@ -2225,12 +2180,7 @@
 
   if (save_log_general)
     thd->variables.option_bits &= ~OPTION_LOG_OFF;
-<<<<<<< HEAD
   thd->enable_slow_log= save_enable_slow_log;
-=======
-  if (save_enable_slow_log)
-    thd->enable_slow_log= true;
->>>>>>> 5a0e7394
   /*
     In the case when we weren't able to employ reuse mechanism for
     OUT/INOUT paranmeters, we should reallocate memory. This
@@ -2353,9 +2303,6 @@
   sublex->type= 0;
   sublex->uint_geom_type= 0;
   sublex->vcol_info= 0;
-
-  /* Reset part of parser state which needs this. */
-  thd->m_parser_state->m_yacc.reset_before_substatement();
 
   /* Reset part of parser state which needs this. */
   thd->m_parser_state->m_yacc.reset_before_substatement();
@@ -2601,9 +2548,6 @@
 sp_head::restore_thd_mem_root(THD *thd)
 {
   DBUG_ENTER("sp_head::restore_thd_mem_root");
-<<<<<<< HEAD
-  Item *flist= free_list;       // The old list
-=======
 
   /*
    In some cases our parser detects a syntax error and calls
@@ -2620,7 +2564,6 @@
     DBUG_VOID_RETURN;
 
   Item *flist= free_list;	// The old list
->>>>>>> 5a0e7394
   set_query_arena(thd);         // Get new free_list and mem_root
   state= STMT_INITIALIZED_FOR_SP;
 
@@ -3057,11 +3000,8 @@
 
     if (! thd->in_sub_stmt && ! thd->in_multi_stmt_transaction_mode())
       thd->mdl_context.release_transactional_locks();
-<<<<<<< HEAD
-=======
     else if (! thd->in_sub_stmt)
       thd->mdl_context.release_statement_locks();
->>>>>>> 5a0e7394
   }
 
   if (m_lex->query_tables_own_last)
@@ -3089,11 +3029,7 @@
       (thd->stmt_da->sql_errno() != ER_CANT_REOPEN_TABLE &&
        thd->stmt_da->sql_errno() != ER_NO_SUCH_TABLE &&
        thd->stmt_da->sql_errno() != ER_UPDATE_TABLE_USED))
-<<<<<<< HEAD
-    thd->stmt_arena->state= Query_arena::EXECUTED;
-=======
     thd->stmt_arena->state= Query_arena::STMT_EXECUTED;
->>>>>>> 5a0e7394
 
   /*
     Merge here with the saved parent's values
@@ -3157,12 +3093,7 @@
   DBUG_ENTER("sp_instr_stmt::execute");
   DBUG_PRINT("info", ("command: %d", m_lex_keeper.sql_command()));
 
-<<<<<<< HEAD
-  query= thd->query();
-  query_length= thd->query_length();
-=======
   const CSET_STRING query_backup= thd->query_string;
->>>>>>> 5a0e7394
 #if defined(ENABLED_PROFILING)
   /* This s-p instr is profilable and will be captured. */
   thd->profiling.set_query_source(m_query.str, m_query.length);
@@ -3183,16 +3114,12 @@
       res= m_lex_keeper.reset_lex_and_exec_core(thd, nextp, FALSE, this);
 
       if (thd->stmt_da->is_eof())
-<<<<<<< HEAD
-        thd->protocol->end_statement();
-=======
       {
         /* Finalize server status flags after executing a statement. */
         thd->update_server_status();
 
         thd->protocol->end_statement();
       }
->>>>>>> 5a0e7394
 
       query_cache_end_of_result(thd);
 
@@ -3249,11 +3176,7 @@
   MYSQL_QUERY_EXEC_START(thd->query(),
                          thd->thread_id,
                          (char *) (thd->db ? thd->db : ""),
-<<<<<<< HEAD
-                         thd->security_ctx->priv_user,
-=======
                          &thd->security_ctx->priv_user[0],
->>>>>>> 5a0e7394
                          (char *)thd->security_ctx->host_or_ip,
                          3);
   int res= mysql_execute_command(thd);
@@ -4276,12 +4199,8 @@
       */
       table->mdl_request.init(MDL_key::TABLE, table->db, table->table_name,
                               table->lock_type >= TL_WRITE_ALLOW_WRITE ?
-<<<<<<< HEAD
-                              MDL_SHARED_WRITE : MDL_SHARED_READ);
-=======
                               MDL_SHARED_WRITE : MDL_SHARED_READ,
                               MDL_TRANSACTION);
->>>>>>> 5a0e7394
 
       /* Everyting else should be zeroed */
 
@@ -4325,11 +4244,7 @@
   table->select_lex= lex->current_select;
   table->cacheable_table= 1;
   table->mdl_request.init(MDL_key::TABLE, table->db, table->table_name,
-<<<<<<< HEAD
-                          mdl_type);
-=======
                           mdl_type, MDL_TRANSACTION);
->>>>>>> 5a0e7394
 
   lex->add_to_query_tables(table);
   return table;
