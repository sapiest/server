--- conflicted
+++ resolved
@@ -2156,10 +2156,7 @@
 
     See also mysql_uninstall_plugin() and initialize_audit_plugin()
   */
-<<<<<<< HEAD
-=======
-
->>>>>>> 215d652c
+
   mysql_audit_acquire_plugins(thd, event_class_mask);
 
   mysql_mutex_lock(&LOCK_plugin);
@@ -2191,11 +2188,7 @@
     free_defaults(argv);
   DBUG_RETURN(error);
 #ifdef WITH_WSREP
-<<<<<<< HEAD
 error:
-=======
- error:
->>>>>>> 215d652c
   DBUG_RETURN(TRUE);
 #endif /* WITH_WSREP */
 }
@@ -2341,11 +2334,7 @@
   mysql_mutex_unlock(&LOCK_plugin);
   DBUG_RETURN(error);
 #ifdef WITH_WSREP
-<<<<<<< HEAD
 error:
-=======
- error:
->>>>>>> 215d652c
   DBUG_RETURN(TRUE);
 #endif /* WITH_WSREP */
 }
@@ -3126,9 +3115,6 @@
   thd->variables.dynamic_variables_size= 0;
   thd->variables.dynamic_variables_ptr= 0;
 
-#ifdef WITH_WSREP
-  if (!WSREP(thd) || !thd->wsrep_applier) {
-#endif
   mysql_mutex_lock(&LOCK_plugin);
   thd->variables.table_plugin=
       intern_plugin_lock(NULL, global_system_variables.table_plugin);
@@ -3142,20 +3128,6 @@
   intern_plugin_unlock(NULL, old_tmp_table_plugin);
   intern_plugin_unlock(NULL, old_enforced_table_plugin);
   mysql_mutex_unlock(&LOCK_plugin);
-<<<<<<< HEAD
-=======
-#ifdef WITH_WSREP
-  }
-#endif
-  DBUG_VOID_RETURN;
-}
-
-
-
-void sync_dynamic_session_variables(THD* thd, bool global_lock)
-{
-  uint idx;
->>>>>>> 215d652c
 
   DBUG_VOID_RETURN;
 }
