/* Copyright (C) 2000-2003 MySQL AB

   This program is free software; you can redistribute it and/or modify
   it under the terms of the GNU General Public License as published by
   the Free Software Foundation; version 2 of the License.

   This program is distributed in the hope that it will be useful,
   but WITHOUT ANY WARRANTY; without even the implied warranty of
   MERCHANTABILITY or FITNESS FOR A PARTICULAR PURPOSE.  See the
   GNU General Public License for more details.

   You should have received a copy of the GNU General Public License
   along with this program; if not, write to the Free Software
   Foundation, Inc., 59 Temple Place, Suite 330, Boston, MA  02111-1307  USA */


/*
  UNION  of select's
  UNION's  were introduced by Monty and Sinisa <sinisa@mysql.com>
*/


#include "mysql_priv.h"
#include "sql_select.h"
#include "sql_cursor.h"

bool mysql_union(THD *thd, LEX *lex, select_result *result,
                 SELECT_LEX_UNIT *unit, ulong setup_tables_done_option)
{
  DBUG_ENTER("mysql_union");
  bool res;
  if (!(res= unit->prepare(thd, result, SELECT_NO_UNLOCK |
                           setup_tables_done_option)))
    res= unit->exec();
  if (res || !thd->cursor || !thd->cursor->is_open())
    res|= unit->cleanup();
  DBUG_RETURN(res);
}


/***************************************************************************
** store records in temporary table for UNION
***************************************************************************/

int select_union::prepare(List<Item> &list, SELECT_LEX_UNIT *u)
{
  unit= u;
  return 0;
}


bool select_union::send_data(List<Item> &values)
{
  int error= 0;
  if (unit->offset_limit_cnt)
  {						// using limit offset,count
    unit->offset_limit_cnt--;
    return 0;
  }
  fill_record(thd, table->field, values, 1);
  if (thd->net.report_error)
    return 1;

  if ((error= table->file->write_row(table->record[0])))
  {
    /* create_myisam_from_heap will generate error if needed */
    if (error != HA_ERR_FOUND_DUPP_KEY && error != HA_ERR_FOUND_DUPP_UNIQUE &&
        create_myisam_from_heap(thd, table, &tmp_table_param, error, 1))
      return 1;
  }
  return 0;
}


bool select_union::send_eof()
{
  return 0;
}


bool select_union::flush()
{
  int error;
  if ((error=table->file->extra(HA_EXTRA_NO_CACHE)))
  {
    table->file->print_error(error, MYF(0));
    return 1;
  }
  return 0;
}

/*
  Create a temporary table to store the result of select_union.

  SYNOPSIS
    select_union::create_result_table()
      thd                thread handle
      column_types       a list of items used to define columns of the
                         temporary table
      is_union_distinct  if set, the temporary table will eliminate
                         duplicates on insert
      options            create options

  DESCRIPTION
    Create a temporary table that is used to store the result of a UNION,
    derived table, or a materialized cursor.

  RETURN VALUE
    0                    The table has been created successfully.
    1                    create_tmp_table failed.
*/

bool
select_union::create_result_table(THD *thd_arg, List<Item> *column_types,
                                  bool is_union_distinct, ulonglong options,
                                  const char *alias)
{
  DBUG_ASSERT(table == 0);
  tmp_table_param.init();
  tmp_table_param.field_count= column_types->elements;

  if (! (table= create_tmp_table(thd_arg, &tmp_table_param, *column_types,
                                 (ORDER*) 0, is_union_distinct, 1,
                                 options, HA_POS_ERROR, (char*) alias)))
    return TRUE;
  table->file->extra(HA_EXTRA_WRITE_CACHE);
  table->file->extra(HA_EXTRA_IGNORE_DUP_KEY);
  return FALSE;
}


/*
  initialization procedures before fake_select_lex preparation()

  SYNOPSIS
    st_select_lex_unit::init_prepare_fake_select_lex()
    thd		- thread handler

  RETURN
    options of SELECT
*/

void
st_select_lex_unit::init_prepare_fake_select_lex(THD *thd_arg) 
{
  thd_arg->lex->current_select= fake_select_lex;
  fake_select_lex->table_list.link_in_list((byte *)&result_table_list,
					   (byte **)
<<<<<<< HEAD
					   &result_table_list.next_local);
  fake_select_lex->context.table_list= fake_select_lex->context.first_name_resolution_table= 
    fake_select_lex->get_table_list();
  for (ORDER *order= (ORDER *)global_parameters->order_list.first;
       order;
       order=order->next)
  {
    (*order->item)->walk(&Item::change_context_processor,
                         (byte *) &fake_select_lex->context);
  }
=======
					   &result_table_list.next);
  for (ORDER *order= (ORDER *) global_parameters->order_list.first;
       order;
       order= order->next)
    order->item= &order->item_ptr;

  return options_tmp;
>>>>>>> a6124de3
}


bool st_select_lex_unit::prepare(THD *thd_arg, select_result *sel_result,
                                 ulong additional_options)
{
  SELECT_LEX *lex_select_save= thd_arg->lex->current_select;
  SELECT_LEX *sl, *first_sl= first_select();
  select_result *tmp_result;
  bool is_union;
  TABLE *empty_table= 0;
  DBUG_ENTER("st_select_lex_unit::prepare");

  describe= test(additional_options & SELECT_DESCRIBE);

  /*
    result object should be reassigned even if preparing already done for
    max/min subquery (ALL/ANY optimization)
  */
  result= sel_result;

  if (prepared)
  {
    if (describe)
    {
      /* fast reinit for EXPLAIN */
      for (sl= first_sl; sl; sl= sl->next_select())
      {
	sl->join->result= result;
	select_limit_cnt= HA_POS_ERROR;
	offset_limit_cnt= 0;
	if (!sl->join->procedure &&
	    result->prepare(sl->join->fields_list, this))
	{
	  DBUG_RETURN(TRUE);
	}
	sl->join->select_options|= SELECT_DESCRIBE;
	sl->join->reinit();
      }
    }
    DBUG_RETURN(FALSE);
  }
  prepared= 1;
  saved_error= FALSE;
  
  thd_arg->lex->current_select= sl= first_sl;
  found_rows_for_union= first_sl->options & OPTION_FOUND_ROWS;
  is_union= first_sl->next_select() || fake_select_lex;

  /* Global option */

  if (is_union)
  {
    if (!(tmp_result= union_result= new select_union))
      goto err;
    if (describe)
      tmp_result= sel_result;
  }
  else
    tmp_result= sel_result;

  sl->context.resolve_in_select_list= TRUE;

  for (;sl; sl= sl->next_select())
  {
    bool can_skip_order_by;
    sl->options|=  SELECT_NO_UNLOCK;
    JOIN *join= new JOIN(thd_arg, sl->item_list, 
			 sl->options | thd_arg->options | additional_options,
			 tmp_result);
    /*
      setup_tables_done_option should be set only for very first SELECT,
      because it protect from secont setup_tables call for select-like non
      select commands (DELETE/INSERT/...) and they use only very first
      SELECT (for union it can be only INSERT ... SELECT).
    */
    additional_options&= ~OPTION_SETUP_TABLES_DONE;
    if (!join)
      goto err;

    thd_arg->lex->current_select= sl;

    can_skip_order_by= is_union && !(sl->braces && sl->explicit_limit);

    saved_error= join->prepare(&sl->ref_pointer_array,
                               (TABLE_LIST*) sl->table_list.first,
                               sl->with_wild,
                               sl->where,
                               (can_skip_order_by ? 0 :
                                sl->order_list.elements) +
                               sl->group_list.elements,
                               can_skip_order_by ?
                               (ORDER*) 0 : (ORDER *)sl->order_list.first,
                               (ORDER*) sl->group_list.first,
                               sl->having,
                               (is_union ? (ORDER*) 0 :
                                (ORDER*) thd_arg->lex->proc_list.first),
                               sl, this);
    /* There are no * in the statement anymore (for PS) */
    sl->with_wild= 0;
    last_procedure= join->procedure;

    if (saved_error || (saved_error= thd_arg->is_fatal_error))
      goto err;
    /*
      Use items list of underlaid select for derived tables to preserve
      information about fields lengths and exact types
    */
    if (!is_union)
      types= first_sl->item_list;
    else if (sl == first_sl)
    {
      /*
        We need to create an empty table object. It is used
        to create tmp_table fields in Item_type_holder.
        The main reason of this is that we can't create
        field object without table.
      */
      DBUG_ASSERT(!empty_table);
      empty_table= (TABLE*) thd->calloc(sizeof(TABLE));
      types.empty();
      List_iterator_fast<Item> it(sl->item_list);
      Item *item_tmp;
      while ((item_tmp= it++))
      {
	/* Error's in 'new' will be detected after loop */
	types.push_back(new Item_type_holder(thd_arg, item_tmp));
      }

      if (thd_arg->is_fatal_error)
	goto err; // out of memory
    }
    else
    {
      if (types.elements != sl->item_list.elements)
      {
	my_message(ER_WRONG_NUMBER_OF_COLUMNS_IN_SELECT,
		   ER(ER_WRONG_NUMBER_OF_COLUMNS_IN_SELECT),MYF(0));
	goto err;
      }
      List_iterator_fast<Item> it(sl->item_list);
      List_iterator_fast<Item> tp(types);	
      Item *type, *item_tmp;
      while ((type= tp++, item_tmp= it++))
      {
        if (((Item_type_holder*)type)->join_types(thd_arg, item_tmp))
	  DBUG_RETURN(TRUE);
      }
    }
  }

  if (is_union)
  {
    /*
      Check that it was possible to aggregate
      all collations together for UNION.
    */
    List_iterator_fast<Item> tp(types);
    Item *type;
    ulonglong create_options;

    while ((type= tp++))
    {
      if (type->result_type() == STRING_RESULT &&
          type->collation.derivation == DERIVATION_NONE)
      {
        my_error(ER_CANT_AGGREGATE_NCOLLATIONS, MYF(0), "UNION");
        goto err;
      }
    }
    
    create_options= (first_sl->options | thd_arg->options |
                     TMP_TABLE_ALL_COLUMNS);
    /*
      Force the temporary table to be a MyISAM table if we're going to use
      fullext functions (MATCH ... AGAINST .. IN BOOLEAN MODE) when reading
      from it (this should be removed in 5.2 when fulltext search is moved 
      out of MyISAM).
    */
    if (global_parameters->ftfunc_list->elements)
      create_options= create_options | TMP_TABLE_FORCE_MYISAM;

    if (union_result->create_result_table(thd, &types, test(union_distinct),
                                          create_options, ""))
      goto err;
    bzero((char*) &result_table_list, sizeof(result_table_list));
    result_table_list.db= (char*) "";
    result_table_list.table_name= result_table_list.alias= (char*) "union";
    result_table_list.table= table= union_result->table;

    thd_arg->lex->current_select= lex_select_save;
    if (!item_list.elements)
    {
      Query_arena *arena, backup_arena;

      arena= thd->activate_stmt_arena_if_needed(&backup_arena);
      
      saved_error= table->fill_item_list(&item_list);

      if (arena)
        thd->restore_active_arena(arena, &backup_arena);

      if (saved_error)
        goto err;

      if (thd->stmt_arena->is_stmt_prepare())
      {
        /* Validate the global parameters of this union */

	init_prepare_fake_select_lex(thd);
        /* Should be done only once (the only item_list per statement) */
        DBUG_ASSERT(fake_select_lex->join == 0);
	if (!(fake_select_lex->join= new JOIN(thd, item_list, thd->options,
					      result)))
	{
	  fake_select_lex->table_list.empty();
	  DBUG_RETURN(TRUE);
	}
	fake_select_lex->item_list= item_list;

	thd_arg->lex->current_select= fake_select_lex;
	saved_error= fake_select_lex->join->
	  prepare(&fake_select_lex->ref_pointer_array,
		  (TABLE_LIST*) fake_select_lex->table_list.first,
		  0, 0,
		  fake_select_lex->order_list.elements,
		  (ORDER*) fake_select_lex->order_list.first,
		  (ORDER*) NULL, NULL,
                  (ORDER*) NULL,
		  fake_select_lex, this);
	fake_select_lex->table_list.empty();
      }
    }
    else
    {
      DBUG_ASSERT(!thd->stmt_arena->is_conventional());
      /*
        We're in execution of a prepared statement or stored procedure:
        reset field items to point at fields from the created temporary table.
      */
      table->reset_item_list(&item_list);
    }
  }

  thd_arg->lex->current_select= lex_select_save;

  DBUG_RETURN(saved_error || thd_arg->is_fatal_error);

err:
  thd_arg->lex->current_select= lex_select_save;
  DBUG_RETURN(TRUE);
}


bool st_select_lex_unit::exec()
{
  SELECT_LEX *lex_select_save= thd->lex->current_select;
  SELECT_LEX *select_cursor=first_select();
  ulonglong add_rows=0;
  ha_rows examined_rows= 0;
  DBUG_ENTER("st_select_lex_unit::exec");

  if (executed && !uncacheable && !describe)
    DBUG_RETURN(FALSE);
  executed= 1;
  
  if (uncacheable || !item || !item->assigned() || describe)
  {
    if (item)
      item->reset_value_registration();
    if (optimized && item)
    {
      if (item->assigned())
      {
        item->assigned(0); // We will reinit & rexecute unit
        item->reset();
        table->file->delete_all_rows();
      }
      /* re-enabling indexes for next subselect iteration */
      if (union_distinct && table->file->enable_indexes(HA_KEY_SWITCH_ALL))
        DBUG_ASSERT(0);
    }
    for (SELECT_LEX *sl= select_cursor; sl; sl= sl->next_select())
    {
      ha_rows records_at_start= 0;
      thd->lex->current_select= sl;

      if (optimized)
	saved_error= sl->join->reinit();
      else
      {
        set_limit(sl);
	if (sl == global_parameters || describe)
	{
	  offset_limit_cnt= 0;
	  /*
	    We can't use LIMIT at this stage if we are using ORDER BY for the
	    whole query
	  */
	  if (sl->order_list.first || describe)
	    select_limit_cnt= HA_POS_ERROR;
        }

        /*
          When using braces, SQL_CALC_FOUND_ROWS affects the whole query:
          we don't calculate found_rows() per union part.
          Otherwise, SQL_CALC_FOUND_ROWS should be done on all sub parts.
        */
        sl->join->select_options= 
          (select_limit_cnt == HA_POS_ERROR || sl->braces) ?
          sl->options & ~OPTION_FOUND_ROWS : sl->options | found_rows_for_union;
	saved_error= sl->join->optimize();
      }
      if (!saved_error)
      {
	records_at_start= table->file->records;
	sl->join->exec();
        if (sl == union_distinct)
	{
	  if (table->file->disable_indexes(HA_KEY_SWITCH_ALL))
	    DBUG_RETURN(TRUE);
	  table->no_keyread=1;
	}
	saved_error= sl->join->error;
	offset_limit_cnt= (ha_rows)(sl->offset_limit ?
                                    sl->offset_limit->val_uint() :
                                    0);
	if (!saved_error)
	{
	  examined_rows+= thd->examined_row_count;
	  if (union_result->flush())
	  {
	    thd->lex->current_select= lex_select_save;
	    DBUG_RETURN(1);
	  }
	}
      }
      if (saved_error)
      {
	thd->lex->current_select= lex_select_save;
	DBUG_RETURN(saved_error);
      }
      /* Needed for the following test and for records_at_start in next loop */
      int error= table->file->info(HA_STATUS_VARIABLE);
      if(error)
      {
        table->file->print_error(error, MYF(0));
        DBUG_RETURN(1);
      }
      if (found_rows_for_union && !sl->braces && 
          select_limit_cnt != HA_POS_ERROR)
      {
	/*
	  This is a union without braces. Remember the number of rows that
	  could also have been part of the result set.
	  We get this from the difference of between total number of possible
	  rows and actual rows added to the temporary table.
	*/
	add_rows+= (ulonglong) (thd->limit_found_rows - (ulonglong)
			      ((table->file->records -  records_at_start)));
      }
    }
  }
  optimized= 1;

  /* Send result to 'result' */
  saved_error= TRUE;
  {
    List<Item_func_match> empty_list;
    empty_list.empty();

    if (!thd->is_fatal_error)				// Check if EOM
    {
      set_limit(global_parameters);
      init_prepare_fake_select_lex(thd);
      JOIN *join= fake_select_lex->join;
      if (!join)
      {
	/*
	  allocate JOIN for fake select only once (prevent
	  mysql_select automatic allocation)
	*/
	if (!(fake_select_lex->join= new JOIN(thd, item_list,
					      fake_select_lex->options, result)))
	{
	  fake_select_lex->table_list.empty();
	  DBUG_RETURN(TRUE);
	}

	/*
	  Fake st_select_lex should have item list for correctref_array
	  allocation.
	*/
	fake_select_lex->item_list= item_list;
      }
      else
      {
	JOIN_TAB *tab,*end;
	for (tab=join->join_tab, end=tab+join->tables ;
	     tab && tab != end ;
	     tab++)
	{
	  delete tab->select;
	  delete tab->quick;
	}
	join->init(thd, item_list, fake_select_lex->options, result);
      }
      saved_error= mysql_select(thd, &fake_select_lex->ref_pointer_array,
                            &result_table_list,
                            0, item_list, NULL,
                            global_parameters->order_list.elements,
                            (ORDER*)global_parameters->order_list.first,
                            (ORDER*) NULL, NULL, (ORDER*) NULL,
                            fake_select_lex->options | SELECT_NO_UNLOCK,
                            result, this, fake_select_lex);

      fake_select_lex->table_list.empty();
      if (!saved_error)
      {
	thd->limit_found_rows = (ulonglong)table->file->records + add_rows;
        thd->examined_row_count+= examined_rows;
      }
      /*
	Mark for slow query log if any of the union parts didn't use
	indexes efficiently
      */
    }
  }
  thd->lex->current_select= lex_select_save;
  DBUG_RETURN(saved_error);
}


bool st_select_lex_unit::cleanup()
{
  int error= 0;
  DBUG_ENTER("st_select_lex_unit::cleanup");

  if (cleaned)
  {
    DBUG_RETURN(FALSE);
  }
  cleaned= 1;

  if (union_result)
  {
    delete union_result;
    union_result=0; // Safety
    if (table)
      free_tmp_table(thd, table);
    table= 0; // Safety
  }

  for (SELECT_LEX *sl= first_select(); sl; sl= sl->next_select())
    error|= sl->cleanup();

  if (fake_select_lex)
  {
    JOIN *join;
    if ((join= fake_select_lex->join))
    {
      join->tables_list= 0;
      join->tables= 0;
    }
    error|= fake_select_lex->cleanup();
    if (fake_select_lex->order_list.elements)
    {
      ORDER *ord;
      for (ord= (ORDER*)fake_select_lex->order_list.first; ord; ord= ord->next)
        (*ord->item)->cleanup();
    }
  }

  DBUG_RETURN(error);
}


void st_select_lex_unit::reinit_exec_mechanism()
{
  prepared= optimized= executed= 0;
#ifndef DBUG_OFF
  if (first_select()->next_select())
  {
    List_iterator_fast<Item> it(item_list);
    Item *field;
    while ((field= it++))
    {
      /*
	we can't cleanup here, because it broke link to temporary table field,
	but have to drop fixed flag to allow next fix_field of this field
	during re-executing
      */
      field->fixed= 0;
    }
  }
#endif
}


/*
  change select_result object of unit

  SYNOPSIS
    st_select_lex_unit::change_result()
    result	new select_result object
    old_result	old select_result object

  RETURN
    FALSE - OK
    TRUE  - error
*/

bool st_select_lex_unit::change_result(select_subselect *new_result,
                                       select_subselect *old_result)
{
  bool res= FALSE;
  for (SELECT_LEX *sl= first_select(); sl; sl= sl->next_select())
  {
    if (sl->join && sl->join->result == old_result)
      if (sl->join->change_result(new_result))
	return TRUE;
  }
  if (fake_select_lex && fake_select_lex->join)
    res= fake_select_lex->join->change_result(new_result);
  return (res);
}

/*
  Get column type information for this unit.

  SYNOPSIS
    st_select_lex_unit::get_unit_column_types()

  DESCRIPTION
    For a single-select the column types are taken
    from the list of selected items. For a union this function
    assumes that st_select_lex_unit::prepare has been called
    and returns the type holders that were created for unioned
    column types of all selects.

  NOTES
    The implementation of this function should be in sync with
    st_select_lex_unit::prepare()
*/

List<Item> *st_select_lex_unit::get_unit_column_types()
{
  SELECT_LEX *sl= first_select();
  bool is_union= test(sl->next_select());
  bool is_procedure= test(sl->join->procedure);

  if (is_procedure)
  {
    /* Types for "SELECT * FROM t1 procedure analyse()"
       are generated during execute */
    return &sl->join->procedure_fields_list;
  }


  if (is_union)
  {
    DBUG_ASSERT(prepared);
    /* Types are generated during prepare */
    return &types;
  }

  return &sl->item_list;
}

bool st_select_lex::cleanup()
{
  bool error= FALSE;
  DBUG_ENTER("st_select_lex::cleanup()");

  if (join)
  {
    DBUG_ASSERT((st_select_lex*)join->select_lex == this);
    error= join->destroy();
    delete join;
    join= 0;
  }
  for (SELECT_LEX_UNIT *lex_unit= first_inner_unit(); lex_unit ;
       lex_unit= lex_unit->next_unit())
  {
    error= (bool) ((uint) error | (uint) lex_unit->cleanup());
  }
  non_agg_fields.empty();
  inner_refs_list.empty();
  DBUG_RETURN(error);
}


void st_select_lex::cleanup_all_joins(bool full)
{
  SELECT_LEX_UNIT *unit;
  SELECT_LEX *sl;

  if (join)
    join->cleanup(full);

  for (unit= first_inner_unit(); unit; unit= unit->next_unit())
    for (sl= unit->first_select(); sl; sl= sl->next_select())
      sl->cleanup_all_joins(full);
}<|MERGE_RESOLUTION|>--- conflicted
+++ resolved
@@ -146,10 +146,17 @@
   thd_arg->lex->current_select= fake_select_lex;
   fake_select_lex->table_list.link_in_list((byte *)&result_table_list,
 					   (byte **)
-<<<<<<< HEAD
 					   &result_table_list.next_local);
-  fake_select_lex->context.table_list= fake_select_lex->context.first_name_resolution_table= 
+  fake_select_lex->context.table_list= 
+    fake_select_lex->context.first_name_resolution_table= 
     fake_select_lex->get_table_list();
+  if (!fake_select_lex->first_execution)
+  {
+    for (ORDER *order= (ORDER *) global_parameters->order_list.first;
+         order;
+         order= order->next)
+      order->item= &order->item_ptr;
+  }
   for (ORDER *order= (ORDER *)global_parameters->order_list.first;
        order;
        order=order->next)
@@ -157,15 +164,6 @@
     (*order->item)->walk(&Item::change_context_processor,
                          (byte *) &fake_select_lex->context);
   }
-=======
-					   &result_table_list.next);
-  for (ORDER *order= (ORDER *) global_parameters->order_list.first;
-       order;
-       order= order->next)
-    order->item= &order->item_ptr;
-
-  return options_tmp;
->>>>>>> a6124de3
 }
 
 
