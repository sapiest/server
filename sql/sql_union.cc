/* Copyright (c) 2000, 2017, Oracle and/or its affiliates.
   Copyright (c) 2010, 2017, Corporation

   This program is free software; you can redistribute it and/or modify
   it under the terms of the GNU General Public License as published by
   the Free Software Foundation; version 2 of the License.

   This program is distributed in the hope that it will be useful,
   but WITHOUT ANY WARRANTY; without even the implied warranty of
   MERCHANTABILITY or FITNESS FOR A PARTICULAR PURPOSE.  See the
   GNU General Public License for more details.

   You should have received a copy of the GNU General Public License
   along with this program; if not, write to the Free Software
   Foundation, Inc., 51 Franklin St, Fifth Floor, Boston, MA 02110-1301  USA */


/*
  UNION  of select's
  UNION's  were introduced by Monty and Sinisa <sinisa@mysql.com>
*/

#include <my_global.h>
#include "sql_priv.h"
#include "unireg.h"
#include "sql_union.h"
#include "sql_select.h"
#include "sql_cursor.h"
#include "sql_base.h"                           // fill_record
#include "filesort.h"                           // filesort_free_buffers
#include "sql_view.h"
#include "sql_cte.h"

bool mysql_union(THD *thd, LEX *lex, select_result *result,
                 SELECT_LEX_UNIT *unit, ulong setup_tables_done_option)
{
  DBUG_ENTER("mysql_union");
  bool res;
  if (!(res= unit->prepare(thd, result, SELECT_NO_UNLOCK |
                           setup_tables_done_option)))
    res= unit->exec();
  res|= unit->cleanup();
  DBUG_RETURN(res);
}


/***************************************************************************
** store records in temporary table for UNION
***************************************************************************/

int select_unit::prepare(List<Item> &list, SELECT_LEX_UNIT *u)
{
  unit= u;
  return 0;
}

/**
  This called by SELECT_LEX_UNIT::exec when select changed
*/

void select_unit::change_select()
{
  uint current_select_number= thd->lex->current_select->select_number;
  DBUG_ENTER("select_unit::change_select");
  DBUG_PRINT("enter", ("select in unit change: %u -> %u",
                       curr_sel, current_select_number));
  DBUG_ASSERT(curr_sel != current_select_number);
  curr_sel= current_select_number;
  /* New SELECT processing starts */
  DBUG_ASSERT(table->file->inited == 0);
  step= thd->lex->current_select->linkage;
  switch (step)
  {
  case INTERSECT_TYPE:
    intersect_mark->value= prev_step= curr_step;
    curr_step= current_select_number;
    break;
  case EXCEPT_TYPE:
    break;
  default:
    step= UNION_TYPE;
    break;
  }
  DBUG_VOID_RETURN;
}
/**
  Fill temporary tables for UNION/EXCEPT/INTERSECT

  @Note
UNION:
  just add records to the table (with 'counter' field first if INTERSECT
  present in the sequence).
EXCEPT:
  looks for the record in the table (with 'counter' field first if
  INTERSECT present in the sequence) and delete it if found
INTESECT:
  looks for the same record with 'counter' field of previous operation,
  put as a 'counter' number of the current SELECT.
    We scan the table and remove all records which marked with not last
  'counter' after processing all records in send_eof and only if it last
  SELECT of sequence of INTERSECTS.

  @param values          List of record items to process.

  @retval  0 - OK
  @retval -1 - duplicate
  @retval  1 - error
*/
int select_unit::send_data(List<Item> &values)
{
  int rc;
  int not_reported_error= 0;
  if (unit->offset_limit_cnt)
  {						// using limit offset,count
    unit->offset_limit_cnt--;
    return 0;
  }
  if (thd->killed == ABORT_QUERY)
    return 0;
  if (table->no_rows_with_nulls)
    table->null_catch_flags= CHECK_ROW_FOR_NULLS_TO_REJECT;
  if (intersect_mark)
  {
    fill_record(thd, table, table->field + 1, values, TRUE, FALSE);
    table->field[0]->store((ulonglong) curr_step, 1);
  }
  else
    fill_record(thd, table, table->field, values, TRUE, FALSE);
  if (thd->is_error())
  {
    rc= 1;
    goto end;
  }
  if (table->no_rows_with_nulls)
  {
    table->null_catch_flags&= ~CHECK_ROW_FOR_NULLS_TO_REJECT;
    if (table->null_catch_flags)
    {
      rc= 0;
      goto end;
    }
  }

  // select_unit::change_select() change step & Co correctly for each SELECT
  switch (step)
  {
    case UNION_TYPE:
    {
      if ((write_err= table->file->ha_write_tmp_row(table->record[0])))
      {
        if (write_err == HA_ERR_FOUND_DUPP_KEY)
        {
          /*
            Inform upper level that we found a duplicate key, that should not
            be counted as part of limit
          */
          rc= -1;
          goto end;
        }
        bool is_duplicate= FALSE;
        /* create_internal_tmp_table_from_heap will generate error if needed */
        if (table->file->is_fatal_error(write_err, HA_CHECK_DUP) &&
            create_internal_tmp_table_from_heap(thd, table,
                                                tmp_table_param.start_recinfo,
                                                &tmp_table_param.recinfo,
                                                write_err, 1, &is_duplicate))
        {
          rc= 1;
          goto end;
        }

        if (is_duplicate)
        {
          rc= -1;
          goto end;
        }
      }
      break;
    }
    case EXCEPT_TYPE:
    {
      int find_res;
      /*
        The temporary table uses very first index or constrain for
        checking unique constrain.
      */
      if (!(find_res= table->file->find_unique_row(table->record[0], 0)))
      {
        DBUG_ASSERT(!table->triggers);
        table->status|= STATUS_DELETED;
        not_reported_error= table->file->ha_delete_tmp_row(table->record[0]);
        rc= MY_TEST(not_reported_error);
        goto end;
      }
      else
      {
        if ((rc= not_reported_error= (find_res != 1)))
          goto end;
      }
      break;
    }
    case INTERSECT_TYPE:
    {
      int find_res;
      /*
        The temporary table uses very first index or constrain for
        checking unique constrain.
      */
      if (!(find_res= table->file->find_unique_row(table->record[0], 0)))
      {
        DBUG_ASSERT(!table->triggers);
        if (table->field[0]->val_int() != prev_step)
        {
          rc= 0;
          goto end;
        }
        store_record(table, record[1]);
        table->field[0]->store(curr_step, 0);
        not_reported_error= table->file->ha_update_tmp_row(table->record[1],
                                                            table->record[0]);
        rc= MY_TEST(not_reported_error);
        DBUG_ASSERT(rc != HA_ERR_RECORD_IS_THE_SAME);
        goto end;
      }
      else
      {
        if ((rc= not_reported_error= (find_res != 1)))
          goto end;
      }
      break;
    }
    default:
      DBUG_ASSERT(0);
  }
  rc= 0;

end:
  if (not_reported_error)
  {
    DBUG_ASSERT(rc);
    table->file->print_error(not_reported_error, MYF(0));
  }
  return rc;
}

bool select_unit::send_eof()
{
  if (step != INTERSECT_TYPE ||
      (thd->lex->current_select->next_select() &&
       thd->lex->current_select->next_select()->linkage == INTERSECT_TYPE))
  {
    /*
      it is not INTESECT or next SELECT in the sequence is INTERSECT so no
      need filtering (the last INTERSECT in this sequence of intersects will
      filter).
    */
    return 0;
  }

  /*
    It is last select in the sequence of INTERSECTs so we should filter out
    all records except marked with actual counter.

   TODO: as optimization for simple case this could be moved to
   'fake_select' WHERE condition
  */
  handler *file= table->file;
  int error;

  if (file->ha_rnd_init_with_error(1))
    return 1;

  do
  {
    error= file->ha_rnd_next(table->record[0]);
    if (error)
    {
      if (error == HA_ERR_END_OF_FILE)
      {
        error= 0;
        break;
      }
      if (unlikely(error == HA_ERR_RECORD_DELETED))
      {
        error= 0;
        continue;
      }
      break;
    }
    if (table->field[0]->val_int() != curr_step)
      error= file->ha_delete_tmp_row(table->record[0]);
  } while (!error);
  file->ha_rnd_end();

  if (error)
    table->file->print_error(error, MYF(0));

  return(MY_TEST(error));
}


int select_union_recursive::send_data(List<Item> &values)
{
  int rc= select_unit::send_data(values);

  if (rc == 0 &&
      write_err != HA_ERR_FOUND_DUPP_KEY &&
      write_err != HA_ERR_FOUND_DUPP_UNIQUE)
  { 
    int err;
    if ((err= incr_table->file->ha_write_tmp_row(table->record[0])))
    {
      bool is_duplicate;
      rc= create_internal_tmp_table_from_heap(thd, incr_table,
                                              tmp_table_param.start_recinfo, 
                                              &tmp_table_param.recinfo,
					      err, 1, &is_duplicate);
    }
  }
  
  return rc;
}


bool select_unit::flush()
{
  int error;
  if ((error=table->file->extra(HA_EXTRA_NO_CACHE)))
  {
    table->file->print_error(error, MYF(0));
    return 1;
  }
  return 0;
}


/*
  Create a temporary table to store the result of select_union.

  SYNOPSIS
    select_unit::create_result_table()
      thd                thread handle
      column_types       a list of items used to define columns of the
                         temporary table
      is_union_distinct  if set, the temporary table will eliminate
                         duplicates on insert
      options            create options
      table_alias        name of the temporary table
      bit_fields_as_long convert bit fields to ulonglong
      create_table       whether to physically create result table
      keep_row_order     keep rows in order as they were inserted
      hidden             number of hidden fields (for INTERSECT)

  DESCRIPTION
    Create a temporary table that is used to store the result of a UNION,
    derived table, or a materialized cursor.

  RETURN VALUE
    0                    The table has been created successfully.
    1                    create_tmp_table failed.
*/

bool
select_unit::create_result_table(THD *thd_arg, List<Item> *column_types,
                                  bool is_union_distinct, ulonglong options,
                                  const char *alias,
                                  bool bit_fields_as_long, bool create_table,
                                  bool keep_row_order,
                                  uint hidden)
{
  DBUG_ASSERT(table == 0);
  tmp_table_param.init();
  tmp_table_param.field_count= column_types->elements;
  tmp_table_param.bit_fields_as_long= bit_fields_as_long;
  tmp_table_param.hidden_field_count= hidden;

  if (! (table= create_tmp_table(thd_arg, &tmp_table_param, *column_types,
                                 (ORDER*) 0, is_union_distinct, 1,
                                 options, HA_POS_ERROR, alias,
                                 !create_table, keep_row_order)))
    return TRUE;

  table->keys_in_use_for_query.clear_all();
  for (uint i=0; i < table->s->fields; i++)
    table->field[i]->flags &= ~PART_KEY_FLAG;

  if (create_table)
  {
    table->file->extra(HA_EXTRA_WRITE_CACHE);
    table->file->extra(HA_EXTRA_IGNORE_DUP_KEY);
  }
  return FALSE;
}

bool
select_union_recursive::create_result_table(THD *thd_arg,
                                            List<Item> *column_types,
                                            bool is_union_distinct,
                                            ulonglong options,
                                            const char *alias,
                                            bool bit_fields_as_long,
                                            bool create_table,
                                            bool keep_row_order,
                                            uint hidden)
{
  if (select_unit::create_result_table(thd_arg, column_types,
                                       is_union_distinct, options,
                                       "", bit_fields_as_long,
                                       create_table, keep_row_order,
                                       hidden))
    return true;
  
  if (! (incr_table= create_tmp_table(thd_arg, &tmp_table_param, *column_types,
                                      (ORDER*) 0, false, 1,
                                      options, HA_POS_ERROR, "",
                                      !create_table, keep_row_order)))
    return true;

  incr_table->keys_in_use_for_query.clear_all();
  for (uint i=0; i < table->s->fields; i++)
    incr_table->field[i]->flags &= ~PART_KEY_FLAG;

  if (create_table)
  {
    incr_table->file->extra(HA_EXTRA_WRITE_CACHE);
    incr_table->file->extra(HA_EXTRA_IGNORE_DUP_KEY);
  }

  TABLE *rec_table= 0;
  if (! (rec_table= create_tmp_table(thd_arg, &tmp_table_param, *column_types,
                                     (ORDER*) 0, false, 1,
                                     options, HA_POS_ERROR, alias,
                                     true, keep_row_order)))
    return true;

  rec_table->keys_in_use_for_query.clear_all();
  for (uint i=0; i < table->s->fields; i++)
    rec_table->field[i]->flags &= ~PART_KEY_FLAG;

  if (rec_tables.push_back(rec_table))
    return true;

  return false;
}


/**
  Reset and empty the temporary table that stores the materialized query
  result.

  @note The cleanup performed here is exactly the same as for the two temp
  tables of JOIN - exec_tmp_table_[1 | 2].
*/

void select_unit::cleanup()
{
  table->file->extra(HA_EXTRA_RESET_STATE);
  table->file->ha_delete_all_rows();
}


void select_union_recursive::cleanup()
{
  if (table)
  {
    select_unit::cleanup();
    free_tmp_table(thd, table);
  }

  if (incr_table)
  {
    incr_table->file->extra(HA_EXTRA_RESET_STATE);
    incr_table->file->ha_delete_all_rows();
    free_tmp_table(thd, incr_table);
  }

  List_iterator<TABLE> it(rec_tables);
  TABLE *tab;
  while ((tab= it++))
  {
    if (tab->is_created())
    {
      tab->file->extra(HA_EXTRA_RESET_STATE);
      tab->file->ha_delete_all_rows();
    }
    /* 
      The table will be closed later in close_thread_tables(),
      because it might be used in the statements like
      ANALYZE WITH r AS (...) SELECT * from r
      where r is defined through recursion. 
    */
    tab->next= thd->rec_tables;
    thd->rec_tables= tab;
  }
}


/**
  Replace the current result with new_result and prepare it.  

  @param new_result New result pointer

  @retval FALSE Success
  @retval TRUE  Error
*/

bool select_union_direct::change_result(select_result *new_result)
{
  result= new_result;
  return (result->prepare(unit->types, unit) || result->prepare2());
}


bool select_union_direct::postponed_prepare(List<Item> &types)
{
  if (result != NULL)
    return (result->prepare(types, unit) || result->prepare2());
  else
    return false;
}


bool select_union_direct::send_result_set_metadata(List<Item> &list, uint flags)
{
  if (done_send_result_set_metadata)
    return false;
  done_send_result_set_metadata= true;

  /*
    Set global offset and limit to be used in send_data(). These can
    be variables in prepared statements or stored programs, so they
    must be reevaluated for each execution.
   */
  offset= unit->global_parameters()->get_offset();
  limit= unit->global_parameters()->get_limit();
  if (limit + offset >= limit)
    limit+= offset;
  else
    limit= HA_POS_ERROR; /* purecov: inspected */

  return result->send_result_set_metadata(unit->types, flags);
}


int select_union_direct::send_data(List<Item> &items)
{
  if (!limit)
    return false;
  limit--;
  if (offset)
  {
    offset--;
    return false;
  }

  send_records++;
  fill_record(thd, table, table->field, items, true, false);
  if (thd->is_error())
    return true; /* purecov: inspected */

  return result->send_data(unit->item_list);
}


bool select_union_direct::initialize_tables (JOIN *join)
{
  if (done_initialize_tables)
    return false;
  done_initialize_tables= true;

  return result->initialize_tables(join);
}


bool select_union_direct::send_eof()
{
  // Reset for each SELECT_LEX, so accumulate here
  limit_found_rows+= thd->limit_found_rows;

  if (unit->thd->lex->current_select == last_select_lex)
  {
    thd->limit_found_rows= limit_found_rows;

    // Reset and make ready for re-execution
    done_send_result_set_metadata= false;
    done_initialize_tables= false;

    return result->send_eof();
  }
  else
    return false;
}


/*
  initialization procedures before fake_select_lex preparation()

  SYNOPSIS
    st_select_lex_unit::init_prepare_fake_select_lex()
    thd		- thread handler
    first_execution - TRUE at the first execution of the union 

  RETURN
    options of SELECT
*/

void
st_select_lex_unit::init_prepare_fake_select_lex(THD *thd_arg,
                                                  bool first_execution) 
{
  thd_arg->lex->current_select= fake_select_lex;
  fake_select_lex->table_list.link_in_list(&result_table_list,
                                           &result_table_list.next_local);
  fake_select_lex->context.table_list= 
    fake_select_lex->context.first_name_resolution_table= 
    fake_select_lex->get_table_list();
  /*
    The flag fake_select_lex->first_execution indicates whether this is
    called at the first execution of the statement, while first_execution
    shows whether this is called at the first execution of the union that
    may form just a subselect.
  */    
  if (!fake_select_lex->first_execution && first_execution)
  {
    for (ORDER *order= global_parameters()->order_list.first;
         order;
         order= order->next)
      order->item= &order->item_ptr;
  }
  for (ORDER *order= global_parameters()->order_list.first;
       order;
       order=order->next)
  {
    (*order->item)->walk(&Item::change_context_processor, 0,
                         &fake_select_lex->context);
    (*order->item)->walk(&Item::set_fake_select_as_master_processor, 0,
                         fake_select_lex);
  }
}


bool st_select_lex_unit::prepare_join(THD *thd_arg, SELECT_LEX *sl,
                                      select_result *tmp_result,
                                      ulong additional_options,
                                      bool is_union_select)
{
  DBUG_ENTER("st_select_lex_unit::prepare_join");
  bool can_skip_order_by;
  sl->options|=  SELECT_NO_UNLOCK;
  JOIN *join= new JOIN(thd_arg, sl->item_list,
                       (sl->options | thd_arg->variables.option_bits |
                        additional_options),
                       tmp_result);
  if (!join)
    DBUG_RETURN(true);

  thd_arg->lex->current_select= sl;

  can_skip_order_by= is_union_select && !(sl->braces && sl->explicit_limit);

  saved_error= join->prepare(sl->table_list.first,
                             sl->with_wild,
                             sl->where,
                             (can_skip_order_by ? 0 :
                              sl->order_list.elements) +
                             sl->group_list.elements,
                             can_skip_order_by ?
                             NULL : sl->order_list.first,
                             can_skip_order_by,
                             sl->group_list.first,
                             sl->having,
                             (is_union_select ? NULL :
                              thd_arg->lex->proc_list.first),
                             sl, this);

  /* There are no * in the statement anymore (for PS) */
  sl->with_wild= 0;
  last_procedure= join->procedure;

  if (saved_error || (saved_error= thd_arg->is_fatal_error))
    DBUG_RETURN(true);
  /*
    Remove all references from the select_lex_units to the subqueries that
    are inside the ORDER BY clause.
  */
  if (can_skip_order_by)
  {
    for (ORDER *ord= (ORDER *)sl->order_list.first; ord; ord= ord->next)
    {
      (*ord->item)->walk(&Item::eliminate_subselect_processor, FALSE, NULL);
    }
  }
  DBUG_RETURN(false);
}


class Type_holder: public Sql_alloc,
                   public Item_args,
                   public Type_handler_hybrid_field_type,
                   public Type_all_attributes,
                   public Type_geometry_attributes
{
  TYPELIB *m_typelib;
  bool m_maybe_null;
public:
  Type_holder()
   :m_typelib(NULL),
    m_maybe_null(false)
  { }

  void set_maybe_null(bool maybe_null_arg) { m_maybe_null= maybe_null_arg; }
  bool get_maybe_null() const { return m_maybe_null; }

  uint decimal_precision() const
  {
    /*
      Type_holder is not used directly to create fields, so
      its virtual decimal_precision() is never called.
      We should eventually extend create_result_table() to accept
      an array of Type_holders directly, without having to allocate
      Item_type_holder's and put them into List<Item>.
    */
    DBUG_ASSERT(0);
    return 0;
  }
  void set_geometry_type(uint type)
  {
    Type_geometry_attributes::set_geometry_type(type);
  }
  uint uint_geometry_type() const
  {
    return Type_geometry_attributes::get_geometry_type();
  }
  void set_typelib(TYPELIB *typelib)
  {
    m_typelib= typelib;
  }
  TYPELIB *get_typelib() const
  {
    return m_typelib;
  }

  bool aggregate_attributes(THD *thd)
  {
    for (uint i= 0; i < arg_count; i++)
      m_maybe_null|= args[i]->maybe_null;
    return
       type_handler()->Item_hybrid_func_fix_attributes(thd,
                                                       "UNION", this, this,
                                                       args, arg_count);
  }
};


/**
  Aggregate data type handlers for the "count" leftmost UNION parts.
*/
bool st_select_lex_unit::join_union_type_handlers(THD *thd_arg,
                                                  Type_holder *holders,
                                                  uint count)
{
  DBUG_ENTER("st_select_lex_unit::join_union_type_handlers");
  SELECT_LEX *first_sl= first_select(), *sl= first_sl;
  for (uint i= 0; i < count ; sl= sl->next_select(), i++)
  {
    Item *item;
    List_iterator_fast<Item> it(sl->item_list);
    for (uint pos= 0; (item= it++); pos++)
    {
      const Type_handler *item_type_handler= item->real_type_handler();
      if (sl == first_sl)
        holders[pos].set_handler(item_type_handler);
      else
      {
        DBUG_ASSERT(first_sl->item_list.elements == sl->item_list.elements);
        if (holders[pos].aggregate_for_result(item_type_handler))
        {
          my_error(ER_ILLEGAL_PARAMETER_DATA_TYPES2_FOR_OPERATION, MYF(0),
                   holders[pos].type_handler()->name().ptr(),
                   item_type_handler->name().ptr(),
                   "UNION");
          DBUG_RETURN(true);
        }
      }
    }
  }
  DBUG_RETURN(false);
}


/**
  Aggregate data type attributes for the "count" leftmost UNION parts.
*/
bool st_select_lex_unit::join_union_type_attributes(THD *thd_arg,
                                                    Type_holder *holders,
                                                    uint count)
{
  DBUG_ENTER("st_select_lex_unit::join_union_type_attributes");
  SELECT_LEX *sl, *first_sl= first_select();
  uint item_pos;
  for (uint pos= 0; pos < first_sl->item_list.elements; pos++)
  {
    if (holders[pos].alloc_arguments(thd_arg, count))
      DBUG_RETURN(true);
  }
  for (item_pos= 0, sl= first_sl ;
       item_pos < count;
       sl= sl->next_select(), item_pos++)
  {
    Item *item_tmp;
    List_iterator_fast<Item> itx(sl->item_list);
    for (uint holder_pos= 0 ; (item_tmp= itx++); holder_pos++)
    {
      /*
        If the outer query has a GROUP BY clause, an outer reference to this
        query block may have been wrapped in a Item_outer_ref, which has not
        been fixed yet. An Item_type_holder must be created based on a fixed
        Item, so use the inner Item instead.
      */
      DBUG_ASSERT(item_tmp->fixed ||
                  (item_tmp->type() == Item::REF_ITEM &&
                   ((Item_ref *)(item_tmp))->ref_type() ==
                   Item_ref::OUTER_REF));
      if (!item_tmp->fixed)
        item_tmp= item_tmp->real_item();
      holders[holder_pos].add_argument(item_tmp);
    }
  }
  for (uint pos= 0; pos < first_sl->item_list.elements; pos++)
  {
    if (holders[pos].aggregate_attributes(thd_arg))
      DBUG_RETURN(true);
  }
  DBUG_RETURN(false);
}


/**
  Join data types for the leftmost "count" UNION parts
  and store corresponding Item_type_holder's into "types".
*/
bool st_select_lex_unit::join_union_item_types(THD *thd_arg,
                                               List<Item> &types,
                                               uint count)
{
  DBUG_ENTER("st_select_lex_unit::join_union_select_list_types");
  SELECT_LEX *first_sl= first_select();
  Type_holder *holders;

  if (!(holders= new (thd_arg->mem_root)
                 Type_holder[first_sl->item_list.elements]) ||
     join_union_type_handlers(thd_arg, holders, count) ||
     join_union_type_attributes(thd_arg, holders, count))
    DBUG_RETURN(true);

  types.empty();
  List_iterator_fast<Item> it(first_sl->item_list);
  Item *item_tmp;
  for (uint pos= 0; (item_tmp= it++); pos++)
  {
    /* Error's in 'new' will be detected after loop */
    types.push_back(new (thd_arg->mem_root)
                    Item_type_holder(thd_arg,
                                     &item_tmp->name,
                                     holders[pos].type_handler(),
                                     &holders[pos]/*Type_all_attributes*/,
                                     holders[pos].get_maybe_null()));
  }
  if (thd_arg->is_fatal_error)
    DBUG_RETURN(true); // out of memory
  DBUG_RETURN(false);
}


bool st_select_lex_unit::prepare(THD *thd_arg, select_result *sel_result,
                                 ulong additional_options)
{
  SELECT_LEX *lex_select_save= thd_arg->lex->current_select;
  SELECT_LEX *sl, *first_sl= first_select();
  bool is_recursive= with_element && with_element->is_recursive;
  bool is_rec_result_table_created= false;
  uint union_part_count= 0;
  select_result *tmp_result;
  bool is_union_select;
  bool have_except= FALSE, have_intersect= FALSE;
  bool instantiate_tmp_table= false;
  DBUG_ENTER("st_select_lex_unit::prepare");
  DBUG_ASSERT(thd == thd_arg);
  DBUG_ASSERT(thd == current_thd);

  describe= additional_options & SELECT_DESCRIBE;

  /*
    Save fake_select_lex in case we don't need it for anything but
    global parameters.
  */
  if (saved_fake_select_lex == NULL) // Don't overwrite on PS second prepare
    saved_fake_select_lex= fake_select_lex;

  /*
    result object should be reassigned even if preparing already done for
    max/min subquery (ALL/ANY optimization)
  */
  result= sel_result;

  if (prepared)
  {
    if (describe)
    {
      /* fast reinit for EXPLAIN */
      for (sl= first_sl; sl; sl= sl->next_select())
      {
	sl->join->result= result;
	select_limit_cnt= HA_POS_ERROR;
	offset_limit_cnt= 0;
	if (!sl->join->procedure &&
	    result->prepare(sl->join->fields_list, this))
	{
	  DBUG_RETURN(TRUE);
	}
	sl->join->select_options|= SELECT_DESCRIBE;
	sl->join->reinit();
      }
    }
    DBUG_RETURN(FALSE);
  }
  prepared= 1;
  saved_error= FALSE;
  
  thd_arg->lex->current_select= sl= first_sl;
  found_rows_for_union= first_sl->options & OPTION_FOUND_ROWS;
  is_union_select= is_unit_op() || fake_select_lex;

  for (SELECT_LEX *s= first_sl; s; s= s->next_select())
  {
    switch (s->linkage)
    {
    case INTERSECT_TYPE:
      have_intersect= TRUE;
      break;
    case EXCEPT_TYPE:
      have_except= TRUE;
      break;
    default:
      break;
    }
  }
  /* Global option */

  if (is_union_select || is_recursive)
  {
    if (is_unit_op() && !union_needs_tmp_table() &&
        !have_except && !have_intersect)
    {
      SELECT_LEX *last= first_select();
      while (last->next_select())
        last= last->next_select();
      if (!(tmp_result= union_result=
              new (thd_arg->mem_root) select_union_direct(thd_arg, sel_result,
                                                          last)))
        goto err; /* purecov: inspected */
      fake_select_lex= NULL;
      instantiate_tmp_table= false;
    }
    else
    {
      if (!is_recursive)
	union_result= new (thd_arg->mem_root) select_unit(thd_arg);
      else
      {
        with_element->rec_result=
          new (thd_arg->mem_root) select_union_recursive(thd_arg);
        union_result=  with_element->rec_result;
        fake_select_lex= NULL;
      }
      if (!(tmp_result= union_result))
        goto err; /* purecov: inspected */
      instantiate_tmp_table= true;
    }
  }
  else
    tmp_result= sel_result;

  sl->context.resolve_in_select_list= TRUE;

  if (!is_union_select && !is_recursive)
  {
    if (prepare_join(thd_arg, first_sl, tmp_result, additional_options,
                     is_union_select))
      goto err;
    types= first_sl->item_list;
    goto cont;
  }
 
  for (;sl; sl= sl->next_select(), union_part_count++)
  {
    if (prepare_join(thd_arg, sl, tmp_result, additional_options,
                     is_union_select))
      goto err;

    /*
      setup_tables_done_option should be set only for very first SELECT,
      because it protect from secont setup_tables call for select-like non
      select commands (DELETE/INSERT/...) and they use only very first
      SELECT (for union it can be only INSERT ... SELECT).
    */
    additional_options&= ~OPTION_SETUP_TABLES_DONE;

    /*
      Use items list of underlaid select for derived tables to preserve
      information about fields lengths and exact types
    */
    if (sl == first_sl)
    {
      if (is_recursive)
      {
        if (derived->with->rename_columns_of_derived_unit(thd, this))
          goto err;
        if (check_duplicate_names(thd, sl->item_list, 0))
          goto err;
      }
    }
    else
    {
      if (first_sl->item_list.elements != sl->item_list.elements)
      {
        my_message(ER_WRONG_NUMBER_OF_COLUMNS_IN_SELECT,
                   ER_THD(thd_arg, ER_WRONG_NUMBER_OF_COLUMNS_IN_SELECT),
                   MYF(0));
        goto err;
      }
    }
    if (is_recursive)
    {
      if (!with_element->is_anchor(sl))
        sl->uncacheable|= UNCACHEABLE_UNITED;
      if(!is_rec_result_table_created &&
         (!sl->next_select() ||
          sl->next_select() == with_element->first_recursive))
      {
        ulonglong create_options;
        create_options= (first_sl->options | thd_arg->variables.option_bits |
                         TMP_TABLE_ALL_COLUMNS);
        // Join data types for all non-recursive parts of a recursive UNION
        if (join_union_item_types(thd, types, union_part_count + 1))
          goto err;
        if (union_result->create_result_table(thd, &types,
                                              MY_TEST(union_distinct),
                                              create_options, derived->alias,
                                              false,
                                              instantiate_tmp_table, false,
                                              0))
          goto err;
        if (!derived->table)
          derived->table= derived->derived_result->table= 
            with_element->rec_result->rec_tables.head();
        with_element->mark_as_with_prepared_anchor();
        is_rec_result_table_created= true;
      }
    }      
  }
  // In case of a non-recursive UNION, join data types for all UNION parts.
  if (!is_recursive && join_union_item_types(thd, types, union_part_count))
    goto err;

cont:
  /*
    If the query is using select_union_direct, we have postponed
    preparation of the underlying select_result until column types
    are known.
  */
  if (union_result != NULL && union_result->postponed_prepare(types))
    DBUG_RETURN(true);

  if (is_union_select)
  {
    /*
      Check that it was possible to aggregate
      all collations together for UNION.
    */
    List_iterator_fast<Item> tp(types);
    Item *type;
    ulonglong create_options;
    uint save_tablenr= 0;
    table_map save_map= 0;
    uint save_maybe_null= 0;

    while ((type= tp++))
    {
      if (type->cmp_type() == STRING_RESULT &&
          type->collation.derivation == DERIVATION_NONE)
      {
        my_error(ER_CANT_AGGREGATE_NCOLLATIONS, MYF(0), "UNION");
        goto err;
      }
    }
    
    /*
      Disable the usage of fulltext searches in the last union branch.
      This is a temporary 5.x limitation because of the way the fulltext
      search functions are handled by the optimizer.
      This is manifestation of the more general problems of "taking away"
      parts of a SELECT statement post-fix_fields(). This is generally not
      doable since various flags are collected in various places (e.g. 
      SELECT_LEX) that carry information about the presence of certain 
      expressions or constructs in the parts of the query.
      When part of the query is taken away it's not clear how to "divide" 
      the meaning of these accumulated flags and what to carry over to the
      recipient query (SELECT_LEX).
    */
    if (global_parameters()->ftfunc_list->elements && 
        global_parameters()->order_list.elements &&
        global_parameters() != fake_select_lex)
    {
      ORDER *ord;
      Item_func::Functype ft=  Item_func::FT_FUNC;
      for (ord= global_parameters()->order_list.first; ord; ord= ord->next)
        if ((*ord->item)->walk (&Item::find_function_processor, FALSE, &ft))
        {
          my_error (ER_CANT_USE_OPTION_HERE, MYF(0), "MATCH()");
          goto err;
        }
    }


    create_options= (first_sl->options | thd_arg->variables.option_bits |
                     TMP_TABLE_ALL_COLUMNS);
    /*
      Force the temporary table to be a MyISAM table if we're going to use
      fullext functions (MATCH ... AGAINST .. IN BOOLEAN MODE) when reading
      from it (this should be removed in 5.2 when fulltext search is moved 
      out of MyISAM).
    */
    if (global_parameters()->ftfunc_list->elements)
      create_options= create_options | TMP_TABLE_FORCE_MYISAM;

    if (!is_recursive)
    {
      uint hidden= 0;
      if (have_intersect)
      {
        hidden= 1;
        if (!intersect_mark)
        {
          /*
            For intersect we add a hidden column first that contains
            the current select number of the time when the row was
            added to the temporary table
          */

          Query_arena *arena, backup_arena;
          arena= thd->activate_stmt_arena_if_needed(&backup_arena);

          intersect_mark= new (thd_arg->mem_root) Item_int(thd, 0);

          if (arena)
            thd->restore_active_arena(arena, &backup_arena);

          if (!intersect_mark)
            goto err;
        }
        else
          intersect_mark->value= 0; //reset
        types.push_front(union_result->intersect_mark= intersect_mark);
        union_result->intersect_mark->name.str= "___";
        union_result->intersect_mark->name.length= 3;
      }
      bool error=
        union_result->create_result_table(thd, &types,
                                          MY_TEST(union_distinct),
                                          create_options, "", false,
                                          instantiate_tmp_table, false,
                                          hidden);
      if (intersect_mark)
        types.pop();
      if (error)
        goto err;
    }
    if (fake_select_lex && !fake_select_lex->first_cond_optimization)
    {
      save_tablenr= result_table_list.tablenr_exec;
      save_map= result_table_list.map_exec;
      save_maybe_null= result_table_list.maybe_null_exec;
    }
    bzero((char*) &result_table_list, sizeof(result_table_list));
    result_table_list.db= (char*) "";
    result_table_list.table_name= result_table_list.alias= (char*) "union";
    result_table_list.table= table= union_result->table;
    if (fake_select_lex && !fake_select_lex->first_cond_optimization)
    {
      result_table_list.tablenr_exec= save_tablenr;
      result_table_list.map_exec= save_map;
      result_table_list.maybe_null_exec= save_maybe_null;
    }

    thd_arg->lex->current_select= lex_select_save;
    if (!item_list.elements)
    {
      Query_arena *arena, backup_arena;

      arena= thd->activate_stmt_arena_if_needed(&backup_arena);
      
      saved_error= table->fill_item_list(&item_list);
      // Item_list is inherited from 'types', so there could be the counter
      if (intersect_mark)
        item_list.pop(); // remove intersect counter

      if (arena)
        thd->restore_active_arena(arena, &backup_arena);

      if (saved_error)
        goto err;

      if (fake_select_lex != NULL &&
          (thd->stmt_arena->is_stmt_prepare() ||
           (thd->lex->context_analysis_only & CONTEXT_ANALYSIS_ONLY_VIEW)))
      {
        /* Validate the global parameters of this union */

	init_prepare_fake_select_lex(thd, TRUE);
        /* Should be done only once (the only item_list per statement) */
        DBUG_ASSERT(fake_select_lex->join == 0);
	if (!(fake_select_lex->join= new JOIN(thd, item_list, thd->variables.option_bits,
					      result)))
	{
	  fake_select_lex->table_list.empty();
	  DBUG_RETURN(TRUE);
	}

        /*
          Fake st_select_lex should have item list for correct ref_array
          allocation.
        */
	fake_select_lex->item_list= item_list;

	thd_arg->lex->current_select= fake_select_lex;

        /*
          We need to add up n_sum_items in order to make the correct
          allocation in setup_ref_array().
        */
        fake_select_lex->n_child_sum_items+= global_parameters()->n_sum_items;

	saved_error= fake_select_lex->join->
	  prepare(fake_select_lex->table_list.first,
		  0, 0,
                  global_parameters()->order_list.elements, // og_num
                  global_parameters()->order_list.first,    // order
                  false, NULL, NULL, NULL,
		  fake_select_lex, this);
	fake_select_lex->table_list.empty();
      }
    }
    else
    {
      /*
        We're in execution of a prepared statement or stored procedure:
        reset field items to point at fields from the created temporary table.
      */
      table->reset_item_list(&item_list, intersect_mark ? 1 : 0);
    }
  }

  thd_arg->lex->current_select= lex_select_save;

  DBUG_RETURN(saved_error || thd_arg->is_fatal_error);

err:
  thd_arg->lex->current_select= lex_select_save;
  (void) cleanup();
  DBUG_RETURN(TRUE);
}


/**
  Run optimization phase.

  @return FALSE unit successfully passed optimization phase.
  @return TRUE an error occur.
*/
bool st_select_lex_unit::optimize()
{
  SELECT_LEX *lex_select_save= thd->lex->current_select;
  SELECT_LEX *select_cursor=first_select();
  DBUG_ENTER("st_select_lex_unit::optimize");

  if (optimized && !uncacheable && !describe)
    DBUG_RETURN(FALSE);

  if (with_element && with_element->is_recursive && optimize_started)
    DBUG_RETURN(FALSE);
  optimize_started= true;

  if (uncacheable || !item || !item->assigned() || describe)
  {
    if (item)
      item->reset_value_registration();
    if (optimized && item)
    {
      if (item->assigned())
      {
        item->assigned(0); // We will reinit & rexecute unit
        item->reset();
      }
      if (table->is_created())
      {
        table->file->ha_delete_all_rows();
        table->file->info(HA_STATUS_VARIABLE);
      }
      /* re-enabling indexes for next subselect iteration */
      if (union_distinct && table->file->ha_enable_indexes(HA_KEY_SWITCH_ALL))
      {
        DBUG_ASSERT(0);
      }
    }
    for (SELECT_LEX *sl= select_cursor; sl; sl= sl->next_select())
    {
      thd->lex->current_select= sl;

      if (optimized)
	saved_error= sl->join->reinit();
      else
      {
        set_limit(sl);
	if (sl == global_parameters() || describe)
	{
	  offset_limit_cnt= 0;
	  /*
	    We can't use LIMIT at this stage if we are using ORDER BY for the
	    whole query
	  */
	  if (sl->order_list.first || describe)
	    select_limit_cnt= HA_POS_ERROR;
        }

        /*
          When using braces, SQL_CALC_FOUND_ROWS affects the whole query:
          we don't calculate found_rows() per union part.
          Otherwise, SQL_CALC_FOUND_ROWS should be done on all sub parts.
        */
        sl->join->select_options= 
          (select_limit_cnt == HA_POS_ERROR || sl->braces) ?
          sl->options & ~OPTION_FOUND_ROWS : sl->options | found_rows_for_union;

	saved_error= sl->join->optimize();
      }

      if (saved_error)
      {
	thd->lex->current_select= lex_select_save;
	DBUG_RETURN(saved_error);
      }
    }
  }
  optimized= 1;

  thd->lex->current_select= lex_select_save;
  DBUG_RETURN(saved_error);
}


bool st_select_lex_unit::exec()
{
  SELECT_LEX *lex_select_save= thd->lex->current_select;
  SELECT_LEX *select_cursor=first_select();
  ulonglong add_rows=0;
  ha_rows examined_rows= 0;
  bool first_execution= !executed;
  DBUG_ENTER("st_select_lex_unit::exec");
  bool was_executed= executed;

  if (executed && !uncacheable && !describe)
    DBUG_RETURN(FALSE);
  executed= 1;
  if (!(uncacheable & ~UNCACHEABLE_EXPLAIN) && item &&
      !item->with_recursive_reference)
    item->make_const();
  
  saved_error= optimize();
  
  create_explain_query_if_not_exists(thd->lex, thd->mem_root);

  if (!saved_error && !was_executed)
    save_union_explain(thd->lex->explain);

  if (saved_error)
    DBUG_RETURN(saved_error);

  if (union_result)
    union_result->init();

  if (uncacheable || !item || !item->assigned() || describe)
  {
    if (!fake_select_lex && !(with_element && with_element->is_recursive))
      union_result->cleanup();
    for (SELECT_LEX *sl= select_cursor; sl; sl= sl->next_select())
    {
      ha_rows records_at_start= 0;
      thd->lex->current_select= sl;
      if (union_result)
        union_result->change_select();
      if (fake_select_lex)
      {
        if (sl != &thd->lex->select_lex)
          fake_select_lex->uncacheable|= sl->uncacheable;
        else
          fake_select_lex->uncacheable= 0;
      }

      {
        set_limit(sl);
	if (sl == global_parameters() || describe)
	{
	  offset_limit_cnt= 0;
	  /*
	    We can't use LIMIT at this stage if we are using ORDER BY for the
	    whole query
	  */
	  if (sl->order_list.first || describe)
	    select_limit_cnt= HA_POS_ERROR;
        }

        /*
          When using braces, SQL_CALC_FOUND_ROWS affects the whole query:
          we don't calculate found_rows() per union part.
          Otherwise, SQL_CALC_FOUND_ROWS should be done on all sub parts.
        */
        sl->join->select_options= 
          (select_limit_cnt == HA_POS_ERROR || sl->braces) ?
          sl->options & ~OPTION_FOUND_ROWS : sl->options | found_rows_for_union;
	saved_error= sl->join->optimize();
      }
      if (!saved_error)
      {
	records_at_start= table->file->stats.records;
	sl->join->exec();
        if (sl == union_distinct && !(with_element && with_element->is_recursive))
	{
          // This is UNION DISTINCT, so there should be a fake_select_lex
          DBUG_ASSERT(fake_select_lex != NULL);
	  if (table->file->ha_disable_indexes(HA_KEY_SWITCH_ALL))
	    DBUG_RETURN(TRUE);
	  table->no_keyread=1;
	}
	saved_error= sl->join->error;
	offset_limit_cnt= (ha_rows)(sl->offset_limit ?
                                    sl->offset_limit->val_uint() :
                                    0);
	if (!saved_error)
	{
	  examined_rows+= thd->get_examined_row_count();
          thd->set_examined_row_count(0);
	  if (union_result->flush())
	  {
	    thd->lex->current_select= lex_select_save;
	    DBUG_RETURN(1);
	  }
	}
      }
      if (saved_error)
      {
	thd->lex->current_select= lex_select_save;
	DBUG_RETURN(saved_error);
      }
      if (fake_select_lex != NULL)
      {
        /* Needed for the following test and for records_at_start in next loop */
        int error= table->file->info(HA_STATUS_VARIABLE);
        if(error)
        {
          table->file->print_error(error, MYF(0));
          DBUG_RETURN(1);
        }
      }
      if (found_rows_for_union && !sl->braces && 
          select_limit_cnt != HA_POS_ERROR)
      {
	/*
	  This is a union without braces. Remember the number of rows that
	  could also have been part of the result set.
	  We get this from the difference of between total number of possible
	  rows and actual rows added to the temporary table.
	*/
	add_rows+= (ulonglong) (thd->limit_found_rows - (ulonglong)
			      ((table->file->stats.records -  records_at_start)));
      }
      if (thd->killed == ABORT_QUERY)
      {
        /*
          Stop execution of the remaining queries in the UNIONS, and produce
          the current result.
        */
        push_warning_printf(thd, Sql_condition::WARN_LEVEL_WARN,
                            ER_QUERY_EXCEEDED_ROWS_EXAMINED_LIMIT,
                            ER_THD(thd, ER_QUERY_EXCEEDED_ROWS_EXAMINED_LIMIT),
                            thd->accessed_rows_and_keys,
                            thd->lex->limit_rows_examined->val_uint());
        thd->reset_killed();
        break;
      }
    }
  }

  DBUG_EXECUTE_IF("show_explain_probe_union_read", 
                   dbug_serve_apcs(thd, 1););
  {
    List<Item_func_match> empty_list;
    empty_list.empty();
    /*
      Disable LIMIT ROWS EXAMINED in order to produce the possibly incomplete
      result of the UNION without interruption due to exceeding the limit.
    */
    thd->lex->limit_rows_examined_cnt= ULONGLONG_MAX;

    if (fake_select_lex != NULL && !thd->is_fatal_error)    // Check if EOM
    {
       /* Send result to 'result' */
       saved_error= true;

      set_limit(global_parameters());
      init_prepare_fake_select_lex(thd, first_execution);
      JOIN *join= fake_select_lex->join;
      saved_error= false;
      if (!join)
      {
	/*
	  allocate JOIN for fake select only once (prevent
	  mysql_select automatic allocation)
          TODO: The above is nonsense. mysql_select() will not allocate the
          join if one already exists. There must be some other reason why we
          don't let it allocate the join. Perhaps this is because we need
          some special parameter values passed to join constructor?
	*/
	if (!(fake_select_lex->join= new JOIN(thd, item_list,
					      fake_select_lex->options, result)))
	{
	  fake_select_lex->table_list.empty();
	  goto err;
	}
        fake_select_lex->join->no_const_tables= TRUE;

        /*
          Fake st_select_lex should have item list for correct ref_array
          allocation.
        */
        fake_select_lex->item_list= item_list;

        /*
          We need to add up n_sum_items in order to make the correct
          allocation in setup_ref_array().
          Don't add more sum_items if we have already done JOIN::prepare
          for this (with a different join object)
        */
        if (fake_select_lex->ref_pointer_array.is_null())
          fake_select_lex->n_child_sum_items+= global_parameters()->n_sum_items;
        
        if (!was_executed)
          save_union_explain_part2(thd->lex->explain);

        saved_error= mysql_select(thd,
                              &result_table_list,
                              0, item_list, NULL,
				  global_parameters()->order_list.elements,
				  global_parameters()->order_list.first,
                              NULL, NULL, NULL,
                              fake_select_lex->options | SELECT_NO_UNLOCK,
                              result, this, fake_select_lex);
      }
      else
      {
        if (describe)
        {
          /*
            In EXPLAIN command, constant subqueries that do not use any
            tables are executed two times:
             - 1st time is a real evaluation to get the subquery value
             - 2nd time is to produce EXPLAIN output rows.
            1st execution sets certain members (e.g. select_result) to perform
            subquery execution rather than EXPLAIN line production. In order 
            to reset them back, we re-do all of the actions (yes it is ugly):
          */ // psergey-todo: is the above really necessary anymore?? 
	  join->init(thd, item_list, fake_select_lex->options, result);
          saved_error= mysql_select(thd,
                                &result_table_list,
                                0, item_list, NULL,
				    global_parameters()->order_list.elements,
				    global_parameters()->order_list.first,
                                NULL, NULL, NULL,
                                fake_select_lex->options | SELECT_NO_UNLOCK,
                                result, this, fake_select_lex);
        }
        else
        {
          join->join_examined_rows= 0;
          saved_error= join->reinit();
          join->exec();
        }
      }

      fake_select_lex->table_list.empty();
      if (!saved_error)
      {
	thd->limit_found_rows = (ulonglong)table->file->stats.records + add_rows;
        thd->inc_examined_row_count(examined_rows);
      }
      /*
	Mark for slow query log if any of the union parts didn't use
	indexes efficiently
      */
    }
  }
  thd->lex->current_select= lex_select_save;
err:
  thd->lex->set_limit_rows_examined();
  DBUG_RETURN(saved_error);
}


/**
  @brief
    Execute the union of the specification of a recursive with table 

  @details
    The method is performed only for the units that are specifications
    if recursive with table T. If the specification contains an anchor
    part then the first call of this method executes only this part
    while the following calls execute the recursive part. If there are
    no anchors each call executes the whole unit.
    Before the excution the method cleans up the temporary table 
    to where the new rows of the recursive table are sent.
    After the execution the unit these rows are copied to the 
    temporary tables created for recursive references of T. 
    If the specification if T is restricted (standards compliant)
    then these temporary tables are cleaned up before new rows
    are copied into them.  

  @retval
    false   on success
    true    on failure
*/

bool st_select_lex_unit::exec_recursive()
{
  st_select_lex *lex_select_save= thd->lex->current_select;
  st_select_lex *start= with_element->first_recursive;
  TABLE *incr_table= with_element->rec_result->incr_table;
  st_select_lex *end= NULL;
  bool is_unrestricted= with_element->is_unrestricted();
  List_iterator_fast<TABLE> li(with_element->rec_result->rec_tables);
  TMP_TABLE_PARAM *tmp_table_param= &with_element->rec_result->tmp_table_param;
  ha_rows examined_rows= 0;
  bool was_executed= executed;
  TABLE *rec_table;

  DBUG_ENTER("st_select_lex_unit::exec_recursive");

  executed= 1;
  create_explain_query_if_not_exists(thd->lex, thd->mem_root);
  if (!was_executed)
    save_union_explain(thd->lex->explain);

  if ((saved_error= incr_table->file->ha_delete_all_rows()))
    goto err;

  if (with_element->level == 0)
  {
    start= first_select();
    if (with_element->with_anchor)
      end= with_element->first_recursive;
  }
   
  for (st_select_lex *sl= start ; sl != end; sl= sl->next_select())
  {
    thd->lex->current_select= sl;
    sl->join->exec();
    saved_error= sl->join->error;
    if (!saved_error)
    {
       examined_rows+= thd->get_examined_row_count();
       thd->set_examined_row_count(0);
       if (union_result->flush())
       {
	 thd->lex->current_select= lex_select_save;
	 DBUG_RETURN(1);
       }
    }
    if (saved_error)
    {
      thd->lex->current_select= lex_select_save;
      goto err;
      
    }
  }

  thd->inc_examined_row_count(examined_rows);

  incr_table->file->info(HA_STATUS_VARIABLE);
  if (with_element->level && incr_table->file->stats.records == 0)
    with_element->set_as_stabilized();
  else
    with_element->level++;

  while ((rec_table= li++))
  {
    saved_error=
      incr_table->insert_all_rows_into_tmp_table(thd, rec_table,
                                                 tmp_table_param,
                                                 !is_unrestricted);
    if (!with_element->rec_result->first_rec_table_to_update)
      with_element->rec_result->first_rec_table_to_update= rec_table;
    if (with_element->level == 1 && rec_table->reginfo.join_tab)
      rec_table->reginfo.join_tab->preread_init_done= true;  
  }
  for (Item_subselect *sq= with_element->sq_with_rec_ref.first;
       sq;
       sq= sq->next_with_rec_ref)
  {
    sq->reset();
    sq->engine->force_reexecution();
  }   

  thd->lex->current_select= lex_select_save;
err:
  thd->lex->set_limit_rows_examined();
  DBUG_RETURN(saved_error);    
}


bool st_select_lex_unit::cleanup()
{
  int error= 0;
  DBUG_ENTER("st_select_lex_unit::cleanup");

  if (cleaned)
  {
    DBUG_RETURN(FALSE);
  }
  cleaned= 1;

  for (SELECT_LEX *sl= first_select(); sl; sl= sl->next_select())
    error|= sl->cleanup();
     
  if (fake_select_lex)
  {
    error|= fake_select_lex->cleanup();
    /*
      There are two cases when we should clean order items:
      1. UNION with SELECTs which all enclosed into braces
        in this case global_parameters == fake_select_lex
      2. UNION where last SELECT is not enclosed into braces
        in this case global_parameters == 'last select'
      So we should use global_parameters->order_list for
      proper order list clean up.
      Note: global_parameters and fake_select_lex are always
            initialized for UNION
    */
    DBUG_ASSERT(global_parameters());
    if (global_parameters()->order_list.elements)
    {
      ORDER *ord;
      for (ord= global_parameters()->order_list.first; ord; ord= ord->next)
        (*ord->item)->walk (&Item::cleanup_processor, 0, 0);
    }
  }

  if (with_element && with_element->is_recursive)
  {
    if (union_result )
    {
      ((select_union_recursive *) union_result)->cleanup();
      delete union_result;
      union_result= 0;
    }
    with_element->mark_as_cleaned();
  }
  else
  {
    if (union_result)
    {
      delete union_result;
      union_result=0; // Safety
      if (table)
        free_tmp_table(thd, table);
      table= 0; // Safety
    }
  }

  DBUG_RETURN(error);
}


void st_select_lex_unit::reinit_exec_mechanism()
{
  prepared= optimized= optimized_2= executed= 0;
  optimize_started= 0;
<<<<<<< HEAD
#ifndef DBUG_OFF
  if (is_unit_op())
  {
    List_iterator_fast<Item> it(item_list);
    Item *field;
    while ((field= it++))
    {
      /*
	we can't cleanup here, because it broke link to temporary table field,
	but have to drop fixed flag to allow next fix_field of this field
	during re-executing
      */
      field->fixed= 0;
    }
  }
#endif
=======
>>>>>>> 5c057b3f
  if (with_element && with_element->is_recursive)
    with_element->reset_recursive_for_exec();
}


/**
  Change the select_result object used to return the final result of
  the unit, replacing occurences of old_result with new_result.

  @param new_result New select_result object
  @param old_result Old select_result object

  @retval false Success
  @retval true  Error
*/

bool st_select_lex_unit::change_result(select_result_interceptor *new_result,
                                       select_result_interceptor *old_result)
{
  for (SELECT_LEX *sl= first_select(); sl; sl= sl->next_select())
  {
    if (sl->join)
      if (sl->join->change_result(new_result, old_result))
	return true; /* purecov: inspected */
  }
  /*
    If there were a fake_select_lex->join, we would have to change the
    result of that also, but change_result() is called before such an
    object is created.
  */
  DBUG_ASSERT(fake_select_lex == NULL || fake_select_lex->join == NULL);
  return false;
}

/*
  Get column type information for this unit.

  SYNOPSIS
    st_select_lex_unit::get_column_types()
      @param for_cursor if true return the list the fields
                        retrieved by the cursor

  DESCRIPTION
    For a single-select the column types are taken
    from the list of selected items. For a union this function
    assumes that st_select_lex_unit::prepare has been called
    and returns the type holders that were created for unioned
    column types of all selects.

  NOTES
    The implementation of this function should be in sync with
    st_select_lex_unit::prepare()
*/

List<Item> *st_select_lex_unit::get_column_types(bool for_cursor)
{
  SELECT_LEX *sl= first_select();
  bool is_procedure= MY_TEST(sl->join->procedure);

  if (is_procedure)
  {
    /* Types for "SELECT * FROM t1 procedure analyse()"
       are generated during execute */
    return &sl->join->procedure_fields_list;
  }


  if (is_unit_op())
  {
    DBUG_ASSERT(prepared);
    /* Types are generated during prepare */
    return &types;
  }

  return for_cursor ? sl->join->fields :  &sl->item_list;
}


static void cleanup_order(ORDER *order)
{
  for (; order; order= order->next)
    order->counter_used= 0;
}


bool st_select_lex::cleanup()
{
  bool error= FALSE;
  DBUG_ENTER("st_select_lex::cleanup()");

  cleanup_order(order_list.first);
  cleanup_order(group_list.first);

  if (join)
  {
    DBUG_ASSERT((st_select_lex*)join->select_lex == this);
    error= join->destroy();
    delete join;
    join= 0;
  }
  for (SELECT_LEX_UNIT *lex_unit= first_inner_unit(); lex_unit ;
       lex_unit= lex_unit->next_unit())
  {
    error= (bool) ((uint) error | (uint) lex_unit->cleanup());
  }
  inner_refs_list.empty();
  exclude_from_table_unique_test= FALSE;
  DBUG_RETURN(error);
}


void st_select_lex::cleanup_all_joins(bool full)
{
  SELECT_LEX_UNIT *unit;
  SELECT_LEX *sl;
  DBUG_ENTER("st_select_lex::cleanup_all_joins");

  if (join)
    join->cleanup(full);

  for (unit= first_inner_unit(); unit; unit= unit->next_unit())
    for (sl= unit->first_select(); sl; sl= sl->next_select())
      sl->cleanup_all_joins(full);
  DBUG_VOID_RETURN;
}


/**
  Set exclude_from_table_unique_test for selects of this unit and all
  underlying selects.

  @note used to exclude materialized derived tables (views) from unique
  table check.
*/

void st_select_lex_unit::set_unique_exclude()
{
  for (SELECT_LEX *sl= first_select(); sl; sl= sl->next_select())
  {
    sl->exclude_from_table_unique_test= TRUE;
    for (SELECT_LEX_UNIT *unit= sl->first_inner_unit();
         unit;
         unit= unit->next_unit())
    {
      unit->set_unique_exclude();
    }
  }
}<|MERGE_RESOLUTION|>--- conflicted
+++ resolved
@@ -1793,25 +1793,6 @@
 {
   prepared= optimized= optimized_2= executed= 0;
   optimize_started= 0;
-<<<<<<< HEAD
-#ifndef DBUG_OFF
-  if (is_unit_op())
-  {
-    List_iterator_fast<Item> it(item_list);
-    Item *field;
-    while ((field= it++))
-    {
-      /*
-	we can't cleanup here, because it broke link to temporary table field,
-	but have to drop fixed flag to allow next fix_field of this field
-	during re-executing
-      */
-      field->fixed= 0;
-    }
-  }
-#endif
-=======
->>>>>>> 5c057b3f
   if (with_element && with_element->is_recursive)
     with_element->reset_recursive_for_exec();
 }
