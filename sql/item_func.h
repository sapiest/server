#ifndef ITEM_FUNC_INCLUDED
#define ITEM_FUNC_INCLUDED
/* Copyright (c) 2000, 2016, Oracle and/or its affiliates.
   Copyright (c) 2009, 2016, MariaDB

   This program is free software; you can redistribute it and/or modify
   it under the terms of the GNU General Public License as published by
   the Free Software Foundation; version 2 of the License.

   This program is distributed in the hope that it will be useful,
   but WITHOUT ANY WARRANTY; without even the implied warranty of
   MERCHANTABILITY or FITNESS FOR A PARTICULAR PURPOSE.  See the
   GNU General Public License for more details.

   You should have received a copy of the GNU General Public License
   along with this program; if not, write to the Free Software
   Foundation, Inc., 51 Franklin Street, Fifth Floor, Boston, MA  02110-1301, USA */


/* Function items used by mysql */

#ifdef USE_PRAGMA_INTERFACE
#pragma interface			/* gcc class implementation */
#endif

#ifdef HAVE_IEEEFP_H
extern "C"				/* Bug in BSDI include file */
{
#include <ieeefp.h>
}
#endif


class Item_func :public Item_func_or_sum
{
  void sync_with_sum_func_and_with_field(List<Item> &list);
protected:
  /*
    Allowed numbers of columns in result (usually 1, which means scalar value)
    0 means get this number from first argument
  */
  uint allowed_arg_cols;
  String *val_str_from_val_str_ascii(String *str, String *str2);

  void count_only_length(Item **item, uint nitems);
  void count_real_length(Item **item, uint nitems);
  void count_decimal_length(Item **item, uint nitems);
  void count_datetime_length(enum_field_types field_type,
                             Item **item, uint nitems);
  bool count_string_result_length(enum_field_types field_type,
                                  Item **item, uint nitems);
public:
  table_map not_null_tables_cache;

  enum Functype { UNKNOWN_FUNC,EQ_FUNC,EQUAL_FUNC,NE_FUNC,LT_FUNC,LE_FUNC,
		  GE_FUNC,GT_FUNC,FT_FUNC,
		  LIKE_FUNC,ISNULL_FUNC,ISNOTNULL_FUNC,
		  COND_AND_FUNC, COND_OR_FUNC, XOR_FUNC,
                  BETWEEN, IN_FUNC, MULT_EQUAL_FUNC,
		  INTERVAL_FUNC, ISNOTNULLTEST_FUNC,
		  SP_EQUALS_FUNC, SP_DISJOINT_FUNC,SP_INTERSECTS_FUNC,
		  SP_TOUCHES_FUNC,SP_CROSSES_FUNC,SP_WITHIN_FUNC,
		  SP_CONTAINS_FUNC,SP_OVERLAPS_FUNC,
		  SP_STARTPOINT,SP_ENDPOINT,SP_EXTERIORRING,
		  SP_POINTN,SP_GEOMETRYN,SP_INTERIORRINGN, SP_RELATE_FUNC,
                  NOT_FUNC, NOT_ALL_FUNC,
                  NOW_FUNC, TRIG_COND_FUNC,
                  SUSERVAR_FUNC, GUSERVAR_FUNC, COLLATE_FUNC,
                  EXTRACT_FUNC, CHAR_TYPECAST_FUNC, FUNC_SP, UDF_FUNC,
                  NEG_FUNC, GSYSVAR_FUNC, DYNCOL_FUNC };
  enum Type type() const { return FUNC_ITEM; }
  virtual enum Functype functype() const   { return UNKNOWN_FUNC; }
  Item_func(THD *thd): Item_func_or_sum(thd), allowed_arg_cols(1)
  {
    with_sum_func= 0;
    with_field= 0;
  }
  Item_func(THD *thd, Item *a): Item_func_or_sum(thd, a), allowed_arg_cols(1)
  {
    with_sum_func= a->with_sum_func;
    with_field= a->with_field;
  }
  Item_func(THD *thd, Item *a, Item *b):
    Item_func_or_sum(thd, a, b), allowed_arg_cols(1)
  {
    with_sum_func= a->with_sum_func || b->with_sum_func;
    with_field= a->with_field || b->with_field;
  }
  Item_func(THD *thd, Item *a, Item *b, Item *c):
    Item_func_or_sum(thd, a, b, c), allowed_arg_cols(1)
  {
    with_sum_func= a->with_sum_func || b->with_sum_func || c->with_sum_func;
    with_field= a->with_field || b->with_field || c->with_field;
  }
  Item_func(THD *thd, Item *a, Item *b, Item *c, Item *d):
    Item_func_or_sum(thd, a, b, c, d), allowed_arg_cols(1)
  {
    with_sum_func= a->with_sum_func || b->with_sum_func ||
                   c->with_sum_func || d->with_sum_func;
    with_field= a->with_field || b->with_field ||
                c->with_field || d->with_field;
  }
  Item_func(THD *thd, Item *a, Item *b, Item *c, Item *d, Item* e):
    Item_func_or_sum(thd, a, b, c, d, e), allowed_arg_cols(1)
  {
    with_sum_func= a->with_sum_func || b->with_sum_func ||
                   c->with_sum_func || d->with_sum_func || e->with_sum_func;
    with_field= a->with_field || b->with_field ||
                c->with_field || d->with_field || e->with_field;
  }
  Item_func(THD *thd, List<Item> &list):
    Item_func_or_sum(thd, list), allowed_arg_cols(1)
  {
    set_arguments(thd, list);
  }
  // Constructor used for Item_cond_and/or (see Item comment)
  Item_func(THD *thd, Item_func *item):
    Item_func_or_sum(thd, item),
    allowed_arg_cols(item->allowed_arg_cols),
    not_null_tables_cache(item->not_null_tables_cache)
  {
  }
  bool fix_fields(THD *, Item **ref);
  void cleanup()
  {
    Item_func_or_sum::cleanup();
    used_tables_and_const_cache_init();
  }
  void fix_after_pullout(st_select_lex *new_parent, Item **ref);
  void quick_fix_field();
  table_map not_null_tables() const;
  void update_used_tables()
  {
    used_tables_and_const_cache_init();
    used_tables_and_const_cache_update_and_join(arg_count, args);
  }
  COND *build_equal_items(THD *thd, COND_EQUAL *inherited,
                          bool link_item_fields,
                          COND_EQUAL **cond_equal_ref);
  SEL_TREE *get_mm_tree(RANGE_OPT_PARAM *param, Item **cond_ptr)
  {
    DBUG_ENTER("Item_func::get_mm_tree");
    DBUG_RETURN(const_item() ? get_mm_tree_for_const(param) : NULL);
  }
  bool eq(const Item *item, bool binary_cmp) const;
  virtual Item *key_item() const { return args[0]; }
  void set_arguments(THD *thd, List<Item> &list)
  {
    allowed_arg_cols= 1;
    Item_args::set_arguments(thd, list);
    sync_with_sum_func_and_with_field(list);
    list.empty();                                     // Fields are used
  }
  void split_sum_func(THD *thd, Item **ref_pointer_array, List<Item> &fields,
                      uint flags);
  virtual void print(String *str, enum_query_type query_type);
  void print_op(String *str, enum_query_type query_type);
  void print_args(String *str, uint from, enum_query_type query_type);
  inline bool get_arg0_date(MYSQL_TIME *ltime, ulonglong fuzzy_date)
  {
    return (null_value=args[0]->get_date_with_conversion(ltime, fuzzy_date));
  }
  inline bool get_arg0_time(MYSQL_TIME *ltime)
  {
    null_value= args[0]->get_time(ltime);
    DBUG_ASSERT(null_value ||
                ltime->time_type != MYSQL_TIMESTAMP_TIME || ltime->day == 0);
    return null_value;
  }
  bool is_null() { 
    update_null_value();
    return null_value; 
  }
  void signal_divide_by_null();
  friend class udf_handler;
  Field *create_field_for_create_select(TABLE *table)
  {
    return result_type() != STRING_RESULT ?
           create_tmp_field(false, table, MY_INT32_NUM_DECIMAL_DIGITS) :
           tmp_table_field_from_field_type(table, false, false);
  }
  Item *get_tmp_table_item(THD *thd);

  my_decimal *val_decimal(my_decimal *);

  void fix_char_length_ulonglong(ulonglong max_char_length_arg)
  {
    ulonglong max_result_length= max_char_length_arg *
                                 collation.collation->mbmaxlen;
    if (max_result_length >= MAX_BLOB_WIDTH)
    {
      max_length= MAX_BLOB_WIDTH;
      maybe_null= 1;
    }
    else
      max_length= (uint32) max_result_length;
  }
  Item *transform(THD *thd, Item_transformer transformer, uchar *arg);
  Item* compile(THD *thd, Item_analyzer analyzer, uchar **arg_p,
                Item_transformer transformer, uchar *arg_t);
  void traverse_cond(Cond_traverser traverser,
                     void * arg, traverse_order order);
  bool eval_not_null_tables(uchar *opt_arg);
 // bool is_expensive_processor(uchar *arg);
 // virtual bool is_expensive() { return 0; }
  inline void raise_numeric_overflow(const char *type_name)
  {
    char buf[256];
    String str(buf, sizeof(buf), system_charset_info);
    str.length(0);
    print(&str, QT_NO_DATA_EXPANSION);
    my_error(ER_DATA_OUT_OF_RANGE, MYF(0), type_name, str.c_ptr_safe());
  }
  inline double raise_float_overflow()
  {
    raise_numeric_overflow("DOUBLE");
    return 0.0;
  }
  inline longlong raise_integer_overflow()
  {
    raise_numeric_overflow(unsigned_flag ? "BIGINT UNSIGNED": "BIGINT");
    return 0;
  }
  inline int raise_decimal_overflow()
  {
    raise_numeric_overflow("DECIMAL");
    return E_DEC_OVERFLOW;
  }
  /**
     Throw an error if the input double number is not finite, i.e. is either
     +/-INF or NAN.
  */
  inline double check_float_overflow(double value)
  {
    return isfinite(value) ? value : raise_float_overflow();
  }
  /**
    Throw an error if the input BIGINT value represented by the
    (longlong value, bool unsigned flag) pair cannot be returned by the
    function, i.e. is not compatible with this Item's unsigned_flag.
  */
  inline longlong check_integer_overflow(longlong value, bool val_unsigned)
  {
    if ((unsigned_flag && !val_unsigned && value < 0) ||
        (!unsigned_flag && val_unsigned &&
         (ulonglong) value > (ulonglong) LONGLONG_MAX))
      return raise_integer_overflow();
    return value;
  }
  /**
     Throw an error if the error code of a DECIMAL operation is E_DEC_OVERFLOW.
  */
  inline int check_decimal_overflow(int error)
  {
    return (error == E_DEC_OVERFLOW) ? raise_decimal_overflow() : error;
  }

  bool has_timestamp_args()
  {
    DBUG_ASSERT(fixed == TRUE);
    for (uint i= 0; i < arg_count; i++)
    {
      if (args[i]->type() == Item::FIELD_ITEM &&
          args[i]->field_type() == MYSQL_TYPE_TIMESTAMP)
        return TRUE;
    }
    return FALSE;
  }

  bool has_date_args()
  {
    DBUG_ASSERT(fixed == TRUE);
    for (uint i= 0; i < arg_count; i++)
    {
      if (args[i]->type() == Item::FIELD_ITEM &&
          (args[i]->field_type() == MYSQL_TYPE_DATE ||
           args[i]->field_type() == MYSQL_TYPE_DATETIME))
        return TRUE;
    }
    return FALSE;
  }

  bool has_time_args()
  {
    DBUG_ASSERT(fixed == TRUE);
    for (uint i= 0; i < arg_count; i++)
    {
      if (args[i]->type() == Item::FIELD_ITEM &&
          (args[i]->field_type() == MYSQL_TYPE_TIME ||
           args[i]->field_type() == MYSQL_TYPE_DATETIME))
        return TRUE;
    }
    return FALSE;
  }

  bool has_datetime_args()
  {
    DBUG_ASSERT(fixed == TRUE);
    for (uint i= 0; i < arg_count; i++)
    {
      if (args[i]->type() == Item::FIELD_ITEM &&
          args[i]->field_type() == MYSQL_TYPE_DATETIME)
        return TRUE;
    }
    return FALSE;
  }

  Item* propagate_equal_fields(THD *thd, const Context &ctx, COND_EQUAL *cond)
  {
    /*
      By default only substitution for a field whose two different values
      are never equal is allowed in the arguments of a function.
      This is overruled for the direct arguments of comparison functions.
    */
    Item_args::propagate_equal_fields(thd, Context_identity(), cond);
    return this;
  }

  /*
    We assume the result of any function that has a TIMESTAMP argument to be
    timezone-dependent, since a TIMESTAMP value in both numeric and string
    contexts is interpreted according to the current timezone.
    The only exception is UNIX_TIMESTAMP() which returns the internal
    representation of a TIMESTAMP argument verbatim, and thus does not depend on
    the timezone.
   */
  virtual bool check_valid_arguments_processor(uchar *bool_arg)
  {
    return has_timestamp_args();
  }

  virtual bool find_function_processor (uchar *arg)
  {
    return functype() == *(Functype *) arg;
  }

  void no_rows_in_result()
  {
    for (uint i= 0; i < arg_count; i++)
    {
      args[i]->no_rows_in_result();
    }
  }
  void restore_to_before_no_rows_in_result()
  {
    for (uint i= 0; i < arg_count; i++)
    {
      args[i]->no_rows_in_result();
    }
  }
  void convert_const_compared_to_int_field(THD *thd);
  /**
    Prepare arguments and setup a comparator.
    Used in Item_func_xxx with two arguments and a comparator,
    e.g. Item_bool_func2 and Item_func_nullif.
    args[0] or args[1] can be modified:
    - converted to character set and collation of the operation
    - or replaced to an Item_int_with_ref
  */
  bool setup_args_and_comparator(THD *thd, Arg_comparator *cmp);
};


class Item_real_func :public Item_func
{
public:
  Item_real_func(THD *thd): Item_func(thd) { collation.set_numeric(); }
  Item_real_func(THD *thd, Item *a): Item_func(thd, a)
  { collation.set_numeric(); }
  Item_real_func(THD *thd, Item *a, Item *b): Item_func(thd, a, b)
  { collation.set_numeric(); }
  Item_real_func(THD *thd, List<Item> &list): Item_func(thd, list)
  { collation.set_numeric(); }
  String *val_str(String*str);
  my_decimal *val_decimal(my_decimal *decimal_value);
  longlong val_int()
    { DBUG_ASSERT(fixed == 1); return (longlong) rint(val_real()); }
  enum Item_result result_type () const { return REAL_RESULT; }
  void fix_length_and_dec()
  { decimals= NOT_FIXED_DEC; max_length= float_length(decimals); }
};


/**
  Functions whose returned field type is determined at fix_fields() time.
*/
class Item_hybrid_func: public Item_func,
                        public Type_handler_hybrid_field_type
{
protected:
  void fix_attributes(Item **item, uint nitems);
public:
  Item_hybrid_func(THD *thd): Item_func(thd) { }
  Item_hybrid_func(THD *thd, Item *a):  Item_func(thd, a) { }
  Item_hybrid_func(THD *thd, Item *a, Item *b): Item_func(thd, a, b) { }
  Item_hybrid_func(THD *thd, Item *a, Item *b, Item *c):
    Item_func(thd, a, b, c) { }
  Item_hybrid_func(THD *thd, List<Item> &list): Item_func(thd, list) { }
  Item_hybrid_func(THD *thd, Item_hybrid_func *item)
    :Item_func(thd, item), Type_handler_hybrid_field_type(item) { }
  enum_field_types field_type() const
  { return Type_handler_hybrid_field_type::field_type(); }
  enum Item_result result_type () const
  { return Type_handler_hybrid_field_type::result_type(); }
  enum Item_result cmp_type () const
  { return Type_handler_hybrid_field_type::cmp_type(); }
};


/**
  Functions that at fix_fields() time determine the returned field type,
  trying to preserve the exact data type of the arguments.

  The descendants have to implement "native" value methods,
  i.e. str_op(), date_op(), int_op(), real_op(), decimal_op().
  fix_fields() chooses which of the above value methods will be
  used during execution time, according to the returned field type.

  For example, if fix_fields() determines that the returned value type
  is MYSQL_TYPE_LONG, then:
  - int_op() is chosen as the execution time native method.
  - val_int() returns the result of int_op() as is.
  - all other methods, i.e. val_real(), val_decimal(), val_str(), get_date(),
    call int_op() first, then convert the result to the requested data type.
*/
class Item_func_hybrid_field_type: public Item_hybrid_func
{
  /*
    Helper methods to make sure that the result of
    decimal_op(), str_op() and date_op() is properly synched with null_value.
  */
  bool date_op_with_null_check(MYSQL_TIME *ltime)
  {
     bool rc= date_op(ltime,
                      field_type() == MYSQL_TYPE_TIME ? TIME_TIME_ONLY : 0);
     DBUG_ASSERT(!rc ^ null_value);
     return rc;
  }
  String *str_op_with_null_check(String *str)
  {
    String *res= str_op(str);
    DBUG_ASSERT((res != NULL) ^ null_value);
    return res;
  }
  my_decimal *decimal_op_with_null_check(my_decimal *decimal_buffer)
  {
    my_decimal *res= decimal_op(decimal_buffer);
    DBUG_ASSERT((res != NULL) ^ null_value);
    return res;
  }
protected:
  Item_result cached_result_type;
public:
  Item_func_hybrid_field_type(THD *thd):
    Item_hybrid_func(thd)
  { collation.set_numeric(); }
  Item_func_hybrid_field_type(THD *thd, Item *a):
    Item_hybrid_func(thd, a)
  { collation.set_numeric(); }
  Item_func_hybrid_field_type(THD *thd, Item *a, Item *b):
    Item_hybrid_func(thd, a, b)
  { collation.set_numeric(); }
  Item_func_hybrid_field_type(THD *thd, Item *a, Item *b, Item *c):
    Item_hybrid_func(thd, a, b, c)
  { collation.set_numeric(); }
  Item_func_hybrid_field_type(THD *thd, List<Item> &list):
    Item_hybrid_func(thd, list)
  { collation.set_numeric(); }

  double val_real();
  longlong val_int();
  my_decimal *val_decimal(my_decimal *);
  String *val_str(String*str);
  bool get_date(MYSQL_TIME *res, ulonglong fuzzy_date);

  /**
     @brief Performs the operation that this functions implements when the
     result type is INT.

     @return The result of the operation.
  */
  virtual longlong int_op()= 0;

  /**
     @brief Performs the operation that this functions implements when the
     result type is REAL.

     @return The result of the operation.
  */
  virtual double real_op()= 0;

  /**
     @brief Performs the operation that this functions implements when the
     result type is DECIMAL.

     @param A pointer where the DECIMAL value will be allocated.
     @return 
       - 0 If the result is NULL
       - The same pointer it was given, with the area initialized to the
         result of the operation.
  */
  virtual my_decimal *decimal_op(my_decimal *)= 0;

  /**
     @brief Performs the operation that this functions implements when the
     result type is a string type.

     @return The result of the operation.
  */
  virtual String *str_op(String *)= 0;

  /**
     @brief Performs the operation that this functions implements when
     field type is a temporal type.
     @return The result of the operation.
  */
  virtual bool date_op(MYSQL_TIME *res, uint fuzzy_date)= 0;

};


class Item_func_numhybrid: public Item_func_hybrid_field_type
{
protected:

  inline void fix_decimals()
  {
    DBUG_ASSERT(result_type() == DECIMAL_RESULT);
    if (decimals == NOT_FIXED_DEC)
      set_if_smaller(decimals, max_length - 1);
  }

public:
  Item_func_numhybrid(THD *thd): Item_func_hybrid_field_type(thd)
  { }
  Item_func_numhybrid(THD *thd, Item *a): Item_func_hybrid_field_type(thd, a)
  { }
  Item_func_numhybrid(THD *thd, Item *a, Item *b):
    Item_func_hybrid_field_type(thd, a, b)
  { }
  Item_func_numhybrid(THD *thd, Item *a, Item *b, Item *c):
    Item_func_hybrid_field_type(thd, a, b, c)
  { }
  Item_func_numhybrid(THD *thd, List<Item> &list):
    Item_func_hybrid_field_type(thd, list)
  { }
  String *str_op(String *str) { DBUG_ASSERT(0); return 0; }
  bool date_op(MYSQL_TIME *ltime, uint fuzzydate) { DBUG_ASSERT(0); return true; }
};


/* function where type of result detected by first argument */
class Item_func_num1: public Item_func_numhybrid
{
public:
  Item_func_num1(THD *thd, Item *a): Item_func_numhybrid(thd, a) {}
  Item_func_num1(THD *thd, Item *a, Item *b): Item_func_numhybrid(thd, a, b) {}
  void fix_length_and_dec();
};


/* Base class for operations like '+', '-', '*' */
class Item_num_op :public Item_func_numhybrid
{
 public:
  Item_num_op(THD *thd, Item *a, Item *b): Item_func_numhybrid(thd, a, b) {}
  virtual void result_precision()= 0;

  virtual inline void print(String *str, enum_query_type query_type)
  {
    print_op(str, query_type);
  }

  void fix_length_and_dec();
};


class Item_int_func :public Item_func
{
public:
  Item_int_func(THD *thd): Item_func(thd)
  { collation.set_numeric(); fix_char_length(21); }
  Item_int_func(THD *thd, Item *a): Item_func(thd, a)
  { collation.set_numeric(); fix_char_length(21); }
  Item_int_func(THD *thd, Item *a, Item *b): Item_func(thd, a, b)
  { collation.set_numeric(); fix_char_length(21); }
  Item_int_func(THD *thd, Item *a, Item *b, Item *c): Item_func(thd, a, b, c)
  { collation.set_numeric(); fix_char_length(21); }
  Item_int_func(THD *thd, Item *a, Item *b, Item *c, Item *d):
    Item_func(thd, a, b, c, d)
  { collation.set_numeric(); fix_char_length(21); }
  Item_int_func(THD *thd, List<Item> &list): Item_func(thd, list)
  { collation.set_numeric(); fix_char_length(21); }
  Item_int_func(THD *thd, Item_int_func *item) :Item_func(thd, item)
  { collation.set_numeric(); }
  double val_real();
  String *val_str(String*str);
  enum Item_result result_type () const { return INT_RESULT; }
  void fix_length_and_dec() {}
};


class Item_func_connection_id :public Item_int_func
{
  longlong value;

public:
  Item_func_connection_id(THD *thd): Item_int_func(thd) {}
  const char *func_name() const { return "connection_id"; }
  void fix_length_and_dec();
  bool fix_fields(THD *thd, Item **ref);
  longlong val_int() { DBUG_ASSERT(fixed == 1); return value; }
  bool check_vcol_func_processor(uchar *int_arg) { return TRUE;}
};


class Item_func_signed :public Item_int_func
{
public:
  Item_func_signed(THD *thd, Item *a): Item_int_func(thd, a)
  {
    unsigned_flag= 0;
  }
  const char *func_name() const { return "cast_as_signed"; }
  longlong val_int();
  longlong val_int_from_str(int *error);
  void fix_length_and_dec()
  {
    uint32 char_length= MY_MIN(args[0]->max_char_length(),
                               MY_INT64_NUM_DECIMAL_DIGITS);
    /*
      args[0]->max_char_length() can return 0.
      Reserve max_length to fit at least one character for one digit,
      plus one character for the sign (if signed).
    */
    set_if_bigger(char_length, 1 + (unsigned_flag ? 0 : 1));
    fix_char_length(char_length);
  }
  virtual void print(String *str, enum_query_type query_type);
  uint decimal_precision() const { return args[0]->decimal_precision(); }
};


class Item_func_unsigned :public Item_func_signed
{
public:
  Item_func_unsigned(THD *thd, Item *a): Item_func_signed(thd, a)
  {
    unsigned_flag= 1;
  }
  const char *func_name() const { return "cast_as_unsigned"; }
  longlong val_int();
  virtual void print(String *str, enum_query_type query_type);
};


class Item_decimal_typecast :public Item_func
{
  my_decimal decimal_value;
public:
  Item_decimal_typecast(THD *thd, Item *a, int len, int dec): Item_func(thd, a)
  {
    decimals= (uint8) dec;
    collation.set_numeric();
    fix_char_length(my_decimal_precision_to_length_no_truncation(len, dec,
                                                                 unsigned_flag));
  }
  String *val_str(String *str);
  double val_real();
  longlong val_int();
  my_decimal *val_decimal(my_decimal*);
  enum Item_result result_type () const { return DECIMAL_RESULT; }
  enum_field_types field_type() const { return MYSQL_TYPE_NEWDECIMAL; }
  void fix_length_and_dec() {}
  const char *func_name() const { return "decimal_typecast"; }
  virtual void print(String *str, enum_query_type query_type);
};


class Item_double_typecast :public Item_real_func
{
public:
  Item_double_typecast(THD *thd, Item *a, int len, int dec):
    Item_real_func(thd, a)
  {
    decimals=   (uint8)  dec;
    max_length= (uint32) len;
  }
  double val_real();
  enum_field_types field_type() const { return MYSQL_TYPE_DOUBLE; }
  void fix_length_and_dec() { maybe_null= 1; }
  const char *func_name() const { return "double_typecast"; }
  virtual void print(String *str, enum_query_type query_type);
};



class Item_func_additive_op :public Item_num_op
{
public:
  Item_func_additive_op(THD *thd, Item *a, Item *b): Item_num_op(thd, a, b) {}
  void result_precision();
  bool check_partition_func_processor(uchar *int_arg) {return FALSE;}
  bool check_vcol_func_processor(uchar *int_arg) { return FALSE;}
};


class Item_func_plus :public Item_func_additive_op
{
public:
  Item_func_plus(THD *thd, Item *a, Item *b):
    Item_func_additive_op(thd, a, b) {}
  const char *func_name() const { return "+"; }
  longlong int_op();
  double real_op();
  my_decimal *decimal_op(my_decimal *);
};

class Item_func_minus :public Item_func_additive_op
{
public:
  Item_func_minus(THD *thd, Item *a, Item *b):
    Item_func_additive_op(thd, a, b) {}
  const char *func_name() const { return "-"; }
  longlong int_op();
  double real_op();
  my_decimal *decimal_op(my_decimal *);
  void fix_length_and_dec();
};


class Item_func_mul :public Item_num_op
{
public:
  Item_func_mul(THD *thd, Item *a, Item *b):
    Item_num_op(thd, a, b) {}
  const char *func_name() const { return "*"; }
  longlong int_op();
  double real_op();
  my_decimal *decimal_op(my_decimal *);
  void result_precision();
  bool check_partition_func_processor(uchar *int_arg) {return FALSE;}
  bool check_vcol_func_processor(uchar *int_arg) { return FALSE;}
};


class Item_func_div :public Item_num_op
{
public:
  uint prec_increment;
  Item_func_div(THD *thd, Item *a, Item *b): Item_num_op(thd, a, b) {}
  longlong int_op() { DBUG_ASSERT(0); return 0; }
  double real_op();
  my_decimal *decimal_op(my_decimal *);
  const char *func_name() const { return "/"; }
  void fix_length_and_dec();
  void result_precision();
};


class Item_func_int_div :public Item_int_func
{
public:
  Item_func_int_div(THD *thd, Item *a, Item *b): Item_int_func(thd, a, b)
  {}
  longlong val_int();
  const char *func_name() const { return "DIV"; }
  void fix_length_and_dec();

  virtual inline void print(String *str, enum_query_type query_type)
  {
    print_op(str, query_type);
  }

  bool check_partition_func_processor(uchar *int_arg) {return FALSE;}
  bool check_vcol_func_processor(uchar *int_arg) { return FALSE;}
};


class Item_func_mod :public Item_num_op
{
public:
  Item_func_mod(THD *thd, Item *a, Item *b): Item_num_op(thd, a, b) {}
  longlong int_op();
  double real_op();
  my_decimal *decimal_op(my_decimal *);
  const char *func_name() const { return "%"; }
  void result_precision();
  void fix_length_and_dec();
  bool check_partition_func_processor(uchar *int_arg) {return FALSE;}
  bool check_vcol_func_processor(uchar *int_arg) { return FALSE;}
};


class Item_func_neg :public Item_func_num1
{
public:
  Item_func_neg(THD *thd, Item *a): Item_func_num1(thd, a) {}
  double real_op();
  longlong int_op();
  my_decimal *decimal_op(my_decimal *);
  const char *func_name() const { return "-"; }
  enum Functype functype() const   { return NEG_FUNC; }
  void fix_length_and_dec();
  uint decimal_precision() const { return args[0]->decimal_precision(); }
  bool check_partition_func_processor(uchar *int_arg) {return FALSE;}
  bool check_vcol_func_processor(uchar *int_arg) { return FALSE;}
};


class Item_func_abs :public Item_func_num1
{
public:
  Item_func_abs(THD *thd, Item *a): Item_func_num1(thd, a) {}
  double real_op();
  longlong int_op();
  my_decimal *decimal_op(my_decimal *);
  const char *func_name() const { return "abs"; }
  void fix_length_and_dec();
  bool check_partition_func_processor(uchar *int_arg) {return FALSE;}
  bool check_vcol_func_processor(uchar *int_arg) { return FALSE;}
};

// A class to handle logarithmic and trigonometric functions

class Item_dec_func :public Item_real_func
{
 public:
  Item_dec_func(THD *thd, Item *a): Item_real_func(thd, a) {}
  Item_dec_func(THD *thd, Item *a, Item *b): Item_real_func(thd, a, b) {}
  void fix_length_and_dec()
  {
    decimals=NOT_FIXED_DEC; max_length=float_length(decimals);
    maybe_null=1;
  }
};

class Item_func_exp :public Item_dec_func
{
public:
  Item_func_exp(THD *thd, Item *a): Item_dec_func(thd, a) {}
  double val_real();
  const char *func_name() const { return "exp"; }
};


class Item_func_ln :public Item_dec_func
{
public:
  Item_func_ln(THD *thd, Item *a): Item_dec_func(thd, a) {}
  double val_real();
  const char *func_name() const { return "ln"; }
};


class Item_func_log :public Item_dec_func
{
public:
  Item_func_log(THD *thd, Item *a): Item_dec_func(thd, a) {}
  Item_func_log(THD *thd, Item *a, Item *b): Item_dec_func(thd, a, b) {}
  double val_real();
  const char *func_name() const { return "log"; }
};


class Item_func_log2 :public Item_dec_func
{
public:
  Item_func_log2(THD *thd, Item *a): Item_dec_func(thd, a) {}
  double val_real();
  const char *func_name() const { return "log2"; }
};


class Item_func_log10 :public Item_dec_func
{
public:
  Item_func_log10(THD *thd, Item *a): Item_dec_func(thd, a) {}
  double val_real();
  const char *func_name() const { return "log10"; }
};


class Item_func_sqrt :public Item_dec_func
{
public:
  Item_func_sqrt(THD *thd, Item *a): Item_dec_func(thd, a) {}
  double val_real();
  const char *func_name() const { return "sqrt"; }
};


class Item_func_pow :public Item_dec_func
{
public:
  Item_func_pow(THD *thd, Item *a, Item *b): Item_dec_func(thd, a, b) {}
  double val_real();
  const char *func_name() const { return "pow"; }
};


class Item_func_acos :public Item_dec_func
{
public:
  Item_func_acos(THD *thd, Item *a): Item_dec_func(thd, a) {}
  double val_real();
  const char *func_name() const { return "acos"; }
};

class Item_func_asin :public Item_dec_func
{
public:
  Item_func_asin(THD *thd, Item *a): Item_dec_func(thd, a) {}
  double val_real();
  const char *func_name() const { return "asin"; }
};

class Item_func_atan :public Item_dec_func
{
public:
  Item_func_atan(THD *thd, Item *a): Item_dec_func(thd, a) {}
  Item_func_atan(THD *thd, Item *a, Item *b): Item_dec_func(thd, a, b) {}
  double val_real();
  const char *func_name() const { return "atan"; }
};

class Item_func_cos :public Item_dec_func
{
public:
  Item_func_cos(THD *thd, Item *a): Item_dec_func(thd, a) {}
  double val_real();
  const char *func_name() const { return "cos"; }
};

class Item_func_sin :public Item_dec_func
{
public:
  Item_func_sin(THD *thd, Item *a): Item_dec_func(thd, a) {}
  double val_real();
  const char *func_name() const { return "sin"; }
};

class Item_func_tan :public Item_dec_func
{
public:
  Item_func_tan(THD *thd, Item *a): Item_dec_func(thd, a) {}
  double val_real();
  const char *func_name() const { return "tan"; }
};

class Item_func_cot :public Item_dec_func
{
public:
  Item_func_cot(THD *thd, Item *a): Item_dec_func(thd, a) {}
  double val_real();
  const char *func_name() const { return "cot"; }
};


class Item_func_int_val :public Item_func_num1
{
public:
  Item_func_int_val(THD *thd, Item *a): Item_func_num1(thd, a) {}
  void fix_length_and_dec();
};


class Item_func_ceiling :public Item_func_int_val
{
public:
  Item_func_ceiling(THD *thd, Item *a): Item_func_int_val(thd, a) {}
  const char *func_name() const { return "ceiling"; }
  longlong int_op();
  double real_op();
  my_decimal *decimal_op(my_decimal *);
  bool check_partition_func_processor(uchar *int_arg) {return FALSE;}
  bool check_vcol_func_processor(uchar *int_arg) { return FALSE;}
};


class Item_func_floor :public Item_func_int_val
{
public:
  Item_func_floor(THD *thd, Item *a): Item_func_int_val(thd, a) {}
  const char *func_name() const { return "floor"; }
  longlong int_op();
  double real_op();
  my_decimal *decimal_op(my_decimal *);
  bool check_partition_func_processor(uchar *int_arg) {return FALSE;}
  bool check_vcol_func_processor(uchar *int_arg) { return FALSE;}
};

/* This handles round and truncate */

class Item_func_round :public Item_func_num1
{
  bool truncate;
public:
  Item_func_round(THD *thd, Item *a, Item *b, bool trunc_arg)
    :Item_func_num1(thd, a, b), truncate(trunc_arg) {}
  const char *func_name() const { return truncate ? "truncate" : "round"; }
  double real_op();
  longlong int_op();
  my_decimal *decimal_op(my_decimal *);
  void fix_length_and_dec();
};


class Item_func_rand :public Item_real_func
{
  struct my_rnd_struct *rand;
  bool first_eval; // TRUE if val_real() is called 1st time
public:
  Item_func_rand(THD *thd, Item *a):
    Item_real_func(thd, a), rand(0), first_eval(TRUE) {}
  Item_func_rand(THD *thd): Item_real_func(thd) {}
  double val_real();
  const char *func_name() const { return "rand"; }
  bool const_item() const { return 0; }
  void update_used_tables();
  bool fix_fields(THD *thd, Item **ref);
  void cleanup() { first_eval= TRUE; Item_real_func::cleanup(); }
  bool check_vcol_func_processor(uchar *int_arg) 
  {
    return trace_unsupported_by_check_vcol_func_processor(func_name());
  }
private:
  void seed_random (Item * val);  
};


class Item_func_sign :public Item_int_func
{
public:
  Item_func_sign(THD *thd, Item *a): Item_int_func(thd, a) {}
  const char *func_name() const { return "sign"; }
  longlong val_int();
};


class Item_func_units :public Item_real_func
{
  char *name;
  double mul,add;
public:
  Item_func_units(THD *thd, char *name_arg, Item *a, double mul_arg,
                  double add_arg):
    Item_real_func(thd, a), name(name_arg), mul(mul_arg), add(add_arg) {}
  double val_real();
  const char *func_name() const { return name; }
  void fix_length_and_dec()
  { decimals= NOT_FIXED_DEC; max_length= float_length(decimals); }
};


/**
  Item_func_min_max does not derive from Item_func_hybrid_field_type
  because the way how its methods val_xxx() and get_date() work depend
  not only by its arguments, but also on the context in which
  LEAST() and GREATEST() appear.
  For example, using Item_func_min_max in a CAST like this:
    CAST(LEAST('11','2') AS SIGNED)
  forces Item_func_min_max to compare the arguments as numbers rather
  than strings.
  Perhaps this should be changed eventually (see MDEV-5893).
*/
class Item_func_min_max :public Item_hybrid_func
{
  String tmp_value;
  int cmp_sign;
<<<<<<< HEAD
  THD *thd;
=======
  /* An item used for issuing warnings while string to DATETIME conversion. */
  Item *compare_as_dates;
protected:
  enum_field_types cached_field_type;
>>>>>>> 6728aae3
public:
  Item_func_min_max(THD *thd, List<Item> &list, int cmp_sign_arg):
    Item_hybrid_func(thd, list), cmp_sign(cmp_sign_arg)
  {}
  double val_real();
  longlong val_int();
  String *val_str(String *);
  my_decimal *val_decimal(my_decimal *);
  bool get_date(MYSQL_TIME *res, ulonglong fuzzy_date);
  void fix_length_and_dec();
};

class Item_func_min :public Item_func_min_max
{
public:
  Item_func_min(THD *thd, List<Item> &list): Item_func_min_max(thd, list, 1) {}
  const char *func_name() const { return "least"; }
};

class Item_func_max :public Item_func_min_max
{
public:
  Item_func_max(THD *thd, List<Item> &list): Item_func_min_max(thd, list, -1) {}
  const char *func_name() const { return "greatest"; }
};


/* 
  Objects of this class are used for ROLLUP queries to wrap up 
  each constant item referred to in GROUP BY list. 
*/

class Item_func_rollup_const :public Item_func
{
public:
  Item_func_rollup_const(THD *thd, Item *a): Item_func(thd, a)
  {
    name= a->name;
    name_length= a->name_length;
  }
  double val_real() { return args[0]->val_real(); }
  longlong val_int() { return args[0]->val_int(); }
  String *val_str(String *str) { return args[0]->val_str(str); }
  my_decimal *val_decimal(my_decimal *dec) { return args[0]->val_decimal(dec); }
  const char *func_name() const { return "rollup_const"; }
  bool const_item() const { return 0; }
  Item_result result_type() const { return args[0]->result_type(); }
  void fix_length_and_dec()
  {
    collation= args[0]->collation;
    max_length= args[0]->max_length;
    decimals=args[0]->decimals; 
    /* The item could be a NULL constant. */
    null_value= args[0]->is_null();
  }
};


class Item_func_length :public Item_int_func
{
  String value;
public:
  Item_func_length(THD *thd, Item *a): Item_int_func(thd, a) {}
  longlong val_int();
  const char *func_name() const { return "length"; }
  void fix_length_and_dec() { max_length=10; }
};

class Item_func_bit_length :public Item_func_length
{
public:
  Item_func_bit_length(THD *thd, Item *a): Item_func_length(thd, a) {}
  longlong val_int()
    { DBUG_ASSERT(fixed == 1); return Item_func_length::val_int()*8; }
  const char *func_name() const { return "bit_length"; }
};

class Item_func_char_length :public Item_int_func
{
  String value;
public:
  Item_func_char_length(THD *thd, Item *a): Item_int_func(thd, a) {}
  longlong val_int();
  const char *func_name() const { return "char_length"; }
  void fix_length_and_dec() { max_length=10; }
};

class Item_func_coercibility :public Item_int_func
{
public:
  Item_func_coercibility(THD *thd, Item *a): Item_int_func(thd, a) {}
  longlong val_int();
  const char *func_name() const { return "coercibility"; }
  void fix_length_and_dec() { max_length=10; maybe_null= 0; }
  table_map not_null_tables() const { return 0; }
  Item* propagate_equal_fields(THD *thd, const Context &ctx, COND_EQUAL *cond)
  { return this; }
  bool const_item() const { return true; }
};

class Item_func_locate :public Item_int_func
{
  String value1,value2;
  DTCollation cmp_collation;
public:
  Item_func_locate(THD *thd, Item *a, Item *b): Item_int_func(thd, a, b) {}
  Item_func_locate(THD *thd, Item *a, Item *b, Item *c): Item_int_func(thd, a, b, c) {}
  const char *func_name() const { return "locate"; }
  longlong val_int();
  void fix_length_and_dec();
  virtual void print(String *str, enum_query_type query_type);
};


class Item_func_field :public Item_int_func
{
  String value,tmp;
  Item_result cmp_type;
  DTCollation cmp_collation;
public:
  Item_func_field(THD *thd, List<Item> &list): Item_int_func(thd, list) {}
  longlong val_int();
  const char *func_name() const { return "field"; }
  void fix_length_and_dec();
};


class Item_func_ascii :public Item_int_func
{
  String value;
public:
  Item_func_ascii(THD *thd, Item *a): Item_int_func(thd, a) {}
  longlong val_int();
  const char *func_name() const { return "ascii"; }
  void fix_length_and_dec() { max_length=3; }
};

class Item_func_ord :public Item_int_func
{
  String value;
public:
  Item_func_ord(THD *thd, Item *a): Item_int_func(thd, a) {}
  longlong val_int();
  const char *func_name() const { return "ord"; }
};

class Item_func_find_in_set :public Item_int_func
{
  String value,value2;
  uint enum_value;
  ulonglong enum_bit;
  DTCollation cmp_collation;
public:
  Item_func_find_in_set(THD *thd, Item *a, Item *b):
    Item_int_func(thd, a, b), enum_value(0) {}
  longlong val_int();
  const char *func_name() const { return "find_in_set"; }
  void fix_length_and_dec();
};

/* Base class for all bit functions: '~', '|', '^', '&', '>>', '<<' */

class Item_func_bit: public Item_int_func
{
public:
  Item_func_bit(THD *thd, Item *a, Item *b): Item_int_func(thd, a, b) {}
  Item_func_bit(THD *thd, Item *a): Item_int_func(thd, a) {}
  void fix_length_and_dec() { unsigned_flag= 1; }

  virtual inline void print(String *str, enum_query_type query_type)
  {
    print_op(str, query_type);
  }
};

class Item_func_bit_or :public Item_func_bit
{
public:
  Item_func_bit_or(THD *thd, Item *a, Item *b): Item_func_bit(thd, a, b) {}
  longlong val_int();
  const char *func_name() const { return "|"; }
};

class Item_func_bit_and :public Item_func_bit
{
public:
  Item_func_bit_and(THD *thd, Item *a, Item *b): Item_func_bit(thd, a, b) {}
  longlong val_int();
  const char *func_name() const { return "&"; }
};

class Item_func_bit_count :public Item_int_func
{
public:
  Item_func_bit_count(THD *thd, Item *a): Item_int_func(thd, a) {}
  longlong val_int();
  const char *func_name() const { return "bit_count"; }
  void fix_length_and_dec() { max_length=2; }
};

class Item_func_shift_left :public Item_func_bit
{
public:
  Item_func_shift_left(THD *thd, Item *a, Item *b): Item_func_bit(thd, a, b) {}
  longlong val_int();
  const char *func_name() const { return "<<"; }
};

class Item_func_shift_right :public Item_func_bit
{
public:
  Item_func_shift_right(THD *thd, Item *a, Item *b): Item_func_bit(thd, a, b) {}
  longlong val_int();
  const char *func_name() const { return ">>"; }
};

class Item_func_bit_neg :public Item_func_bit
{
public:
  Item_func_bit_neg(THD *thd, Item *a): Item_func_bit(thd, a) {}
  longlong val_int();
  const char *func_name() const { return "~"; }

  virtual inline void print(String *str, enum_query_type query_type)
  {
    Item_func::print(str, query_type);
  }
};


class Item_func_last_insert_id :public Item_int_func
{
public:
  Item_func_last_insert_id(THD *thd): Item_int_func(thd) {}
  Item_func_last_insert_id(THD *thd, Item *a): Item_int_func(thd, a) {}
  longlong val_int();
  const char *func_name() const { return "last_insert_id"; }
  void fix_length_and_dec()
  {
    unsigned_flag= TRUE;
    if (arg_count)
      max_length= args[0]->max_length;
    unsigned_flag=1;
  }
  bool fix_fields(THD *thd, Item **ref);
  bool check_vcol_func_processor(uchar *int_arg) 
  {
    return trace_unsupported_by_check_vcol_func_processor(func_name());
  }
};


class Item_func_benchmark :public Item_int_func
{
public:
  Item_func_benchmark(THD *thd, Item *count_expr, Item *expr):
    Item_int_func(thd, count_expr, expr)
  {}
  longlong val_int();
  const char *func_name() const { return "benchmark"; }
  void fix_length_and_dec() { max_length=1; maybe_null=0; }
  virtual void print(String *str, enum_query_type query_type);
  bool check_vcol_func_processor(uchar *int_arg) 
  {
    return trace_unsupported_by_check_vcol_func_processor(func_name());
  }
};


void item_func_sleep_init(void);
void item_func_sleep_free(void);

class Item_func_sleep :public Item_int_func
{
public:
  Item_func_sleep(THD *thd, Item *a): Item_int_func(thd, a) {}
  bool const_item() const { return 0; }
  const char *func_name() const { return "sleep"; }
  table_map used_tables() const
  {
    return used_tables_cache | RAND_TABLE_BIT;
  }
  bool is_expensive() { return 1; }
  longlong val_int();
  bool check_vcol_func_processor(uchar *int_arg) 
  {
    return trace_unsupported_by_check_vcol_func_processor(func_name());
  }
};



#ifdef HAVE_DLOPEN

class Item_udf_func :public Item_func
{
  /**
    Mark "this" as non-deterministic if it uses no tables
    and is not a constant at the same time.
  */
  void set_non_deterministic_if_needed()
  {
    if (!const_item_cache && !used_tables_cache)
      used_tables_cache= RAND_TABLE_BIT;
  }
protected:
  udf_handler udf;
  bool is_expensive_processor(uchar *arg) { return TRUE; }

public:
  Item_udf_func(THD *thd, udf_func *udf_arg):
    Item_func(thd), udf(udf_arg) {}
  Item_udf_func(THD *thd, udf_func *udf_arg, List<Item> &list):
    Item_func(thd, list), udf(udf_arg) {}
  const char *func_name() const { return udf.name(); }
  enum Functype functype() const   { return UDF_FUNC; }
  bool fix_fields(THD *thd, Item **ref)
  {
    DBUG_ASSERT(fixed == 0);
    bool res= udf.fix_fields(thd, this, arg_count, args);
    set_non_deterministic_if_needed();
    fixed= 1;
    return res;
  }
  void fix_num_length_and_dec();
  void update_used_tables() 
  {
    /*
      TODO: Make a member in UDF_INIT and return if a UDF is deterministic or
      not.
      Currently UDF_INIT has a member (const_item) that is an in/out 
      parameter to the init() call.
      The code in udf_handler::fix_fields also duplicates the arguments 
      handling code in Item_func::fix_fields().
      
      The lack of information if a UDF is deterministic makes writing
      a correct update_used_tables() for UDFs impossible.
      One solution to this would be :
       - Add a is_deterministic member of UDF_INIT
       - (optionally) deprecate the const_item member of UDF_INIT
       - Take away the duplicate code from udf_handler::fix_fields() and
         make Item_udf_func call Item_func::fix_fields() to process its 
         arguments as for any other function.
       - Store the deterministic flag returned by <udf>_init into the 
       udf_handler. 
       - Don't implement Item_udf_func::fix_fields, implement
       Item_udf_func::fix_length_and_dec() instead (similar to non-UDF
       functions).
       - Override Item_func::update_used_tables to call 
       Item_func::update_used_tables() and add a RAND_TABLE_BIT to the 
       result of Item_func::update_used_tables() if the UDF is 
       non-deterministic.
       - (optionally) rename RAND_TABLE_BIT to NONDETERMINISTIC_BIT to
       better describe its usage.
       
      The above would require a change of the UDF API.
      Until that change is done here's how the current code works:
      We call Item_func::update_used_tables() only when we know that
      the function depends on real non-const tables and is deterministic.
      This can be done only because we know that the optimizer will
      call update_used_tables() only when there's possibly a new const
      table. So update_used_tables() can only make a Item_func more
      constant than it is currently.
      That's why we don't need to do anything if a function is guaranteed
      to return non-constant (it's non-deterministic) or is already a
      const.
    */  
    if ((used_tables_cache & ~PSEUDO_TABLE_BITS) && 
        !(used_tables_cache & RAND_TABLE_BIT))
    {
      Item_func::update_used_tables();
      set_non_deterministic_if_needed();
    }
  }
  void cleanup();
  Item_result result_type () const { return udf.result_type(); }
  table_map not_null_tables() const { return 0; }
  bool is_expensive() { return 1; }
  virtual void print(String *str, enum_query_type query_type);
};


class Item_func_udf_float :public Item_udf_func
{
 public:
  Item_func_udf_float(THD *thd, udf_func *udf_arg):
    Item_udf_func(thd, udf_arg) {}
  Item_func_udf_float(THD *thd, udf_func *udf_arg,
                      List<Item> &list):
    Item_udf_func(thd, udf_arg, list) {}
  longlong val_int()
  {
    DBUG_ASSERT(fixed == 1);
    return (longlong) rint(Item_func_udf_float::val_real());
  }
  my_decimal *val_decimal(my_decimal *dec_buf)
  {
    double res=val_real();
    if (null_value)
      return NULL;
    double2my_decimal(E_DEC_FATAL_ERROR, res, dec_buf);
    return dec_buf;
  }
  double val_real();
  String *val_str(String *str);
  void fix_length_and_dec() { fix_num_length_and_dec(); }
};


class Item_func_udf_int :public Item_udf_func
{
public:
  Item_func_udf_int(THD *thd, udf_func *udf_arg):
    Item_udf_func(thd, udf_arg) {}
  Item_func_udf_int(THD *thd, udf_func *udf_arg,
                    List<Item> &list):
    Item_udf_func(thd, udf_arg, list) {}
  longlong val_int();
  double val_real() { return (double) Item_func_udf_int::val_int(); }
  String *val_str(String *str);
  enum Item_result result_type () const { return INT_RESULT; }
  void fix_length_and_dec() { decimals= 0; max_length= 21; }
};


class Item_func_udf_decimal :public Item_udf_func
{
public:
  Item_func_udf_decimal(THD *thd, udf_func *udf_arg):
    Item_udf_func(thd, udf_arg) {}
  Item_func_udf_decimal(THD *thd, udf_func *udf_arg, List<Item> &list):
    Item_udf_func(thd, udf_arg, list) {}
  longlong val_int();
  double val_real();
  my_decimal *val_decimal(my_decimal *);
  String *val_str(String *str);
  enum Item_result result_type () const { return DECIMAL_RESULT; }
  void fix_length_and_dec() { fix_num_length_and_dec(); }
};


class Item_func_udf_str :public Item_udf_func
{
public:
  Item_func_udf_str(THD *thd, udf_func *udf_arg):
    Item_udf_func(thd, udf_arg) {}
  Item_func_udf_str(THD *thd, udf_func *udf_arg, List<Item> &list):
    Item_udf_func(thd, udf_arg, list) {}
  String *val_str(String *);
  double val_real()
  {
    int err_not_used;
    char *end_not_used;
    String *res;
    res= val_str(&str_value);
    return res ? my_strntod(res->charset(),(char*) res->ptr(), 
                            res->length(), &end_not_used, &err_not_used) : 0.0;
  }
  longlong val_int()
  {
    int err_not_used;
    String *res;  res=val_str(&str_value);
    return res ? my_strntoll(res->charset(),res->ptr(),res->length(),10,
                             (char**) 0, &err_not_used) : (longlong) 0;
  }
  my_decimal *val_decimal(my_decimal *dec_buf)
  {
    String *res=val_str(&str_value);
    if (!res)
      return NULL;
    string2my_decimal(E_DEC_FATAL_ERROR, res, dec_buf);
    return dec_buf;
  }
  enum Item_result result_type () const { return STRING_RESULT; }
  void fix_length_and_dec();
};

#else /* Dummy functions to get sql_yacc.cc compiled */

class Item_func_udf_float :public Item_real_func
{
 public:
  Item_func_udf_float(THD *thd, udf_func *udf_arg):
    Item_real_func(thd) {}
  Item_func_udf_float(THD *thd, udf_func *udf_arg, List<Item> &list):
    Item_real_func(thd, list) {}
  double val_real() { DBUG_ASSERT(fixed == 1); return 0.0; }
};


class Item_func_udf_int :public Item_int_func
{
public:
  Item_func_udf_int(THD *thd, udf_func *udf_arg):
    Item_int_func(thd) {}
  Item_func_udf_int(THD *thd, udf_func *udf_arg, List<Item> &list):
    Item_int_func(thd, list) {}
  longlong val_int() { DBUG_ASSERT(fixed == 1); return 0; }
};


class Item_func_udf_decimal :public Item_int_func
{
public:
  Item_func_udf_decimal(THD *thd, udf_func *udf_arg):
    Item_int_func(thd) {}
  Item_func_udf_decimal(THD *thd, udf_func *udf_arg, List<Item> &list):
    Item_int_func(thd, list) {}
  my_decimal *val_decimal(my_decimal *) { DBUG_ASSERT(fixed == 1); return 0; }
};


class Item_func_udf_str :public Item_func
{
public:
  Item_func_udf_str(THD *thd, udf_func *udf_arg):
    Item_func(thd) {}
  Item_func_udf_str(THD *thd, udf_func *udf_arg, List<Item> &list):
    Item_func(thd, list) {}
  String *val_str(String *)
    { DBUG_ASSERT(fixed == 1); null_value=1; return 0; }
  double val_real() { DBUG_ASSERT(fixed == 1); null_value= 1; return 0.0; }
  longlong val_int() { DBUG_ASSERT(fixed == 1); null_value=1; return 0; }
  enum Item_result result_type () const { return STRING_RESULT; }
  void fix_length_and_dec() { maybe_null=1; max_length=0; }
};

#endif /* HAVE_DLOPEN */

void mysql_ull_cleanup(THD *thd);
void mysql_ull_set_explicit_lock_duration(THD *thd);

class Item_func_get_lock :public Item_int_func
{
  String value;
 public:
  Item_func_get_lock(THD *thd, Item *a, Item *b) :Item_int_func(thd, a, b) {}
  longlong val_int();
  const char *func_name() const { return "get_lock"; }
  void fix_length_and_dec() { max_length=1; maybe_null=1;}
  table_map used_tables() const
  {
    return used_tables_cache | RAND_TABLE_BIT;
  }
  bool const_item() const { return 0; }
  bool is_expensive() { return 1; }
  bool check_vcol_func_processor(uchar *int_arg) 
  {
    return trace_unsupported_by_check_vcol_func_processor(func_name());
  }
};

class Item_func_release_lock :public Item_int_func
{
  String value;
public:
  Item_func_release_lock(THD *thd, Item *a): Item_int_func(thd, a) {}
  longlong val_int();
  const char *func_name() const { return "release_lock"; }
  void fix_length_and_dec() { max_length= 1; maybe_null= 1;}
  table_map used_tables() const
  {
    return used_tables_cache | RAND_TABLE_BIT;
  }
  bool const_item() const { return 0; }
  bool is_expensive() { return 1; }
  bool check_vcol_func_processor(uchar *int_arg) 
  {
    return trace_unsupported_by_check_vcol_func_processor(func_name());
  }
};

/* replication functions */

class Item_master_pos_wait :public Item_int_func
{
  String value;
public:
  Item_master_pos_wait(THD *thd, Item *a, Item *b): Item_int_func(thd, a, b) {}
  Item_master_pos_wait(THD *thd, Item *a, Item *b, Item *c):
    Item_int_func(thd, a, b, c) {}
  Item_master_pos_wait(THD *thd, Item *a, Item *b, Item *c, Item *d):
    Item_int_func(thd, a, b, c, d) {}
  longlong val_int();
  const char *func_name() const { return "master_pos_wait"; }
  void fix_length_and_dec() { max_length=21; maybe_null=1;}
  bool check_vcol_func_processor(uchar *int_arg) 
  {
    return trace_unsupported_by_check_vcol_func_processor(func_name());
  }
};


class Item_master_gtid_wait :public Item_int_func
{
  String value;
public:
  Item_master_gtid_wait(THD *thd, Item *a): Item_int_func(thd, a) {}
  Item_master_gtid_wait(THD *thd, Item *a, Item *b): Item_int_func(thd, a, b) {}
  longlong val_int();
  const char *func_name() const { return "master_gtid_wait"; }
  void fix_length_and_dec() { max_length=10+1+10+1+20+1; maybe_null=0;}
  bool check_vcol_func_processor(uchar *int_arg) 
  {
    return trace_unsupported_by_check_vcol_func_processor(func_name());
  }
};


/* Handling of user definable variables */

class user_var_entry;


/**
  A class to set and get user variables
*/
class Item_func_user_var :public Item_hybrid_func
{
protected:
  user_var_entry *m_var_entry;
public:
  LEX_STRING name; // keep it public
  Item_func_user_var(THD *thd, LEX_STRING a)
    :Item_hybrid_func(thd), m_var_entry(NULL), name(a) { }
  Item_func_user_var(THD *thd, LEX_STRING a, Item *b)
    :Item_hybrid_func(thd, b), m_var_entry(NULL), name(a) { }
  Item_func_user_var(THD *thd, Item_func_user_var *item)
    :Item_hybrid_func(thd, item),
    m_var_entry(item->m_var_entry), name(item->name) { }
  bool check_vcol_func_processor(uchar *int_arg) { return true; }
};


class Item_func_set_user_var :public Item_func_user_var
{
  /*
    The entry_thread_id variable is used:
    1) to skip unnecessary updates of the entry field (see above);
    2) to reset the entry field that was initialized in the other thread
       (for example, an item tree of a trigger that updates user variables
       may be shared between several connections, and the entry_thread_id field
       prevents updates of one connection user variables from a concurrent
       connection calling the same trigger that initially updated some
       user variable it the first connection context).
  */
  my_thread_id entry_thread_id;
  char buffer[MAX_FIELD_WIDTH];
  String value;
  my_decimal decimal_buff;
  bool null_item;
  union
  {
    longlong vint;
    double vreal;
    String *vstr;
    my_decimal *vdec;
  } save_result;

public:
  Item_func_set_user_var(THD *thd, LEX_STRING a, Item *b):
    Item_func_user_var(thd, a, b),
    entry_thread_id(0)
  {}
  Item_func_set_user_var(THD *thd, Item_func_set_user_var *item)
    :Item_func_user_var(thd, item),
    entry_thread_id(item->entry_thread_id),
    value(item->value), decimal_buff(item->decimal_buff),
    null_item(item->null_item), save_result(item->save_result)
  {}

  enum Functype functype() const { return SUSERVAR_FUNC; }
  double val_real();
  longlong val_int();
  String *val_str(String *str);
  my_decimal *val_decimal(my_decimal *);
  double val_result();
  longlong val_int_result();
  bool val_bool_result();
  String *str_result(String *str);
  my_decimal *val_decimal_result(my_decimal *);
  bool is_null_result();
  bool update_hash(void *ptr, uint length, enum Item_result type,
                   CHARSET_INFO *cs, bool unsigned_arg);
  bool send(Protocol *protocol, String *str_arg);
  void make_field(Send_field *tmp_field);
  bool check(bool use_result_field);
  void save_item_result(Item *item);
  bool update();
  bool fix_fields(THD *thd, Item **ref);
  void fix_length_and_dec();
  Field *create_field_for_create_select(TABLE *table)
  {
    return result_type() != STRING_RESULT ?
           create_tmp_field(false, table, MY_INT32_NUM_DECIMAL_DIGITS) :
           tmp_table_field_from_field_type(table, false, true);
  }
  table_map used_tables() const
  {
    return used_tables_cache | RAND_TABLE_BIT;
  }
  bool const_item() const { return 0; }
  bool is_expensive() { return 1; }
  virtual void print(String *str, enum_query_type query_type);
  void print_as_stmt(String *str, enum_query_type query_type);
  const char *func_name() const { return "set_user_var"; }
  int save_in_field(Field *field, bool no_conversions,
                    bool can_use_result_field);
  int save_in_field(Field *field, bool no_conversions)
  {
    return save_in_field(field, no_conversions, 1);
  }
  void save_org_in_field(Field *field,
                         fast_field_copier data __attribute__ ((__unused__)))
    { (void)save_in_field(field, 1, 0); }
  bool register_field_in_read_map(uchar *arg);
  bool register_field_in_bitmap(uchar *arg);
  bool set_entry(THD *thd, bool create_if_not_exists);
  void cleanup();
};


class Item_func_get_user_var :public Item_func_user_var,
                              private Settable_routine_parameter
{
public:
  Item_func_get_user_var(THD *thd, LEX_STRING a):
    Item_func_user_var(thd, a) {}
  enum Functype functype() const { return GUSERVAR_FUNC; }
  LEX_STRING get_name() { return name; }
  double val_real();
  longlong val_int();
  my_decimal *val_decimal(my_decimal*);
  String *val_str(String* str);
  void fix_length_and_dec();
  virtual void print(String *str, enum_query_type query_type);
  /*
    We must always return variables as strings to guard against selects of type
    select @t1:=1,@t1,@t:="hello",@t from foo where (@t1:= t2.b)
  */
  const char *func_name() const { return "get_user_var"; }
  bool const_item() const;
  table_map used_tables() const
  { return const_item() ? 0 : RAND_TABLE_BIT; }
  bool eq(const Item *item, bool binary_cmp) const;
private:
  bool set_value(THD *thd, sp_rcontext *ctx, Item **it);

public:
  Settable_routine_parameter *get_settable_routine_parameter()
  {
    return this;
  }
};


/*
  This item represents user variable used as out parameter (e.g in LOAD DATA),
  and it is supposed to be used only for this purprose. So it is simplified
  a lot. Actually you should never obtain its value.

  The only two reasons for this thing being an Item is possibility to store it
  in List<Item> and desire to place this code somewhere near other functions
  working with user variables.
*/
class Item_user_var_as_out_param :public Item
{
  LEX_STRING name;
  user_var_entry *entry;
public:
  Item_user_var_as_out_param(THD *thd, LEX_STRING a): Item(thd), name(a)
  { set_name(a.str, 0, system_charset_info); }
  /* We should return something different from FIELD_ITEM here */
  enum Type type() const { return STRING_ITEM;}
  double val_real();
  longlong val_int();
  String *val_str(String *str);
  my_decimal *val_decimal(my_decimal *decimal_buffer);
  /* fix_fields() binds variable name with its entry structure */
  bool fix_fields(THD *thd, Item **ref);
  void print_for_load(THD *thd, String *str);
  void set_null_value(CHARSET_INFO* cs);
  void set_value(const char *str, uint length, CHARSET_INFO* cs);
};


/* A system variable */

#define GET_SYS_VAR_CACHE_LONG     1
#define GET_SYS_VAR_CACHE_DOUBLE   2
#define GET_SYS_VAR_CACHE_STRING   4

class Item_func_get_system_var :public Item_func
{
  sys_var *var;
  enum_var_type var_type, orig_var_type;
  LEX_STRING component;
  longlong cached_llval;
  double cached_dval;
  String cached_strval;
  bool cached_null_value;
  query_id_t used_query_id;
  uchar cache_present;

public:
  Item_func_get_system_var(THD *thd, sys_var *var_arg,
                           enum_var_type var_type_arg,
                           LEX_STRING *component_arg, const char *name_arg,
                           size_t name_len_arg);
  enum Functype functype() const { return GSYSVAR_FUNC; }
  void update_null_value();
  void fix_length_and_dec();
  void print(String *str, enum_query_type query_type);
  bool const_item() const { return true; }
  table_map used_tables() const { return 0; }
  enum Item_result result_type() const;
  enum_field_types field_type() const;
  double val_real();
  longlong val_int();
  String* val_str(String*);
  my_decimal *val_decimal(my_decimal *dec_buf)
  { return val_decimal_from_real(dec_buf); }
  /* TODO: fix to support views */
  const char *func_name() const { return "get_system_var"; }
  /**
    Indicates whether this system variable is written to the binlog or not.

    Variables are written to the binlog as part of "status_vars" in
    Query_log_event, as an Intvar_log_event, or a Rand_log_event.

    @return true if the variable is written to the binlog, false otherwise.
  */
  bool is_written_to_binlog();
  bool eq(const Item *item, bool binary_cmp) const;

  void cleanup();
  bool check_vcol_func_processor(uchar *int_arg) { return TRUE;}
};


/* for fulltext search */

class Item_func_match :public Item_real_func
{
public:
  uint key, flags;
  bool join_key;
  DTCollation cmp_collation;
  FT_INFO *ft_handler;
  TABLE *table;
  Item_func_match *master;   // for master-slave optimization
  Item *concat_ws;           // Item_func_concat_ws
  String value;              // value of concat_ws
  String search_value;       // key_item()'s value converted to cmp_collation

  Item_func_match(THD *thd, List<Item> &a, uint b):
    Item_real_func(thd, a), key(0), flags(b), join_key(0), ft_handler(0),
    table(0), master(0), concat_ws(0) { }
  void cleanup()
  {
    DBUG_ENTER("Item_func_match::cleanup");
    Item_real_func::cleanup();
    if (!master && ft_handler)
      ft_handler->please->close_search(ft_handler);
    ft_handler= 0;
    concat_ws= 0;
    table= 0;           // required by Item_func_match::eq()
    DBUG_VOID_RETURN;
  }
  bool is_expensive_processor(uchar *arg) { return TRUE; }
  enum Functype functype() const { return FT_FUNC; }
  const char *func_name() const { return "match"; }
  table_map not_null_tables() const { return 0; }
  bool fix_fields(THD *thd, Item **ref);
  bool eq(const Item *, bool binary_cmp) const;
  /* The following should be safe, even if we compare doubles */
  longlong val_int() { DBUG_ASSERT(fixed == 1); return val_real() != 0.0; }
  double val_real();
  virtual void print(String *str, enum_query_type query_type);

  bool fix_index();
  void init_search(THD *thd, bool no_order);
  bool check_vcol_func_processor(uchar *int_arg) 
  {
    /* TODO: consider adding in support for the MATCH-based virtual columns */
    return trace_unsupported_by_check_vcol_func_processor(func_name());
  }
private:
  /**
     Check whether storage engine for given table, 
     allows FTS Boolean search on non-indexed columns.

     @todo A flag should be added to the extended fulltext API so that 
           it may be checked whether search on non-indexed columns are 
           supported. Currently, it is not possible to check for such a 
           flag since @c this->ft_handler is not yet set when this function is 
           called.  The current hack is to assume that search on non-indexed
           columns are supported for engines that does not support the extended
           fulltext API (e.g., MyISAM), while it is not supported for other 
           engines (e.g., InnoDB)

     @param table_arg Table for which storage engine to check

     @retval true if BOOLEAN search on non-indexed columns is supported
     @retval false otherwise
   */
  bool allows_search_on_non_indexed_columns(TABLE* table_arg)
  {
    // Only Boolean search may support non_indexed columns
    if (!(flags & FT_BOOL))
      return false;

    DBUG_ASSERT(table_arg && table_arg->file);

    // Assume that if extended fulltext API is not supported,
    // non-indexed columns are allowed.  This will be true for MyISAM.
    if ((table_arg->file->ha_table_flags() & HA_CAN_FULLTEXT_EXT) == 0)
      return true;

    return false;
  }

};


class Item_func_bit_xor : public Item_func_bit
{
public:
  Item_func_bit_xor(THD *thd, Item *a, Item *b): Item_func_bit(thd, a, b) {}
  longlong val_int();
  const char *func_name() const { return "^"; }
};

class Item_func_is_free_lock :public Item_int_func
{
  String value;
public:
  Item_func_is_free_lock(THD *thd, Item *a): Item_int_func(thd, a) {}
  longlong val_int();
  const char *func_name() const { return "is_free_lock"; }
  void fix_length_and_dec() { decimals=0; max_length=1; maybe_null=1;}
  bool check_vcol_func_processor(uchar *int_arg) 
  {
    return trace_unsupported_by_check_vcol_func_processor(func_name());
  }
};

class Item_func_is_used_lock :public Item_int_func
{
  String value;
public:
  Item_func_is_used_lock(THD *thd, Item *a): Item_int_func(thd, a) {}
  longlong val_int();
  const char *func_name() const { return "is_used_lock"; }
  void fix_length_and_dec() { decimals=0; max_length=10; maybe_null=1;}
  bool check_vcol_func_processor(uchar *int_arg) 
  {
    return trace_unsupported_by_check_vcol_func_processor(func_name());
  }
};

/* For type casts */

enum Cast_target
{
  ITEM_CAST_BINARY, ITEM_CAST_SIGNED_INT, ITEM_CAST_UNSIGNED_INT,
  ITEM_CAST_DATE, ITEM_CAST_TIME, ITEM_CAST_DATETIME, ITEM_CAST_CHAR,
  ITEM_CAST_DECIMAL, ITEM_CAST_DOUBLE
};


class Item_func_row_count :public Item_int_func
{
public:
  Item_func_row_count(THD *thd): Item_int_func(thd) {}
  longlong val_int();
  const char *func_name() const { return "row_count"; }
  void fix_length_and_dec() { decimals= 0; maybe_null=0; }
  bool check_vcol_func_processor(uchar *int_arg) 
  {

    return trace_unsupported_by_check_vcol_func_processor(func_name());
  }
};


/*
 *
 * Stored FUNCTIONs
 *
 */

class sp_head;
class sp_name;
struct st_sp_security_context;

class Item_func_sp :public Item_func
{
private:
  Name_resolution_context *context;
  sp_name *m_name;
  mutable sp_head *m_sp;
  TABLE *dummy_table;
  uchar result_buf[64];
  /*
     The result field of the concrete stored function.
  */
  Field *sp_result_field;

  bool execute();
  bool execute_impl(THD *thd);
  bool init_result_field(THD *thd);

protected:
  bool is_expensive_processor(uchar *arg)
  { return is_expensive(); }
  
public:

  Item_func_sp(THD *thd, Name_resolution_context *context_arg, sp_name *name);

  Item_func_sp(THD *thd, Name_resolution_context *context_arg,
               sp_name *name, List<Item> &list);

  virtual ~Item_func_sp()
  {}

  void update_used_tables();

  void cleanup();

  const char *func_name() const;

  enum enum_field_types field_type() const;

  Field *create_field_for_create_select(TABLE *table)
  {
    return result_type() != STRING_RESULT ?
           sp_result_field :
           tmp_table_field_from_field_type(table, false, false);
  }
  void make_field(Send_field *tmp_field);

  Item_result result_type() const;

  longlong val_int()
  {
    if (execute())
      return (longlong) 0;
    return sp_result_field->val_int();
  }

  double val_real()
  {
    if (execute())
      return 0.0;
    return sp_result_field->val_real();
  }

  my_decimal *val_decimal(my_decimal *dec_buf)
  {
    if (execute())
      return NULL;
    return sp_result_field->val_decimal(dec_buf);
  }

  String *val_str(String *str)
  {
    String buf;
    char buff[20];
    buf.set(buff, 20, str->charset());
    buf.length(0);
    if (execute())
      return NULL;
    /*
      result_field will set buf pointing to internal buffer
      of the resul_field. Due to this it will change any time
      when SP is executed. In order to prevent occasional
      corruption of returned value, we make here a copy.
    */
    sp_result_field->val_str(&buf);
    str->copy(buf);
    return str;
  }

  void update_null_value()
  { 
    execute();
  }

  virtual bool change_context_processor(uchar *cntx)
    { context= (Name_resolution_context *)cntx; return FALSE; }

  bool sp_check_access(THD * thd);
  virtual enum Functype functype() const { return FUNC_SP; }

  bool fix_fields(THD *thd, Item **ref);
  void fix_length_and_dec(void);
  bool is_expensive();

  inline Field *get_sp_result_field()
  {
    return sp_result_field;
  }

  bool check_vcol_func_processor(uchar *int_arg) 
  {
    return trace_unsupported_by_check_vcol_func_processor(func_name());
  }
  bool limit_index_condition_pushdown_processor(uchar *opt_arg)
  {
    return TRUE;
  }
};


class Item_func_found_rows :public Item_int_func
{
public:
  Item_func_found_rows(THD *thd): Item_int_func(thd) {}
  longlong val_int();
  const char *func_name() const { return "found_rows"; }
  void fix_length_and_dec() { decimals= 0; maybe_null=0; }
  bool check_vcol_func_processor(uchar *int_arg) 
  {
    return trace_unsupported_by_check_vcol_func_processor(func_name());
  }
};


void uuid_short_init();

class Item_func_uuid_short :public Item_int_func
{
public:
  Item_func_uuid_short(THD *thd): Item_int_func(thd) {}
  const char *func_name() const { return "uuid_short"; }
  longlong val_int();
  void fix_length_and_dec()
  { max_length= 21; unsigned_flag=1; }
  bool check_vcol_func_processor(uchar *int_arg) 
  {
    return trace_unsupported_by_check_vcol_func_processor(func_name());
  }
};


class Item_func_last_value :public Item_func
{
protected:
  Item *last_value;
public:
  Item_func_last_value(THD *thd, List<Item> &list): Item_func(thd, list) {}
  double val_real();
  longlong val_int();
  String *val_str(String *);
  my_decimal *val_decimal(my_decimal *);
  void fix_length_and_dec();
  enum Item_result result_type () const { return last_value->result_type(); }
  const char *func_name() const { return "last_value"; }
  table_map not_null_tables() const { return 0; }
  enum_field_types field_type() const { return last_value->field_type(); }
  bool const_item() const { return 0; }
  void evaluate_sideeffects();
  void update_used_tables()
  {
    Item_func::update_used_tables();
    maybe_null= last_value->maybe_null;
  }
};


Item *get_system_var(THD *thd, enum_var_type var_type, LEX_STRING name,
                     LEX_STRING component);
extern bool check_reserved_words(LEX_STRING *name);
extern enum_field_types agg_field_type(Item **items, uint nitems,
                                       bool treat_bit_as_number);
Item *find_date_time_item(Item **args, uint nargs, uint col);
double my_double_round(double value, longlong dec, bool dec_unsigned,
                       bool truncate);
bool eval_const_cond(COND *cond);

extern bool volatile  mqh_used;

#endif /* ITEM_FUNC_INCLUDED */<|MERGE_RESOLUTION|>--- conflicted
+++ resolved
@@ -1068,14 +1068,6 @@
 {
   String tmp_value;
   int cmp_sign;
-<<<<<<< HEAD
-  THD *thd;
-=======
-  /* An item used for issuing warnings while string to DATETIME conversion. */
-  Item *compare_as_dates;
-protected:
-  enum_field_types cached_field_type;
->>>>>>> 6728aae3
 public:
   Item_func_min_max(THD *thd, List<Item> &list, int cmp_sign_arg):
     Item_hybrid_func(thd, list), cmp_sign(cmp_sign_arg)
