/* Copyright (C) 2000 MySQL AB & MySQL Finland AB & TCX DataKonsult AB

   This program is free software; you can redistribute it and/or modify
   it under the terms of the GNU General Public License as published by
   the Free Software Foundation; either version 2 of the License, or
   (at your option) any later version.

   This program is distributed in the hope that it will be useful,
   but WITHOUT ANY WARRANTY; without even the implied warranty of
   MERCHANTABILITY or FITNESS FOR A PARTICULAR PURPOSE.  See the
   GNU General Public License for more details.

   You should have received a copy of the GNU General Public License
   along with this program; if not, write to the Free Software
   Foundation, Inc., 59 Temple Place, Suite 330, Boston, MA  02111-1307  USA */


/* Basic functions needed by many modules */

#include "mysql_priv.h"
#include "sql_select.h"
#include "sp_head.h"
#include "sp.h"
#include "sql_trigger.h"
#include <m_ctype.h>
#include <my_dir.h>
#include <hash.h>
#ifdef  __WIN__
#include <io.h>
#endif

TABLE *unused_tables;				/* Used by mysql_test */
HASH open_cache;				/* Used by mysql_test */
<<<<<<< HEAD
static HASH table_def_cache;
static TABLE_SHARE *oldest_unused_share, end_of_unused_share;
static pthread_mutex_t LOCK_table_share;
static bool table_def_inited= 0;

static int open_unireg_entry(THD *thd, TABLE *entry, TABLE_LIST *table_list,
			     const char *alias,
                             char *cache_key, uint cache_key_length,
			     MEM_ROOT *mem_root);
=======

static int open_unireg_entry(THD *thd, TABLE *entry, const char *db,
			     const char *name, const char *alias,
			     TABLE_LIST *table_list, MEM_ROOT *mem_root,
                             uint flags);
>>>>>>> 1250b06a
static void free_cache_entry(TABLE *entry);
static void mysql_rm_tmp_tables(void);
static bool open_new_frm(THD *thd, TABLE_SHARE *share, const char *alias,
                         uint db_stat, uint prgflag,
                         uint ha_open_flags, TABLE *outparam,
                         TABLE_LIST *table_desc, MEM_ROOT *mem_root);
static void close_old_data_files(THD *thd, TABLE *table, bool abort_locks,
                                 bool send_refresh);
static bool reopen_table(TABLE *table);
static bool
has_two_write_locked_tables_with_auto_increment(TABLE_LIST *tables);


extern "C" byte *table_cache_key(const byte *record,uint *length,
				 my_bool not_used __attribute__((unused)))
{
  TABLE *entry=(TABLE*) record;
  *length= entry->s->table_cache_key.length;
  return (byte*) entry->s->table_cache_key.str;
}


bool table_cache_init(void)
{
  mysql_rm_tmp_tables();
  return hash_init(&open_cache, &my_charset_bin, table_cache_size+16,
		   0, 0,table_cache_key,
		   (hash_free_key) free_cache_entry, 0) != 0;
}

void table_cache_free(void)
{
  DBUG_ENTER("table_cache_free");
  if (table_def_inited)
  {
    close_cached_tables((THD*) 0,0,(TABLE_LIST*) 0);
    if (!open_cache.records)			// Safety first
      hash_free(&open_cache);
  }
  DBUG_VOID_RETURN;
}

uint cached_open_tables(void)
{
  return open_cache.records;
}


#ifdef EXTRA_DEBUG
static void check_unused(void)
{
  uint count= 0, open_files= 0, idx= 0;
  TABLE *cur_link,*start_link;

  if ((start_link=cur_link=unused_tables))
  {
    do
    {
      if (cur_link != cur_link->next->prev || cur_link != cur_link->prev->next)
      {
	DBUG_PRINT("error",("Unused_links aren't linked properly")); /* purecov: inspected */
	return; /* purecov: inspected */
      }
    } while (count++ < open_cache.records &&
	     (cur_link=cur_link->next) != start_link);
    if (cur_link != start_link)
    {
      DBUG_PRINT("error",("Unused_links aren't connected")); /* purecov: inspected */
    }
  }
  for (idx=0 ; idx < open_cache.records ; idx++)
  {
    TABLE *entry=(TABLE*) hash_element(&open_cache,idx);
    if (!entry->in_use)
      count--;
    if (entry->file)
      open_files++;
  }
  if (count != 0)
  {
    DBUG_PRINT("error",("Unused_links doesn't match open_cache: diff: %d", /* purecov: inspected */
			count)); /* purecov: inspected */
  }

#ifdef NOT_SAFE_FOR_REPAIR
  /*
    check that open cache and table definition cache has same number of
    aktive tables
  */
  count= 0;
  for (idx=0 ; idx < table_def_cache.records ; idx++)
  {
    TABLE_SHARE *entry= (TABLE_SHARE*) hash_element(&table_def_cache,idx);
    count+= entry->ref_count;
  }
  if (count != open_files)
  {
    DBUG_PRINT("error", ("table_def ref_count: %u  open_cache: %u",
                         count, open_files));
    DBUG_ASSERT(count == open_files);
  }
#endif
}
#else
#define check_unused()
#endif


/*
  Create a table cache key

  SYNOPSIS
    create_table_def_key()
    thd			Thread handler
    key			Create key here (must be of size MAX_DBKEY_LENGTH)
    table_list		Table definition
    tmp_table		Set if table is a tmp table

 IMPLEMENTATION
    The table cache_key is created from:
    db_name + \0
    table_name + \0

    if the table is a tmp table, we add the following to make each tmp table
    unique on the slave:

    4 bytes for master thread id
    4 bytes pseudo thread id

  RETURN
    Length of key
*/

uint create_table_def_key(THD *thd, char *key, TABLE_LIST *table_list,
                          bool tmp_table)
{
  uint key_length= (uint) (strmov(strmov(key, table_list->db)+1,
                                  table_list->table_name)-key)+1;
  if (tmp_table)
  {
    int4store(key + key_length, thd->server_id);
    int4store(key + key_length + 4, thd->variables.pseudo_thread_id);
    key_length+= TMP_TABLE_KEY_EXTRA;
  }
  return key_length;
}



/*****************************************************************************
  Functions to handle table definition cach (TABLE_SHARE)
*****************************************************************************/

extern "C" byte *table_def_key(const byte *record, uint *length,
                               my_bool not_used __attribute__((unused)))
{
  TABLE_SHARE *entry=(TABLE_SHARE*) record;
  *length= entry->table_cache_key.length;
  return (byte*) entry->table_cache_key.str;
}


static void table_def_free_entry(TABLE_SHARE *share)
{
  DBUG_ENTER("table_def_free_entry");
  if (share->prev)
  {
    /* remove from old_unused_share list */
    pthread_mutex_lock(&LOCK_table_share);
    *share->prev= share->next;
    share->next->prev= share->prev;
    pthread_mutex_unlock(&LOCK_table_share);
  }
  free_table_share(share);
  DBUG_VOID_RETURN;
}


bool table_def_init(void)
{
  table_def_inited= 1;
  pthread_mutex_init(&LOCK_table_share, MY_MUTEX_INIT_FAST);
  oldest_unused_share= &end_of_unused_share;
  end_of_unused_share.prev= &oldest_unused_share;

  return hash_init(&table_def_cache, &my_charset_bin, table_def_size,
		   0, 0, table_def_key,
		   (hash_free_key) table_def_free_entry, 0) != 0;
}


void table_def_free(void)
{
  DBUG_ENTER("table_def_free");
  if (table_def_inited)
  {
    table_def_inited= 0;
    pthread_mutex_destroy(&LOCK_table_share);
    hash_free(&table_def_cache);
  }
  DBUG_VOID_RETURN;
}


uint cached_table_definitions(void)
{
  return table_def_cache.records;
}


/*
  Get TABLE_SHARE for a table.

  get_table_share()
  thd			Table share
  table_list		Table that should be opened
  key			Table cache key
  key_length		Length of key
  db_flags		Flags to open_table_def():
			OPEN_VIEW
  error			out: Error code from open_table_def()

  IMPLEMENTATION
    Get a table definition from the table definition cache.
    If it doesn't exist, create a new from the table definition file.

  NOTES
    We must have wrlock on LOCK_open when we come here
    (To be changed later)

  RETURN
   0  Error
   #  Share for table
*/

TABLE_SHARE *get_table_share(THD *thd, TABLE_LIST *table_list, char *key,
                             uint key_length, uint db_flags, int *error)
{
  TABLE_SHARE *share;
  DBUG_ENTER("get_table_share");

  *error= 0;

  /* Read table definition from cache */
  if ((share= (TABLE_SHARE*) hash_search(&table_def_cache,(byte*) key,
                                         key_length)))
    goto found;

  if (!(share= alloc_table_share(table_list, key, key_length)))
  {
#ifdef WAITING_FOR_TABLE_DEF_CACHE_STAGE_3
    pthread_mutex_unlock(&LOCK_open);
#endif
    DBUG_RETURN(0);
  }

#ifdef WAITING_FOR_TABLE_DEF_CACHE_STAGE_3
  // We need a write lock to be able to add a new entry
  pthread_mutex_unlock(&LOCK_open);
  pthread_mutex_lock(&LOCK_open);
  /* Check that another thread didn't insert the same table in between */
  if ((old_share= hash_search(&table_def_cache, (byte*) key, key_length)))
  {
    (void) pthread_mutex_lock(&share->mutex);
    free_table_share(share);
    share= old_share;
    goto found;
  }
#endif

  /*
    Lock mutex to be able to read table definition from file without
    conflicts
  */
  (void) pthread_mutex_lock(&share->mutex);

  /*
    We assign a new table id under the protection of the LOCK_open and
    the share's own mutex.  We do this insted of creating a new mutex
    and using it for the sole purpose of serializing accesses to a
    static variable, we assign the table id here.  We assign it to the
    share before inserting it into the table_def_cache to be really
    sure that it cannot be read from the cache without having a table
    id assigned.

    CAVEAT. This means that the table cannot be used for
    binlogging/replication purposes, unless get_table_share() has been
    called directly or indirectly.
   */
  assign_new_table_id(share);

  if (my_hash_insert(&table_def_cache, (byte*) share))
  {
#ifdef WAITING_FOR_TABLE_DEF_CACHE_STAGE_3
    pthread_mutex_unlock(&LOCK_open);    
    (void) pthread_mutex_unlock(&share->mutex);
#endif
    free_table_share(share);
    DBUG_RETURN(0);				// return error
  }
#ifdef WAITING_FOR_TABLE_DEF_CACHE_STAGE_3
  pthread_mutex_unlock(&LOCK_open);
#endif
  if (open_table_def(thd, share, db_flags))
  {
#ifdef WAITING_FOR_TABLE_DEF_CACHE_STAGE_3
    /*
      No such table or wrong table definition file
      Lock first the table cache and then the mutex.
      This will ensure that no other thread is using the share
      structure.
    */
    (void) pthread_mutex_unlock(&share->mutex);
    (void) pthread_mutex_lock(&LOCK_open);
    (void) pthread_mutex_lock(&share->mutex);
#endif
    *error= share->error;
    (void) hash_delete(&table_def_cache, (byte*) share);
    DBUG_RETURN(0);
  }
  share->ref_count++;				// Mark in use
  DBUG_PRINT("exit", ("share: 0x%lx  ref_count: %u",
                      (ulong) share, share->ref_count));
  (void) pthread_mutex_unlock(&share->mutex);
  DBUG_RETURN(share);

found:
  /* 
     We found an existing table definition. Return it if we didn't get
     an error when reading the table definition from file.
  */

  /* We must do a lock to ensure that the structure is initialized */
  (void) pthread_mutex_lock(&share->mutex);
#ifdef WAITING_FOR_TABLE_DEF_CACHE_STAGE_3
  pthread_mutex_unlock(&LOCK_open);
#endif
  if (share->error)
  {
    /* Table definition contained an error */
    open_table_error(share, share->error, share->open_errno, share->errarg);
    (void) pthread_mutex_unlock(&share->mutex);
    DBUG_RETURN(0);
  }
  if (share->is_view && !(db_flags & OPEN_VIEW))
  {
    open_table_error(share, 1, ENOENT, 0);
    (void) pthread_mutex_unlock(&share->mutex);
    DBUG_RETURN(0);
  }

  if (!share->ref_count++ && share->prev)
  {
    /*
      Share was not used before and it was in the old_unused_share list
      Unlink share from this list
    */
    DBUG_PRINT("info", ("Unlinking from not used list"));
    pthread_mutex_lock(&LOCK_table_share);
    *share->prev= share->next;
    share->next->prev= share->prev;
    share->next= 0;
    share->prev= 0;
    pthread_mutex_unlock(&LOCK_table_share);
  }
  (void) pthread_mutex_unlock(&share->mutex);

   /* Free cache if too big */
  while (table_def_cache.records > table_def_size &&
         oldest_unused_share->next)
  {
    pthread_mutex_lock(&oldest_unused_share->mutex);
    VOID(hash_delete(&table_def_cache, (byte*) oldest_unused_share));
  }

  DBUG_PRINT("exit", ("share: 0x%lx  ref_count: %u",
                      (ulong) share, share->ref_count));
  DBUG_RETURN(share);
}


/*
  Get a table share. If it didn't exist, try creating it from engine

  For arguments and return values, see get_table_from_share()
*/

static TABLE_SHARE
*get_table_share_with_create(THD *thd, TABLE_LIST *table_list,
                             char *key, uint key_length,
                             uint db_flags, int *error)
{
  TABLE_SHARE *share;
  int tmp;
  DBUG_ENTER("get_table_share_with_create");

  if ((share= get_table_share(thd, table_list, key, key_length, 
                              db_flags, error)) ||
      thd->net.last_errno != ER_NO_SUCH_TABLE)
    DBUG_RETURN(share);

  /* Table didn't exist. Check if some engine can provide it */
  if ((tmp= ha_create_table_from_engine(thd, table_list->db,
                                        table_list->table_name)) < 0)
  {
    /*
      No such table in any engine.
      Hide "Table doesn't exist" errors if table belong to view
    */
    if (table_list->belong_to_view)
    {
      TABLE_LIST *view= table_list->belong_to_view;
      thd->clear_error();
      my_error(ER_VIEW_INVALID, MYF(0),
               view->view_db.str, view->view_name.str);
    }
    DBUG_RETURN(0);
  }
  if (tmp)
  {
    /* Give right error message */
    thd->clear_error();
    DBUG_PRINT("error", ("Discovery of %s/%s failed", table_list->db,
                         table_list->table_name));
    my_printf_error(ER_UNKNOWN_ERROR,
                    "Failed to open '%-.64s', error while "
                    "unpacking from engine",
                    MYF(0), table_list->table_name);
    DBUG_RETURN(0);
  }
  /* Table existed in engine. Let's open it */
  mysql_reset_errors(thd, 1);                   // Clear warnings
  thd->clear_error();                           // Clear error message
  DBUG_RETURN(get_table_share(thd, table_list, key, key_length,
                              db_flags, error));
}


/* 
   Mark that we are not using table share anymore.

   SYNOPSIS
     release_table_share()
     share		Table share
     release_type	How the release should be done:
     			RELEASE_NORMAL
                         - Release without checking
                        RELEASE_WAIT_FOR_DROP
                         - Don't return until we get a signal that the
                           table is deleted or the thread is killed.

   IMPLEMENTATION
     If ref_count goes to zero and (we have done a refresh or if we have
     already too many open table shares) then delete the definition.

     If type == RELEASE_WAIT_FOR_DROP then don't return until we get a signal
     that the table is deleted or the thread is killed.
*/

void release_table_share(TABLE_SHARE *share, enum release_type type)
{
  bool to_be_deleted= 0;
  DBUG_ENTER("release_table_share");
  DBUG_PRINT("enter",
             ("share: 0x%lx  table: %s.%s  ref_count: %u  version: %lu",
              (ulong) share, share->db.str, share->table_name.str,
              share->ref_count, share->version));

  safe_mutex_assert_owner(&LOCK_open);

  pthread_mutex_lock(&share->mutex);
  if (!--share->ref_count)
  {
    if (share->version != refresh_version)
      to_be_deleted=1;
    else
    {
      /* Link share last in used_table_share list */
      DBUG_PRINT("info",("moving share to unused list"));

      DBUG_ASSERT(share->next == 0);
      pthread_mutex_lock(&LOCK_table_share);
      share->prev= end_of_unused_share.prev;
      *end_of_unused_share.prev= share;
      end_of_unused_share.prev= &share->next;
      share->next= &end_of_unused_share;
      pthread_mutex_unlock(&LOCK_table_share);

      to_be_deleted= (table_def_cache.records > table_def_size);
    }
  }

  if (to_be_deleted)
  {
    DBUG_PRINT("info", ("Deleting share"));
    hash_delete(&table_def_cache, (byte*) share);
    DBUG_VOID_RETURN;
  }
  pthread_mutex_unlock(&share->mutex);
  DBUG_VOID_RETURN;


#ifdef WAITING_FOR_TABLE_DEF_CACHE_STAGE_3
  if (to_be_deleted)
  {
    /*
      We must try again with new locks as we must get LOCK_open
      before share->mutex
    */
    pthread_mutex_unlock(&share->mutex);
    pthread_mutex_lock(&LOCK_open);
    pthread_mutex_lock(&share->mutex);
    if (!share->ref_count)
    {						// No one is using this now
      TABLE_SHARE *name_lock;
      if (share->replace_with_name_lock && (name_lock=get_name_lock(share)))
      {
	/*
	  This code is execured when someone does FLUSH TABLES while on has
	  locked tables.
	 */
	(void) hash_search(&def_cache,(byte*) key,key_length);
	hash_replace(&def_cache, def_cache.current_record,(byte*) name_lock);
      }
      else
      {
	/* Remove table definition */
	hash_delete(&def_cache,(byte*) share);
      }
      pthread_mutex_unlock(&LOCK_open);
      free_table_share(share);
    }
    else
    {
      pthread_mutex_unlock(&LOCK_open);
      if (type == RELEASE_WAIT_FOR_DROP)
	wait_for_table(share, "Waiting for close");
      else
	pthread_mutex_unlock(&share->mutex);
    }
  }
  else if (type == RELEASE_WAIT_FOR_DROP)
    wait_for_table(share, "Waiting for close");
  else
    pthread_mutex_unlock(&share->mutex);
#endif
}


/*
  Check if table definition exits in cache

  SYNOPSIS
    get_cached_table_share()
    db			Database name
    table_name		Table name

  RETURN
    0  Not cached
    #  TABLE_SHARE for table
*/

TABLE_SHARE *get_cached_table_share(const char *db, const char *table_name)
{
  char key[NAME_LEN*2+2];
  TABLE_LIST table_list;
  uint key_length;
  safe_mutex_assert_owner(&LOCK_open);

  table_list.db= (char*) db;
  table_list.table_name= (char*) table_name;
  key_length= create_table_def_key((THD*) 0, key, &table_list, 0);
  return (TABLE_SHARE*) hash_search(&table_def_cache,(byte*) key, key_length);
}  


/*
  Close file handle, but leave the table in the table cache

  SYNOPSIS
    close_handle_and_leave_table_as_lock()
    table		Table handler

  NOTES
    By leaving the table in the table cache, it disallows any other thread
    to open the table

    thd->killed will be set if we run out of memory
*/


static void close_handle_and_leave_table_as_lock(TABLE *table)
{
  TABLE_SHARE *share, *old_share= table->s;
  MEM_ROOT *mem_root= &table->mem_root;
  DBUG_ENTER("close_handle_and_leave_table_as_lock");

  /*
    Make a local copy of the table share and free the current one.
    This has to be done to ensure that the table share is removed from
    the table defintion cache as soon as the last instance is removed
  */
  if ((share= (TABLE_SHARE*) alloc_root(mem_root, sizeof(*share))))
  {
    bzero((char*) share, sizeof(*share));
    share->db.str= memdup_root(mem_root, old_share->db.str,
                               old_share->db.length+1);
    share->db.length= old_share->db.length;
    share->table_name.str= memdup_root(mem_root,
                                       old_share->table_name.str,
                                       old_share->table_name.length+1);
    share->table_name.length= old_share->table_name.length;
    share->table_cache_key.str= memdup_root(mem_root,
                                            old_share->table_cache_key.str,
                                            old_share->table_cache_key.length);
    share->table_cache_key.length= old_share->table_cache_key.length;
    share->tmp_table= INTERNAL_TMP_TABLE;       // for intern_close_table()
  }

  table->file->close();
  table->db_stat= 0;                            // Mark file closed
  release_table_share(table->s, RELEASE_NORMAL);
  table->s= share;

  DBUG_VOID_RETURN;
}



/*
  Create a list for all open tables matching SQL expression

  SYNOPSIS
    list_open_tables()
    thd			Thread THD
    wild		SQL like expression

  NOTES
    One gets only a list of tables for which one has any kind of privilege.
    db and table names are allocated in result struct, so one doesn't need
    a lock on LOCK_open when traversing the return list.

  RETURN VALUES
    NULL	Error (Probably OOM)
    #		Pointer to list of names of open tables.
*/

OPEN_TABLE_LIST *list_open_tables(THD *thd, const char *db, const char *wild)
{
  int result = 0;
  OPEN_TABLE_LIST **start_list, *open_list;
  TABLE_LIST table_list;
  DBUG_ENTER("list_open_tables");

  VOID(pthread_mutex_lock(&LOCK_open));
  bzero((char*) &table_list,sizeof(table_list));
  start_list= &open_list;
  open_list=0;

  for (uint idx=0 ; result == 0 && idx < open_cache.records; idx++)
  {
    OPEN_TABLE_LIST *table;
    TABLE *entry=(TABLE*) hash_element(&open_cache,idx);
    TABLE_SHARE *share= entry->s;

    if (db && my_strcasecmp(system_charset_info, db, share->db.str))
      continue;
    if (wild && wild_compare(share->table_name.str, wild, 0))
      continue;

    /* Check if user has SELECT privilege for any column in the table */
    table_list.db=         share->db.str;
    table_list.table_name= share->table_name.str;
    table_list.grant.privilege=0;

    if (check_table_access(thd,SELECT_ACL | EXTRA_ACL,&table_list,1))
      continue;
    /* need to check if we haven't already listed it */
    for (table= open_list  ; table ; table=table->next)
    {
      if (!strcmp(table->table, share->table_name.str) &&
	  !strcmp(table->db,    share->db.str))
      {
	if (entry->in_use)
	  table->in_use++;
	if (entry->locked_by_name)
	  table->locked++;
	break;
      }
    }
    if (table)
      continue;
    if (!(*start_list = (OPEN_TABLE_LIST *)
	  sql_alloc(sizeof(**start_list)+share->table_cache_key.length)))
    {
      open_list=0;				// Out of memory
      break;
    }
    strmov((*start_list)->table=
	   strmov(((*start_list)->db= (char*) ((*start_list)+1)),
		  share->db.str)+1,
	   share->table_name.str);
    (*start_list)->in_use= entry->in_use ? 1 : 0;
    (*start_list)->locked= entry->locked_by_name ? 1 : 0;
    start_list= &(*start_list)->next;
    *start_list=0;
  }
  VOID(pthread_mutex_unlock(&LOCK_open));
  DBUG_RETURN(open_list);
}

/*****************************************************************************
 *	 Functions to free open table cache
 ****************************************************************************/


void intern_close_table(TABLE *table)
{						// Free all structures
  DBUG_ENTER("intern_close_table");

  free_io_cache(table);
  delete table->triggers;
  if (table->file)                              // Not true if name lock
    VOID(closefrm(table, 1));			// close file
  DBUG_VOID_RETURN;
}

/*
  Remove table from the open table cache

  SYNOPSIS
    free_cache_entry()
    table		Table to remove

  NOTE
    We need to have a lock on LOCK_open when calling this
*/

static void free_cache_entry(TABLE *table)
{
  DBUG_ENTER("free_cache_entry");

  intern_close_table(table);
  if (!table->in_use)
  {
    table->next->prev=table->prev;		/* remove from used chain */
    table->prev->next=table->next;
    if (table == unused_tables)
    {
      unused_tables=unused_tables->next;
      if (table == unused_tables)
	unused_tables=0;
    }
    check_unused();				// consisty check
  }
  my_free((gptr) table,MYF(0));
  DBUG_VOID_RETURN;
}

/* Free resources allocated by filesort() and read_record() */

void free_io_cache(TABLE *table)
{
  DBUG_ENTER("free_io_cache");
  if (table->sort.io_cache)
  {
    close_cached_file(table->sort.io_cache);
    my_free((gptr) table->sort.io_cache,MYF(0));
    table->sort.io_cache=0;
  }
  DBUG_VOID_RETURN;
}

/*
  Close all tables which aren't in use by any thread

  THD can be NULL, but then if_wait_for_refresh must be FALSE
  and tables must be NULL.
*/

bool close_cached_tables(THD *thd, bool if_wait_for_refresh,
			 TABLE_LIST *tables, bool have_lock)
{
  bool result=0;
  DBUG_ENTER("close_cached_tables");
  DBUG_ASSERT(thd || (!if_wait_for_refresh && !tables));

  if (!have_lock)
    VOID(pthread_mutex_lock(&LOCK_open));
  if (!tables)
  {
    refresh_version++;				// Force close of open tables
    while (unused_tables)
    {
#ifdef EXTRA_DEBUG
      if (hash_delete(&open_cache,(byte*) unused_tables))
	printf("Warning: Couldn't delete open table from hash\n");
#else
      VOID(hash_delete(&open_cache,(byte*) unused_tables));
#endif
    }
    /* Free table shares */
    while (oldest_unused_share->next)
    {
      pthread_mutex_lock(&oldest_unused_share->mutex);
      VOID(hash_delete(&table_def_cache, (byte*) oldest_unused_share));
    }
  }
  else
  {
    bool found=0;
    for (TABLE_LIST *table= tables; table; table= table->next_local)
    {
      if ((!table->table || !table->table->s->log_table) &&
          remove_table_from_cache(thd, table->db, table->table_name,
                                  RTFC_OWNED_BY_THD_FLAG))
	found=1;
    }
    if (!found)
      if_wait_for_refresh=0;			// Nothing to wait for
  }
#ifndef EMBEDDED_LIBRARY
  if (!tables)
    kill_delayed_threads();
#endif
  if (if_wait_for_refresh)
  {
    /*
      If there is any table that has a lower refresh_version, wait until
      this is closed (or this thread is killed) before returning
    */
    thd->mysys_var->current_mutex= &LOCK_open;
    thd->mysys_var->current_cond= &COND_refresh;
    thd->proc_info="Flushing tables";

    close_old_data_files(thd,thd->open_tables,1,1);
    mysql_ha_flush(thd, tables, MYSQL_HA_REOPEN_ON_USAGE | MYSQL_HA_FLUSH_ALL,
                   TRUE);
    bool found=1;
    /* Wait until all threads has closed all the tables we had locked */
    DBUG_PRINT("info",
	       ("Waiting for other threads to close their open tables"));
    while (found && ! thd->killed)
    {
      found=0;
      for (uint idx=0 ; idx < open_cache.records ; idx++)
      {
	TABLE *table=(TABLE*) hash_element(&open_cache,idx);
	if (!table->s->log_table &&
            ((table->s->version) < refresh_version && table->db_stat))
	{
	  found=1;
          DBUG_PRINT("signal", ("Waiting for COND_refresh"));
	  pthread_cond_wait(&COND_refresh,&LOCK_open);
	  break;
	}
      }
    }
    /*
      No other thread has the locked tables open; reopen them and get the
      old locks. This should always succeed (unless some external process
      has removed the tables)
    */
    thd->in_lock_tables=1;
    result=reopen_tables(thd,1,1);
    thd->in_lock_tables=0;
    /* Set version for table */
    for (TABLE *table=thd->open_tables; table ; table= table->next)
      table->s->version= refresh_version;
  }
  if (!have_lock)
    VOID(pthread_mutex_unlock(&LOCK_open));
  if (if_wait_for_refresh)
  {
    pthread_mutex_lock(&thd->mysys_var->mutex);
    thd->mysys_var->current_mutex= 0;
    thd->mysys_var->current_cond= 0;
    thd->proc_info=0;
    pthread_mutex_unlock(&thd->mysys_var->mutex);
  }
  DBUG_RETURN(result);
}


/*
  Mark all tables in the list which were used by current substatement
  as free for reuse.

  SYNOPSIS
    mark_used_tables_as_free_for_reuse()
      thd   - thread context
      table - head of the list of tables

  DESCRIPTION
    Marks all tables in the list which were used by current substatement
    (they are marked by its query_id) as free for reuse.

  NOTE
    The reason we reset query_id is that it's not enough to just test
    if table->query_id != thd->query_id to know if a table is in use.

    For example
    SELECT f1_that_uses_t1() FROM t1;
    In f1_that_uses_t1() we will see one instance of t1 where query_id is
    set to query_id of original query.
*/

static void mark_used_tables_as_free_for_reuse(THD *thd, TABLE *table)
{
  for (; table ; table= table->next)
  {
    if (table->query_id == thd->query_id)
    {
      table->query_id= 0;
      table->file->ha_reset();
    }
  }
}


/*
  Close all tables used by the current substatement, or all tables
  used by this thread if we are on the upper level.

  SYNOPSIS
    close_thread_tables()
    thd			Thread handler
    lock_in_use		Set to 1 (0 = default) if caller has a lock on
			LOCK_open
    skip_derived	Set to 1 (0 = default) if we should not free derived
			tables.
    stopper             When closing tables from thd->open_tables(->next)*, 
                        don't close/remove tables starting from stopper.

  IMPLEMENTATION
    Unlocks tables and frees derived tables.
    Put all normal tables used by thread in free list.

    When in prelocked mode it will only close/mark as free for reuse
    tables opened by this substatement, it will also check if we are
    closing tables after execution of complete query (i.e. we are on
    upper level) and will leave prelocked mode if needed.
*/

void close_thread_tables(THD *thd, bool lock_in_use, bool skip_derived)
{
  bool found_old_table;
  prelocked_mode_type prelocked_mode= thd->prelocked_mode;
  DBUG_ENTER("close_thread_tables");

  /*
    We are assuming here that thd->derived_tables contains ONLY derived
    tables for this substatement. i.e. instead of approach which uses
    query_id matching for determining which of the derived tables belong
    to this substatement we rely on the ability of substatements to
    save/restore thd->derived_tables during their execution.

    TODO: Probably even better approach is to simply associate list of
          derived tables with (sub-)statement instead of thread and destroy
          them at the end of its execution.
  */
  if (thd->derived_tables && !skip_derived)
  {
    TABLE *table, *next;
    /*
      Close all derived tables generated in queries like
      SELECT * FROM (SELECT * FROM t1)
    */
    for (table= thd->derived_tables ; table ; table= next)
    {
      next= table->next;
      free_tmp_table(thd, table);
    }
    thd->derived_tables= 0;
  }

  if (prelocked_mode)
  {
    /*
      Mark all temporary tables used by this substatement as free for reuse.
    */
    mark_used_tables_as_free_for_reuse(thd, thd->temporary_tables);
  }

  if (thd->locked_tables || prelocked_mode)
  {
    /*
      Let us commit transaction for statement. Since in 5.0 we only have
      one statement transaction and don't allow several nested statement
      transactions this call will do nothing if we are inside of stored
      function or trigger (i.e. statement transaction is already active and
      does not belong to statement for which we do close_thread_tables()).
      TODO: This should be fixed in later releases.
    */
    ha_commit_stmt(thd);

    /* Ensure we are calling ha_reset() for all used tables */
    mark_used_tables_as_free_for_reuse(thd, thd->open_tables);

    /* We are under simple LOCK TABLES so should not do anything else. */
    if (!prelocked_mode || !thd->lex->requires_prelocking())
      DBUG_VOID_RETURN;

    /*
      We are in prelocked mode, so we have to leave it now with doing
      implicit UNLOCK TABLES if need.
    */
    DBUG_PRINT("info",("thd->prelocked_mode= NON_PRELOCKED"));
    thd->prelocked_mode= NON_PRELOCKED;

    if (prelocked_mode == PRELOCKED_UNDER_LOCK_TABLES)
      DBUG_VOID_RETURN;

    thd->lock= thd->locked_tables;
    thd->locked_tables= 0;
    /* Fallthrough */
  }

  if (thd->lock)
  {
    /*
      For RBR we flush the pending event just before we unlock all the
      tables.  This means that we are at the end of a topmost
      statement, so we ensure that the STMT_END_F flag is set on the
      pending event.  For statements that are *inside* stored
      functions, the pending event will not be flushed: that will be
      handled either before writing a query log event (inside
      binlog_query()) or when preparing a pending event.
     */
#ifdef HAVE_ROW_BASED_REPLICATION
    thd->binlog_flush_pending_rows_event(TRUE);
#endif /*HAVE_ROW_BASED_REPLICATION*/
    mysql_unlock_tables(thd, thd->lock);
    thd->lock=0;
  }
  /*
    assume handlers auto-commit (if some doesn't - transaction handling
    in MySQL should be redesigned to support it; it's a big change,
    and it's not worth it - better to commit explicitly only writing
    transactions, read-only ones should better take care of themselves.
    saves some work in 2pc too)
    see also sql_parse.cc - dispatch_command()
  */
  if (!(thd->state_flags & Open_tables_state::BACKUPS_AVAIL))
    bzero(&thd->transaction.stmt, sizeof(thd->transaction.stmt));
  if (!thd->active_transaction())
    thd->transaction.xid_state.xid.null();

  /* VOID(pthread_sigmask(SIG_SETMASK,&thd->block_signals,NULL)); */
  if (!lock_in_use)
    VOID(pthread_mutex_lock(&LOCK_open));

  DBUG_PRINT("info", ("thd->open_tables: %p", thd->open_tables));

  found_old_table= 0;
  while (thd->open_tables)
    found_old_table|= close_thread_table(thd, &thd->open_tables);
  thd->some_tables_deleted=0;

  /* Free tables to hold down open files */
  while (open_cache.records > table_cache_size && unused_tables)
    VOID(hash_delete(&open_cache,(byte*) unused_tables)); /* purecov: tested */
  check_unused();
  if (found_old_table)
  {
    /* Tell threads waiting for refresh that something has happened */
    broadcast_refresh();
  }
  if (!lock_in_use)
    VOID(pthread_mutex_unlock(&LOCK_open));
  /*  VOID(pthread_sigmask(SIG_SETMASK,&thd->signals,NULL)); */

  if (prelocked_mode == PRELOCKED)
  {
    /*
      If we are here then we are leaving normal prelocked mode, so it is
      good idea to turn off OPTION_TABLE_LOCK flag.
    */
    DBUG_ASSERT(thd->lex->requires_prelocking());
    thd->options&= ~(ulong) (OPTION_TABLE_LOCK);
  }

  DBUG_VOID_RETURN;
}


/* move one table to free list */

bool close_thread_table(THD *thd, TABLE **table_ptr)
{
  bool found_old_table= 0;
  TABLE *table= *table_ptr;
  DBUG_ENTER("close_thread_table");
  DBUG_ASSERT(table->key_read == 0);
  DBUG_ASSERT(table->file->inited == handler::NONE);

  *table_ptr=table->next;
  if (table->s->version != refresh_version ||
      thd->version != refresh_version || !table->db_stat)
  {
    VOID(hash_delete(&open_cache,(byte*) table));
    found_old_table=1;
  }
  else
  {
    if (table->s->flush_version != flush_version)
    {
      table->s->flush_version= flush_version;
      table->file->extra(HA_EXTRA_FLUSH);
    }
    // Free memory and reset for next loop
    table->file->ha_reset();
    table->in_use=0;
    if (unused_tables)
    {
      table->next=unused_tables;		/* Link in last */
      table->prev=unused_tables->prev;
      unused_tables->prev=table;
      table->prev->next=table;
    }
    else
      unused_tables=table->next=table->prev=table;
  }
  DBUG_RETURN(found_old_table);
}


/* close_temporary_tables' internal, 4 is due to uint4korr definition */
static inline uint  tmpkeyval(THD *thd, TABLE *table)
{
  return uint4korr(table->s->table_cache_key.str + table->s->table_cache_key.length - 4);
}


/*
  Close all temporary tables created by 'CREATE TEMPORARY TABLE' for thread
  creates one DROP TEMPORARY TABLE binlog event for each pseudo-thread 
*/

void close_temporary_tables(THD *thd)
{
  TABLE *table;
  if (!thd->temporary_tables)
    return;

  if (!mysql_bin_log.is_open() || thd->current_stmt_binlog_row_based)
  {
    TABLE *next;
    for (table= thd->temporary_tables; table; table= next)
    {
      next=table->next;
      close_temporary(table, 1, 1);
    }
    thd->temporary_tables= 0;
    return;
  }

  TABLE *next,
    *prev_table /* TODO: 5.1 maintaines prev link in temporary_tables
                   double-linked list so we could fix it. But it is not necessary
                   at this time when the list is being destroyed */;
  bool was_quote_show= true; /* to assume thd->options has OPTION_QUOTE_SHOW_CREATE */
  // Better add "if exists", in case a RESET MASTER has been done
  const char stub[]= "DROP /*!40005 TEMPORARY */ TABLE IF EXISTS ";
  uint stub_len= sizeof(stub) - 1;
  char buf[256];
  memcpy(buf, stub, stub_len);
  String s_query= String(buf, sizeof(buf), system_charset_info);
  bool found_user_tables= false;
  LINT_INIT(next);

  /*
     insertion sort of temp tables by pseudo_thread_id to build ordered list
     of sublists of equal pseudo_thread_id
  */

  for (prev_table= thd->temporary_tables, table= prev_table->next;
       table;
       prev_table= table, table= table->next)
  {
    TABLE *prev_sorted /* same as for prev_table */, *sorted;
    if (is_user_table(table))
    {
      if (!found_user_tables)
        found_user_tables= true;
      for (prev_sorted= NULL, sorted= thd->temporary_tables; sorted != table;
           prev_sorted= sorted, sorted= sorted->next)
      {
        if (!is_user_table(sorted) ||
            tmpkeyval(thd, sorted) > tmpkeyval(thd, table))
        {
          /* move into the sorted part of the list from the unsorted */
          prev_table->next= table->next;
          table->next= sorted;
          if (prev_sorted)
          {
            prev_sorted->next= table;
          }
          else
          {
            thd->temporary_tables= table;
          }
          table= prev_table;
          break;
        }
      }
    }
  }

  /* We always quote db,table names though it is slight overkill */
  if (found_user_tables &&
      !(was_quote_show= (thd->options & OPTION_QUOTE_SHOW_CREATE)))
  {
    thd->options |= OPTION_QUOTE_SHOW_CREATE;
  }

  /* scan sorted tmps to generate sequence of DROP */
  for (table= thd->temporary_tables; table; table= next)
  {
    if (is_user_table(table))
    {
      /* Set pseudo_thread_id to be that of the processed table */
      thd->variables.pseudo_thread_id= tmpkeyval(thd, table);
      /* Loop forward through all tables within the sublist of
         common pseudo_thread_id to create single DROP query */
      for (s_query.length(stub_len);
           table && is_user_table(table) &&
             tmpkeyval(thd, table) == thd->variables.pseudo_thread_id;
           table= next)
      {
        /*
          We are going to add 4 ` around the db/table names and possible more
          due to special characters in the names
        */
        append_identifier(thd, &s_query, table->s->db.str, strlen(table->s->db.str));
        s_query.q_append('.');
        append_identifier(thd, &s_query, table->s->table_name.str,
                          strlen(table->s->table_name.str));
        s_query.q_append(',');
        next= table->next;
        close_temporary(table, 1, 1);
      }
      thd->clear_error();
      CHARSET_INFO *cs_save= thd->variables.character_set_client;
      thd->variables.character_set_client= system_charset_info;
      Query_log_event qinfo(thd, s_query.ptr(),
                            s_query.length() - 1 /* to remove trailing ',' */,
                            0, FALSE);
      thd->variables.character_set_client= cs_save;
      /*
        Imagine the thread had created a temp table, then was doing a SELECT, and
        the SELECT was killed. Then it's not clever to mark the statement above as
        "killed", because it's not really a statement updating data, and there
        are 99.99% chances it will succeed on slave.
        If a real update (one updating a persistent table) was killed on the
        master, then this real update will be logged with error_code=killed,
        rightfully causing the slave to stop.
      */
      qinfo.error_code= 0;
      mysql_bin_log.write(&qinfo);
    }
    else
    {
      next= table->next;
      close_temporary(table, 1, 1);
    }
  }
  if (!was_quote_show)
    thd->options &= ~OPTION_QUOTE_SHOW_CREATE; /* restore option */
  thd->temporary_tables=0;
}

/*
  Find table in list.

  SYNOPSIS
    find_table_in_list()
    table		Pointer to table list
    offset		Offset to which list in table structure to use
    db_name		Data base name
    table_name		Table name

  NOTES:
    This is called by find_table_in_local_list() and
    find_table_in_global_list().

  RETURN VALUES
    NULL	Table not found
    #		Pointer to found table.
*/

TABLE_LIST *find_table_in_list(TABLE_LIST *table,
                               st_table_list *TABLE_LIST::*link,
                               const char *db_name,
                               const char *table_name)
{
  for (; table; table= table->*link )
  {
    if ((table->table == 0 || table->table->s->tmp_table == NO_TMP_TABLE) &&
        strcmp(table->db, db_name) == 0 &&
        strcmp(table->table_name, table_name) == 0)
      break;
  }
  return table;
}


/*
  Test that table is unique (It's only exists once in the table list)

  SYNOPSIS
    unique_table()
    thd                   thread handle
    table                 table which should be checked
    table_list            list of tables

  NOTE: to exclude derived tables from check we use following mechanism:
    a) during derived table processing set THD::derived_tables_processing
    b) JOIN::prepare set SELECT::exclude_from_table_unique_test if
       THD::derived_tables_processing set. (we can't use JOIN::execute
       because for PS we perform only JOIN::prepare, but we can't set this
       flag in JOIN::prepare if we are not sure that we are in derived table
       processing loop, because multi-update call fix_fields() for some its
       items (which mean JOIN::prepare for subqueries) before unique_table
       call to detect which tables should be locked for write).
    c) unique_table skip all tables which belong to SELECT with
       SELECT::exclude_from_table_unique_test set.
    Also SELECT::exclude_from_table_unique_test used to exclude from check
    tables of main SELECT of multi-delete and multi-update

    TODO: when we will have table/view change detection we can do this check
          only once for PS/SP

  RETURN
    found duplicate
    0 if table is unique
*/

TABLE_LIST* unique_table(THD *thd, TABLE_LIST *table, TABLE_LIST *table_list)
{
  TABLE_LIST *res;
  const char *d_name, *t_name;
  DBUG_ENTER("unique_table");
  DBUG_PRINT("enter", ("table alias: %s", table->alias));

  /*
    If this function called for query which update table (INSERT/UPDATE/...)
    then we have in table->table pointer to TABLE object which we are
    updating even if it is VIEW so we need TABLE_LIST of this TABLE object
    to get right names (even if lower_case_table_names used).

    If this function called for CREATE command that we have not opened table
    (table->table equal to 0) and right names is in current TABLE_LIST
    object.
  */
  if (table->table)
  {
    /* temporary table is always unique */
    if (table->table && table->table->s->tmp_table != NO_TMP_TABLE)
      DBUG_RETURN(0);
    table= table->find_underlying_table(table->table);
    /*
      as far as we have table->table we have to find real TABLE_LIST of
      it in underlying tables
    */
    DBUG_ASSERT(table);
  }
  d_name= table->db;
  t_name= table->table_name;

  DBUG_PRINT("info", ("real table: %s.%s", d_name, t_name));
  for (;;)
  {
    if (((! (res= find_table_in_global_list(table_list, d_name, t_name))) &&
         (! (res= mysql_lock_have_duplicate(thd, table, table_list)))) ||
        ((!res->table || res->table != table->table) &&
         res->select_lex && !res->select_lex->exclude_from_table_unique_test))
      break;
    /*
      If we found entry of this table or or table of SELECT which already
      processed in derived table or top select of multi-update/multi-delete
      (exclude_from_table_unique_test).
    */
    table_list= res->next_global;
    DBUG_PRINT("info",
               ("found same copy of table or table which we should skip"));
  }
  DBUG_RETURN(res);
}


/*
  Issue correct error message in case we found 2 duplicate tables which
  prevent some update operation

  SYNOPSIS
    update_non_unique_table_error()
    update      table which we try to update
    operation   name of update operation
    duplicate   duplicate table which we found

  NOTE:
    here we hide view underlying tables if we have them
*/

void update_non_unique_table_error(TABLE_LIST *update,
                                   const char *operation,
                                   TABLE_LIST *duplicate)
{
  update= update->top_table();
  duplicate= duplicate->top_table();
  if (!update->view || !duplicate->view ||
      update->view == duplicate->view ||
      update->view_name.length != duplicate->view_name.length ||
      update->view_db.length != duplicate->view_db.length ||
      my_strcasecmp(table_alias_charset,
                    update->view_name.str, duplicate->view_name.str) != 0 ||
      my_strcasecmp(table_alias_charset,
                    update->view_db.str, duplicate->view_db.str) != 0)
  {
    /*
      it is not the same view repeated (but it can be parts of the same copy
      of view), so we have to hide underlying tables.
    */
    if (update->view)
    {
      if (update->view == duplicate->view)
        my_error(ER_NON_UPDATABLE_TABLE, MYF(0), update->alias, operation);
      else
        my_error(ER_VIEW_PREVENT_UPDATE, MYF(0),
                 (duplicate->view ? duplicate->alias : update->alias),
                 operation, update->alias);
      return;
    }
    if (duplicate->view)
    {
      my_error(ER_VIEW_PREVENT_UPDATE, MYF(0), duplicate->alias, operation,
               update->alias);
      return;
    }
  }
  my_error(ER_UPDATE_TABLE_USED, MYF(0), update->alias);
}


TABLE *find_temporary_table(THD *thd, const char *db, const char *table_name)
{
  TABLE_LIST table_list;

  table_list.db= (char*) db;
  table_list.table_name= (char*) table_name;
  return find_temporary_table(thd, &table_list);
}


TABLE *find_temporary_table(THD *thd, TABLE_LIST *table_list)
{
  char	key[MAX_DBKEY_LENGTH];
  uint	key_length;
  TABLE *table;

  key_length= create_table_def_key(thd, key, table_list, 1);
  for (table=thd->temporary_tables ; table ; table= table->next)
  {
    if (table->s->table_cache_key.length == key_length &&
	!memcmp(table->s->table_cache_key.str, key, key_length))
      return table;
  }
  return 0;					// Not a temporary table
}


/*
  Close temporary table and unlink from thd->temporary tables
*/

bool close_temporary_table(THD *thd, TABLE_LIST *table_list)
{
  TABLE *table;

  if (!(table= find_temporary_table(thd, table_list)))
    return 1;
  close_temporary_table(thd, table, 1, 1);
  return 0;
}

/*
  unlink from thd->temporary tables and close temporary table
*/

void close_temporary_table(THD *thd, TABLE *table,
                           bool free_share, bool delete_table)
{
  if (table->prev)
  {
    table->prev->next= table->next;
    if (table->prev->next)
      table->next->prev= table->prev;
  }
  else
  {
    /* removing the item from the list */
    DBUG_ASSERT(table == thd->temporary_tables);
    /*
      slave must reset its temporary list pointer to zero to exclude
      passing non-zero value to end_slave via rli->save_temporary_tables
      when no temp tables opened, see an invariant below.
    */
    thd->temporary_tables= table->next;
    if (thd->temporary_tables)
      table->next->prev= 0;
  }
  if (thd->slave_thread)
  {
    /* natural invariant of temporary_tables */
    DBUG_ASSERT(slave_open_temp_tables || !thd->temporary_tables);
    slave_open_temp_tables--;
  }
  close_temporary(table, free_share, delete_table);
}


/*
  Close and delete a temporary table

  NOTE
    This dosn't unlink table from thd->temporary
    If this is needed, use close_temporary_table()
*/

void close_temporary(TABLE *table, bool free_share, bool delete_table)
{
  handlerton *table_type= table->s->db_type;
  DBUG_ENTER("close_temporary");

  free_io_cache(table);
  closefrm(table, 0);
  if (delete_table)
    rm_temporary_table(table_type, table->s->path.str);
  if (free_share)
  {
    free_table_share(table->s);
    my_free((char*) table,MYF(0));
  }
  DBUG_VOID_RETURN;
}


/*
  Used by ALTER TABLE when the table is a temporary one. It changes something
  only if the ALTER contained a RENAME clause (otherwise, table_name is the old
  name).
  Prepares a table cache key, which is the concatenation of db, table_name and
  thd->slave_proxy_id, separated by '\0'.
*/

bool rename_temporary_table(THD* thd, TABLE *table, const char *db,
			    const char *table_name)
{
  char *key;
  TABLE_SHARE *share= table->s;
  TABLE_LIST table_list;
  uint db_length, table_length;
  DBUG_ENTER("rename_temporary_table");

  if (!(key=(char*) alloc_root(&share->mem_root,
			       (uint) (db_length= strlen(db))+
			       (uint) (table_length= strlen(table_name))+6+4)))
    DBUG_RETURN(1);				/* purecov: inspected */

  table_list.db= (char*) db;
  table_list.table_name= (char*) table_name;
  share->db.str= share->table_cache_key.str= key;
  share->db.length= db_length;
  share->table_cache_key.length= create_table_def_key(thd, key,
                                                      &table_list, 1);
  /*
    Here we use the fact that table_name is stored as the second component
    in the 'key' (after db_name), where components are separated with \0
  */
  share->table_name.str=    key+db_length+1;
  share->table_name.length= table_length;
  DBUG_RETURN(0);
}


	/* move table first in unused links */

static void relink_unused(TABLE *table)
{
  if (table != unused_tables)
  {
    table->prev->next=table->next;		/* Remove from unused list */
    table->next->prev=table->prev;
    table->next=unused_tables;			/* Link in unused tables */
    table->prev=unused_tables->prev;
    unused_tables->prev->next=table;
    unused_tables->prev=table;
    unused_tables=table;
    check_unused();
  }
}


/*
  Remove all instances of table from the current open list
  Free all locks on tables that are done with LOCK TABLES
 */

TABLE *unlink_open_table(THD *thd, TABLE *list, TABLE *find)
{
  char key[MAX_DBKEY_LENGTH];
  uint key_length= find->s->table_cache_key.length;
  TABLE *start=list,**prev,*next;
  prev= &start;

  memcpy(key, find->s->table_cache_key.str, key_length);
  for (; list ; list=next)
  {
    next=list->next;
    if (list->s->table_cache_key.length == key_length &&
	!memcmp(list->s->table_cache_key.str, key, key_length))
    {
      if (thd->locked_tables)
	mysql_lock_remove(thd, thd->locked_tables,list);
      VOID(hash_delete(&open_cache,(byte*) list)); // Close table
    }
    else
    {
      *prev=list;				// put in use list
      prev= &list->next;
    }
  }
  *prev=0;
  // Notify any 'refresh' threads
  broadcast_refresh();
  return start;
}


/*
   Wait for condition but allow the user to send a kill to mysqld

   SYNOPSIS
     wait_for_condition()
     thd	Thread handler
     mutex	mutex that is currently hold that is associated with condition
	        Will be unlocked on return     
     cond	Condition to wait for
*/

void wait_for_condition(THD *thd, pthread_mutex_t *mutex, pthread_cond_t *cond)
{
  /* Wait until the current table is up to date */
  const char *proc_info;
  thd->mysys_var->current_mutex= mutex;
  thd->mysys_var->current_cond= cond;
  proc_info=thd->proc_info;
  thd->proc_info="Waiting for table";
  DBUG_ENTER("wait_for_condition");
  if (!thd->killed)
    (void) pthread_cond_wait(cond, mutex);

  /*
    We must unlock mutex first to avoid deadlock becasue conditions are
    sent to this thread by doing locks in the following order:
    lock(mysys_var->mutex)
    lock(mysys_var->current_mutex)

    One by effect of this that one can only use wait_for_condition with
    condition variables that are guranteed to not disapper (freed) even if this
    mutex is unlocked
  */
    
  pthread_mutex_unlock(mutex);
  pthread_mutex_lock(&thd->mysys_var->mutex);
  thd->mysys_var->current_mutex= 0;
  thd->mysys_var->current_cond= 0;
  thd->proc_info= proc_info;
  pthread_mutex_unlock(&thd->mysys_var->mutex);
  DBUG_VOID_RETURN;
}


/*
  Open table which is already name-locked by this thread.

  SYNOPSIS
    reopen_name_locked_table()
      thd         Thread handle
      table_list  TABLE_LIST object for table to be open, TABLE_LIST::table
                  member should point to TABLE object which was used for
                  name-locking.

  NOTE
    This function assumes that its caller already acquired LOCK_open mutex.

  RETURN VALUE
    FALSE - Success
    TRUE  - Error
*/

bool reopen_name_locked_table(THD* thd, TABLE_LIST* table_list)
{
  TABLE *table= table_list->table;
  TABLE_SHARE *share;
  char *db= table_list->db;
  char *table_name= table_list->table_name;
  char key[MAX_DBKEY_LENGTH];
  uint key_length;
  TABLE orig_table;
  DBUG_ENTER("reopen_name_locked_table");

  safe_mutex_assert_owner(&LOCK_open);

  if (thd->killed || !table)
    DBUG_RETURN(TRUE);

  orig_table= *table;
  key_length=(uint) (strmov(strmov(key,db)+1,table_name)-key)+1;

<<<<<<< HEAD
  if (open_unireg_entry(thd, table, table_list, table_name,
                        table->s->table_cache_key.str,
                        table->s->table_cache_key.length, thd->mem_root))
=======
  if (open_unireg_entry(thd, table, db, table_name, table_name, 0,
                        thd->mem_root, 0) ||
      !(table->s->table_cache_key= memdup_root(&table->mem_root, (char*) key,
                                               key_length)))
>>>>>>> 1250b06a
  {
    intern_close_table(table);
    /*
      If there was an error during opening of table (for example if it
      does not exist) '*table' object can be wiped out. To be able
      properly release name-lock in this case we should restore this
      object to its original state.
    */
    *table= orig_table;
    DBUG_RETURN(TRUE);
  }

  share= table->s;
  share->version=0;
  share->flush_version=0;
  table->in_use = thd;
  check_unused();
  table->next = thd->open_tables;
  thd->open_tables = table;
  table->tablenr=thd->current_tablenr++;
  table->used_fields=0;
  table->const_table=0;
  table->null_row= table->maybe_null= table->force_index= 0;
  table->status=STATUS_NO_RECORD;
  table->keys_in_use_for_query= share->keys_in_use;
  table->used_keys= share->keys_for_keyread;
  DBUG_RETURN(FALSE);
}


/*
  Open a table.

  SYNOPSIS
    open_table()
    thd                 Thread context.
    table_list          Open first table in list.
    refresh      INOUT  Pointer to memory that will be set to 1 if
                        we need to close all tables and reopen them.
                        If this is a NULL pointer, then the table is not
                        put in the thread-open-list.
    flags               Bitmap of flags to modify how open works:
                          MYSQL_LOCK_IGNORE_FLUSH - Open table even if
                          someone has done a flush or namelock on it.
                          No version number checking is done.
                          MYSQL_OPEN_IGNORE_LOCKED_TABLES - Open table
                          ignoring set of locked tables and prelocked mode.

  IMPLEMENTATION
    Uses a cache of open tables to find a table not in use.

  RETURN
    NULL  Open failed.  If refresh is set then one should close
          all other tables and retry the open.
    #     Success. Pointer to TABLE object for open table.
*/


TABLE *open_table(THD *thd, TABLE_LIST *table_list, MEM_ROOT *mem_root,
		  bool *refresh, uint flags)
{
  reg1	TABLE *table;
  char	key[MAX_DBKEY_LENGTH];
  uint	key_length;
  char	*alias= table_list->alias;
  HASH_SEARCH_STATE state;
  DBUG_ENTER("open_table");

  /* find a unused table in the open table cache */
  if (refresh)
    *refresh=0;

  /* an open table operation needs a lot of the stack space */
  if (check_stack_overrun(thd, STACK_MIN_SIZE_FOR_OPEN, (char *)&alias))
    DBUG_RETURN(0);

  if (thd->killed)
    DBUG_RETURN(0);

  key_length= (create_table_def_key(thd, key, table_list, 1) -
               TMP_TABLE_KEY_EXTRA);

  if (!table_list->skip_temporary)
  {
    for (table= thd->temporary_tables; table ; table=table->next)
    {
      if (table->s->table_cache_key.length == key_length +
          TMP_TABLE_KEY_EXTRA &&
	  !memcmp(table->s->table_cache_key.str, key,
		  key_length + TMP_TABLE_KEY_EXTRA))
      {
	if (table->query_id == thd->query_id ||
            thd->prelocked_mode && table->query_id)
	{
	  my_error(ER_CANT_REOPEN_TABLE, MYF(0), table->alias);
	  DBUG_RETURN(0);
	}
	table->query_id= thd->query_id;
	table->clear_query_id= 1;
	thd->tmp_table_used= 1;
        DBUG_PRINT("info",("Using temporary table"));
        goto reset;
      }
    }
  }

  if (!(flags & MYSQL_OPEN_IGNORE_LOCKED_TABLES) &&
      (thd->locked_tables || thd->prelocked_mode))
  {						// Using table locks
    TABLE *best_table= 0;
    int best_distance= INT_MIN;
    bool check_if_used= thd->prelocked_mode &&
                        ((int) table_list->lock_type >=
                         (int) TL_WRITE_ALLOW_WRITE);
    for (table=thd->open_tables; table ; table=table->next)
    {
      if (table->s->table_cache_key.length == key_length &&
	  !memcmp(table->s->table_cache_key.str, key, key_length))
      {
        if (check_if_used && table->query_id &&
            table->query_id != thd->query_id)
        {
          /*
            If we are in stored function or trigger we should ensure that
            we won't change table that is already used by calling statement.
            So if we are opening table for writing, we should check that it
            is not already open by some calling stamement.
          */
          my_error(ER_CANT_UPDATE_USED_TABLE_IN_SF_OR_TRG, MYF(0),
                   table->s->table_name.str);
          DBUG_RETURN(0);
        }
        if (!my_strcasecmp(system_charset_info, table->alias, alias) &&
            table->query_id != thd->query_id && /* skip tables already used */
            !(thd->prelocked_mode && table->query_id))
        {
          int distance= ((int) table->reginfo.lock_type -
                         (int) table_list->lock_type);
          /*
            Find a table that either has the exact lock type requested,
            or has the best suitable lock. In case there is no locked
            table that has an equal or higher lock than requested,
            we us the closest matching lock to be able to produce an error
            message about wrong lock mode on the table. The best_table
            is changed if bd < 0 <= d or bd < d < 0 or 0 <= d < bd.

            distance <  0 - No suitable lock found
            distance >  0 - we have lock mode higher then we require
            distance == 0 - we have lock mode exactly which we need
          */
          if (best_distance < 0 && distance > best_distance ||
              distance >= 0 && distance < best_distance)
          {
            best_distance= distance;
            best_table= table;
            if (best_distance == 0 && !check_if_used)
            {
              /*
                If we have found perfect match and we don't need to check that
                table is not used by one of calling statements (assuming that
                we are inside of function or trigger) we can finish iterating
                through open tables list.
              */
              break;
            }
          }
        }
      }
    }
    if (best_table)
    {
      table= best_table;
      table->query_id= thd->query_id;
      DBUG_PRINT("info",("Using locked table"));
      goto reset;
    }
    /*
      is it view?
      (it is work around to allow to open view with locked tables,
      real fix will be made after definition cache will be made)
    */
    {
      char path[FN_REFLEN];
      enum legacy_db_type not_used;
      build_table_filename(path, sizeof(path) - 1,
                           table_list->db, table_list->table_name, reg_ext);
      if (mysql_frm_type(thd, path, &not_used) == FRMTYPE_VIEW)
      {
        /*
          Will not be used (because it's VIEW) but has to be passed.
          Also we will not free it (because it is a stack variable).
        */
        TABLE tab;
        table= &tab;
        VOID(pthread_mutex_lock(&LOCK_open));
<<<<<<< HEAD
        if (!open_unireg_entry(thd, table, table_list, alias,
                              key, key_length, mem_root))
=======
        if (!open_unireg_entry(thd, table, table_list->db,
                               table_list->table_name,
                               alias, table_list, mem_root, 0))
>>>>>>> 1250b06a
        {
          DBUG_ASSERT(table_list->view != 0);
          VOID(pthread_mutex_unlock(&LOCK_open));
          DBUG_RETURN(0); // VIEW
        }
        VOID(pthread_mutex_unlock(&LOCK_open));
      }
    }
    my_error(ER_TABLE_NOT_LOCKED, MYF(0), alias);
    DBUG_RETURN(0);
  }

  VOID(pthread_mutex_lock(&LOCK_open));

  if (!thd->open_tables)
    thd->version=refresh_version;
  else if ((thd->version != refresh_version) &&
           ! (flags & MYSQL_LOCK_IGNORE_FLUSH))
  {
    /* Someone did a refresh while thread was opening tables */
    if (refresh)
      *refresh=1;
    VOID(pthread_mutex_unlock(&LOCK_open));
    DBUG_RETURN(0);
  }

  /* close handler tables which are marked for flush */
  if (thd->handler_tables)
    mysql_ha_flush(thd, (TABLE_LIST*) NULL, MYSQL_HA_REOPEN_ON_USAGE, TRUE);

  for (table= (TABLE*) hash_first(&open_cache, (byte*) key, key_length,
                                  &state);
       table && table->in_use ;
       table= (TABLE*) hash_next(&open_cache, (byte*) key, key_length,
                                 &state))
  {
    if (table->s->version != refresh_version)
    {
      DBUG_PRINT("note",
                 ("Found table '%s.%s' with different refresh version",
                  table_list->db, table_list->table_name));

      /*
        Don't close tables if we are working with a log table or were
        asked not to close the table explicitly
      */
      if (flags & MYSQL_LOCK_IGNORE_FLUSH || table->s->log_table)
      {
        /* Force close at once after usage */
        thd->version= table->s->version;
        continue;
      }

      /*
        There is a refresh in progress for this table
        Wait until the table is freed or the thread is killed.
      */
      close_old_data_files(thd,thd->open_tables,0,0);
      if (table->in_use != thd)
        wait_for_condition(thd, &LOCK_open, &COND_refresh);
      else
      {
	VOID(pthread_mutex_unlock(&LOCK_open));
      }
      if (refresh)
	*refresh=1;
      DBUG_RETURN(0);
    }
  }
  if (table)
  {
    if (table == unused_tables)
    {						// First unused
      unused_tables=unused_tables->next;	// Remove from link
      if (table == unused_tables)
	unused_tables=0;
    }
    table->prev->next=table->next;		/* Remove from unused list */
    table->next->prev=table->prev;
    table->in_use= thd;
  }
  else
  {
<<<<<<< HEAD
=======
    TABLE_SHARE *share;
    int error;
>>>>>>> 1250b06a
    /* Free cache if too big */
    while (open_cache.records > table_cache_size && unused_tables)
      VOID(hash_delete(&open_cache,(byte*) unused_tables)); /* purecov: tested */

    /* make a new table */
    if (!(table=(TABLE*) my_malloc(sizeof(*table),MYF(MY_WME))))
    {
      VOID(pthread_mutex_unlock(&LOCK_open));
      DBUG_RETURN(NULL);
    }
<<<<<<< HEAD

    if (open_unireg_entry(thd, table, table_list, alias, key, key_length,
                          mem_root))
=======
    error= open_unireg_entry(thd, table, table_list->db,
                          table_list->table_name,
			  alias, table_list, mem_root,
                          (flags & OPEN_VIEW_NO_PARSE));
    if ((error > 0) ||
	(!table_list->view && !error &&
	 !(table->s->table_cache_key= memdup_root(&table->mem_root,
                                                  (char*) key,
                                                  key_length))))
>>>>>>> 1250b06a
    {
      my_free((gptr)table, MYF(0));
      VOID(pthread_mutex_unlock(&LOCK_open));
      DBUG_RETURN(NULL);
    }
    if (table_list->view || error < 0)
    {
      /*
        VIEW not really opened, only frm were read.
        Set 1 as a flag here
      */
      if (error < 0)
        table_list->view= (st_lex*)1;

      my_free((gptr)table, MYF(0));
      VOID(pthread_mutex_unlock(&LOCK_open));
      DBUG_RETURN(0); // VIEW
    }
    DBUG_PRINT("info", ("inserting table %p into the cache", table));
    VOID(my_hash_insert(&open_cache,(byte*) table));
  }

  check_unused();				// Debugging call

  VOID(pthread_mutex_unlock(&LOCK_open));
  if (refresh)
  {
    table->next=thd->open_tables;		/* Link into simple list */
    thd->open_tables=table;
  }
  table->reginfo.lock_type=TL_READ;		/* Assume read */

 reset:
  DBUG_ASSERT(table->s->ref_count > 0 || table->s->tmp_table != NO_TMP_TABLE);

  if (thd->lex->need_correct_ident())
    table->alias_name_used= my_strcasecmp(table_alias_charset,
                                          table->s->table_name.str, alias);
  /* Fix alias if table name changes */
  if (strcmp(table->alias, alias))
  {
    uint length=(uint) strlen(alias)+1;
    table->alias= (char*) my_realloc((char*) table->alias, length,
                                     MYF(MY_WME));
    memcpy((char*) table->alias, alias, length);
  }
  /* These variables are also set in reopen_table() */
  table->tablenr=thd->current_tablenr++;
  table->used_fields=0;
  table->const_table=0;
  table->null_row= table->maybe_null= table->force_index= 0;
  table->status=STATUS_NO_RECORD;
  table->keys_in_use_for_query= table->s->keys_in_use;
  table->insert_values= 0;
  table->used_keys= table->s->keys_for_keyread;
  table->fulltext_searched= 0;
  table->file->ft_handler= 0;
  if (table->timestamp_field)
    table->timestamp_field_type= table->timestamp_field->get_auto_set_type();
  table_list->updatable= 1; // It is not derived table nor non-updatable VIEW
  table->clear_column_bitmaps();
  DBUG_ASSERT(table->key_read == 0);
  DBUG_RETURN(table);
}


TABLE *find_locked_table(THD *thd, const char *db,const char *table_name)
{
  char	key[MAX_DBKEY_LENGTH];
  uint key_length=(uint) (strmov(strmov(key,db)+1,table_name)-key)+1;

  for (TABLE *table=thd->open_tables; table ; table=table->next)
  {
    if (table->s->table_cache_key.length == key_length &&
	!memcmp(table->s->table_cache_key.str, key, key_length))
      return table;
  }
  return(0);
}


/*
  Reopen an table because the definition has changed.

  SYNOPSIS
    reopen_table()
    table	Table object

  NOTES
   The data file for the table is already closed and the share is released
   The table has a 'dummy' share that mainly contains database and table name.

 RETURN
   0  ok
   1  error. The old table object is not changed.
*/

static bool reopen_table(TABLE *table)
{
  TABLE tmp;
  bool error= 1;
  Field **field;
  uint key,part;
  TABLE_LIST table_list;
  THD *thd= table->in_use;
  DBUG_ENTER("reopen_table");

  DBUG_ASSERT(table->s->ref_count == 0);
  DBUG_ASSERT(!table->sort.io_cache);

#ifdef EXTRA_DEBUG
  if (table->db_stat)
    sql_print_error("Table %s had a open data handler in reopen_table",
		    table->alias);
#endif

<<<<<<< HEAD
  table_list.db=         table->s->db.str;
  table_list.table_name= table->s->table_name.str;
  table_list.table=      table;
  table_list.belong_to_view= 0;
  table_list.next_local= 0;
=======
  if (open_unireg_entry(table->in_use, &tmp, db, table_name,
			table->alias, 0, table->in_use->mem_root, 0))
    goto end;
  free_io_cache(table);
>>>>>>> 1250b06a

  if (wait_for_locked_table_names(thd, &table_list))
    DBUG_RETURN(1);                             // Thread was killed

  if (open_unireg_entry(thd, &tmp, &table_list,
			table->alias,
                        table->s->table_cache_key.str,
                        table->s->table_cache_key.length,
                        thd->mem_root))
    goto end;

  /* This list copies variables set by open_table */
  tmp.tablenr=		table->tablenr;
  tmp.used_fields=	table->used_fields;
  tmp.const_table=	table->const_table;
  tmp.null_row=		table->null_row;
  tmp.maybe_null=	table->maybe_null;
  tmp.status=		table->status;
  tmp.keys_in_use_for_query= tmp.s->keys_in_use;
  tmp.used_keys= 	tmp.s->keys_for_keyread;

  tmp.s->table_map_id=  table->s->table_map_id;

  /* Get state */
  tmp.in_use=    	thd;
  tmp.reginfo.lock_type=table->reginfo.lock_type;
  tmp.grant=		table->grant;

  /* Replace table in open list */
  tmp.next=		table->next;
  tmp.prev=		table->prev;

  delete table->triggers;
  if (table->file)
    VOID(closefrm(table, 1));		// close file, free everything

  *table= tmp;
  table->default_column_bitmaps();
  table->file->change_table_ptr(table, table->s);

  DBUG_ASSERT(table->alias != 0);
  for (field=table->field ; *field ; field++)
  {
    (*field)->table= (*field)->orig_table= table;
    (*field)->table_name= &table->alias;
  }
  for (key=0 ; key < table->s->keys ; key++)
  {
    for (part=0 ; part < table->key_info[key].usable_key_parts ; part++)
      table->key_info[key].key_part[part].field->table= table;
  }
  if (table->triggers)
    table->triggers->set_table(table);

  broadcast_refresh();
  error=0;

 end:
  DBUG_RETURN(error);
}


/*
  Used with ALTER TABLE:
  Close all instanses of table when LOCK TABLES is in used;
  Close first all instances of table and then reopen them
*/

bool close_data_tables(THD *thd,const char *db, const char *table_name)
{
  TABLE *table;
  DBUG_ENTER("close_data_tables");

  for (table=thd->open_tables; table ; table=table->next)
  {
    if (!strcmp(table->s->table_name.str, table_name) &&
	!strcmp(table->s->db.str, db))
    {
      mysql_lock_remove(thd, thd->locked_tables,table);
      close_handle_and_leave_table_as_lock(table);
    }
  }
  DBUG_RETURN(0);                               // For the future
}


/*
  Reopen all tables with closed data files
  One should have lock on LOCK_open when calling this
*/

bool reopen_tables(THD *thd,bool get_locks,bool in_refresh)
{
  TABLE *table,*next,**prev;
  TABLE **tables,**tables_ptr;			// For locks
  bool error=0, not_used;
  DBUG_ENTER("reopen_tables");

  if (!thd->open_tables)
    DBUG_RETURN(0);

  safe_mutex_assert_owner(&LOCK_open);
  if (get_locks)
  {
    /* The ptr is checked later */
    uint opens=0;
    for (table= thd->open_tables; table ; table=table->next)
      opens++;
    tables= (TABLE**) my_alloca(sizeof(TABLE*)*opens);
  }
  else
    tables= &thd->open_tables;
  tables_ptr =tables;

  prev= &thd->open_tables;
  for (table=thd->open_tables; table ; table=next)
  {
    uint db_stat=table->db_stat;
    next=table->next;
    if (!tables || (!db_stat && reopen_table(table)))
    {
      my_error(ER_CANT_REOPEN_TABLE, MYF(0), table->alias);
      VOID(hash_delete(&open_cache,(byte*) table));
      error=1;
    }
    else
    {
      *prev= table;
      prev= &table->next;
      if (get_locks && !db_stat)
	*tables_ptr++= table;			// need new lock on this
      if (in_refresh)
      {
	table->s->version=0;
	table->locked_by_flush=0;
      }
    }
  }
  if (tables != tables_ptr)			// Should we get back old locks
  {
    MYSQL_LOCK *lock;
    /* We should always get these locks */
    thd->some_tables_deleted=0;
    if ((lock= mysql_lock_tables(thd, tables, (uint) (tables_ptr - tables),
                                 0, &not_used)))
    {
      thd->locked_tables=mysql_lock_merge(thd->locked_tables,lock);
    }
    else
      error=1;
  }
  if (get_locks && tables)
  {
    my_afree((gptr) tables);
  }
  broadcast_refresh();
  *prev=0;
  DBUG_RETURN(error);
}


/*
  Close handlers for tables in list, but leave the TABLE structure
  intact so that we can re-open these quickly
  abort_locks is set if called from flush_tables.
*/

void close_old_data_files(THD *thd, TABLE *table, bool abort_locks,
			  bool send_refresh)
{
  bool found= send_refresh;
  DBUG_ENTER("close_old_data_files");

  for (; table ; table=table->next)
  {
    if (table->s->version != refresh_version)
    {
      found=1;
      if (table->db_stat)
      {
	if (abort_locks)
	{
	  mysql_lock_abort(thd,table, TRUE);	// Close waiting threads
	  mysql_lock_remove(thd, thd->locked_tables,table);
	  table->locked_by_flush=1;		// Will be reopened with locks
	}
        close_handle_and_leave_table_as_lock(table);
      }
    }
  }
  if (found)
    broadcast_refresh();
  DBUG_VOID_RETURN;
}


/*
  Wait until all threads has closed the tables in the list
  We have also to wait if there is thread that has a lock on this table even
  if the table is closed
  NOTE: log tables are handled differently by the logging routines.
        E.g. general_log is always opened and locked by the logger
        and the table handler used by the logger, will be skipped by
        this check.
*/

bool table_is_used(TABLE *table, bool wait_for_name_lock)
{
  DBUG_ENTER("table_is_used");
  do
  {
    char *key= table->s->table_cache_key.str;
    uint key_length= table->s->table_cache_key.length;

    DBUG_PRINT("loop", ("table_name: %s", table->alias));
    HASH_SEARCH_STATE state;
    for (TABLE *search= (TABLE*) hash_first(&open_cache, (byte*) key,
                                             key_length, &state);
	 search ;
         search= (TABLE*) hash_next(&open_cache, (byte*) key,
                                    key_length, &state))
    {
      DBUG_PRINT("info", ("share: 0x%lx  locked_by_logger: %d "
                          "locked_by_flush: %d  locked_by_name: %d "
                          "db_stat: %u  version: %u",
                          (ulong) search->s, search->locked_by_logger,
                          search->locked_by_flush, search->locked_by_name,
                          search->db_stat,
                          search->s->version));
      if (search->in_use == table->in_use)
        continue;                               // Name locked by this thread
      /*
        We can't use the table under any of the following conditions:
        - There is an name lock on it (Table is to be deleted or altered)
        - If we are in flush table and we didn't execute the flush
        - If the table engine is open and it's an old version
        (We must wait until all engines are shut down to use the table)
        However we fo not wait if we encountered a table, locked by the logger.
        Log tables are managed separately by logging routines.
      */
      if (!search->locked_by_logger &&
          (search->locked_by_name && wait_for_name_lock ||
           search->locked_by_flush ||
           (search->db_stat && search->s->version < refresh_version)))
        DBUG_RETURN(1);
    }
  } while ((table=table->next));
  DBUG_RETURN(0);
}


/* Wait until all used tables are refreshed */

bool wait_for_tables(THD *thd)
{
  bool result;
  DBUG_ENTER("wait_for_tables");

  thd->proc_info="Waiting for tables";
  pthread_mutex_lock(&LOCK_open);
  while (!thd->killed)
  {
    thd->some_tables_deleted=0;
    close_old_data_files(thd,thd->open_tables,0,dropping_tables != 0);
    mysql_ha_flush(thd, (TABLE_LIST*) NULL, MYSQL_HA_REOPEN_ON_USAGE, TRUE);
    if (!table_is_used(thd->open_tables,1))
      break;
    (void) pthread_cond_wait(&COND_refresh,&LOCK_open);
  }
  if (thd->killed)
    result= 1;					// aborted
  else
  {
    /* Now we can open all tables without any interference */
    thd->proc_info="Reopen tables";
    thd->version= refresh_version;
    result=reopen_tables(thd,0,0);
  }
  pthread_mutex_unlock(&LOCK_open);
  thd->proc_info=0;
  DBUG_RETURN(result);
}


/*
  drop tables from locked list

  SYNOPSIS
    drop_locked_tables()
    thd			Thread thandler
    db			Database
    table_name		Table name

  INFORMATION
    This is only called on drop tables

    The TABLE object for the dropped table is unlocked but still kept around
    as a name lock, which means that the table will be available for other
    thread as soon as we call unlock_table_names().
    If there is multiple copies of the table locked, all copies except
    the first, which acts as a name lock, is removed.

  RETURN
    #    If table existed, return table
    0	 Table was not locked
*/


TABLE *drop_locked_tables(THD *thd,const char *db, const char *table_name)
{
  TABLE *table,*next,**prev, *found= 0;
  prev= &thd->open_tables;
  DBUG_ENTER("drop_locked_tables");

  for (table= thd->open_tables; table ; table=next)
  {
    next=table->next;
    if (!strcmp(table->s->table_name.str, table_name) &&
	!strcmp(table->s->db.str, db))
    {
      mysql_lock_remove(thd, thd->locked_tables,table);
      if (!found)
      {
        found= table;
        /* Close engine table, but keep object around as a name lock */
        if (table->db_stat)
        {
          table->db_stat= 0;
          table->file->close();
        }
      }
      else
      {
        /* We already have a name lock, remove copy */
        VOID(hash_delete(&open_cache,(byte*) table));
      }
    }
    else
    {
      *prev=table;
      prev= &table->next;
    }
  }
  *prev=0;
  if (found)
    broadcast_refresh();
  if (thd->locked_tables && thd->locked_tables->table_count == 0)
  {
    my_free((gptr) thd->locked_tables,MYF(0));
    thd->locked_tables=0;
  }
  DBUG_RETURN(found);
}


/*
  If we have the table open, which only happens when a LOCK TABLE has been
  done on the table, change the lock type to a lock that will abort all
  other threads trying to get the lock.
*/

void abort_locked_tables(THD *thd,const char *db, const char *table_name)
{
  TABLE *table;
  for (table= thd->open_tables; table ; table= table->next)
  {
    if (!strcmp(table->s->table_name.str, table_name) &&
	!strcmp(table->s->db.str, db))
    {
      mysql_lock_abort(thd,table, TRUE);
      break;
    }
  }
}


/*
  Function to assign a new table map id to a table share.

  PARAMETERS

    share - Pointer to table share structure

  DESCRIPTION

    We are intentionally not checking that share->mutex is locked
    since this function should only be called when opening a table
    share and before it is entered into the table_def_cache (meaning
    that it cannot be fetched by another thread, even accidentally).

  PRE-CONDITION(S)

    share is non-NULL
    The LOCK_open mutex is locked

  POST-CONDITION(S)

    share->table_map_id is given a value that with a high certainty is
    not used by any other table (the only case where a table id can be
    reused is on wrap-around, which means more than 4 billion table
    shares open at the same time).

    share->table_map_id is not ~0UL.
 */
void assign_new_table_id(TABLE_SHARE *share)
{
  static ulong last_table_id= ~0UL;

  DBUG_ENTER("assign_new_table_id");

  /* Preconditions */
  DBUG_ASSERT(share != NULL);
  safe_mutex_assert_owner(&LOCK_open);

  ulong tid= ++last_table_id;                   /* get next id */
  /*
    There is one reserved number that cannot be used.  Remember to
    change this when 6-byte global table id's are introduced.
  */
  if (unlikely(tid == ~0UL))
    tid= ++last_table_id;
  share->table_map_id= tid;
  DBUG_PRINT("info", ("table_id=%lu", tid));

  /* Post conditions */
  DBUG_ASSERT(share->table_map_id != ~0UL);

  DBUG_VOID_RETURN;
}

/*
  Load a table definition from file and open unireg table

  SYNOPSIS
    open_unireg_entry()
    thd			Thread handle
    entry		Store open table definition here
    table_list		TABLE_LIST with db, table_name & belong_to_view
    alias		Alias name
    cache_key		Key for share_cache
    cache_key_length	length of cache_key
    mem_root		temporary mem_root for parsing
    flags               the OPEN_VIEW_NO_PARSE flag to be passed to
                        openfrm()/open_new_frm()

  NOTES
   Extra argument for open is taken from thd->open_options
   One must have a lock on LOCK_open when calling this function

  RETURN
    0	ok
    #	Error
*/
<<<<<<< HEAD

static int open_unireg_entry(THD *thd, TABLE *entry, TABLE_LIST *table_list,
                             const char *alias,
                             char *cache_key, uint cache_key_length,
                             MEM_ROOT *mem_root)
=======
static int open_unireg_entry(THD *thd, TABLE *entry, const char *db,
			     const char *name, const char *alias,
			     TABLE_LIST *table_desc, MEM_ROOT *mem_root,
                             uint flags)
>>>>>>> 1250b06a
{
  int error;
  TABLE_SHARE *share;
  uint discover_retry_count= 0;
  DBUG_ENTER("open_unireg_entry");

<<<<<<< HEAD
  safe_mutex_assert_owner(&LOCK_open);

retry:
  if (!(share= get_table_share_with_create(thd, table_list, cache_key,
                                           cache_key_length, 
                                           OPEN_VIEW, &error)))
    DBUG_RETURN(1);
=======
  strxmov(path, mysql_data_home, "/", db, "/", name, NullS);
  while ((error= openfrm(thd, path, alias,
		         (uint) (HA_OPEN_KEYFILE | HA_OPEN_RNDFILE |
			         HA_GET_INDEX | HA_TRY_READ_ONLY |
                                 NO_ERR_ON_NEW_FRM),
		      READ_KEYINFO | COMPUTE_TYPES | EXTRA_RECORD |
                      (flags & OPEN_VIEW_NO_PARSE),
		      thd->open_options, entry)) &&
      (error != 5 ||
       (fn_format(path, path, 0, reg_ext, MY_UNPACK_FILENAME),
        open_new_frm(thd, path, alias, db, name,
                     (uint) (HA_OPEN_KEYFILE | HA_OPEN_RNDFILE |
                             HA_GET_INDEX | HA_TRY_READ_ONLY),
                     READ_KEYINFO | COMPUTE_TYPES | EXTRA_RECORD |
                     (flags & OPEN_VIEW_NO_PARSE),
                     thd->open_options, entry, table_desc, mem_root))))
>>>>>>> 1250b06a

  if (share->is_view)
  {
    /* Open view */
    error= (int) open_new_frm(thd, share, alias,
                              (uint) (HA_OPEN_KEYFILE | HA_OPEN_RNDFILE |
                                      HA_GET_INDEX | HA_TRY_READ_ONLY),
                              READ_KEYINFO | COMPUTE_TYPES | EXTRA_RECORD,
                              thd->open_options, entry, table_list,
                              mem_root);
    if (error)
      goto err;
    /* TODO: Don't free this */
    release_table_share(share, RELEASE_NORMAL);
    DBUG_RETURN(0);
  }

  while ((error= open_table_from_share(thd, share, alias,
                                       (uint) (HA_OPEN_KEYFILE |
                                               HA_OPEN_RNDFILE |
                                               HA_GET_INDEX |
                                               HA_TRY_READ_ONLY),
                                       (READ_KEYINFO | COMPUTE_TYPES |
                                        EXTRA_RECORD),
                                       thd->open_options, entry, FALSE)))
  {
    if (error == 7)                             // Table def changed
    {
      share->version= 0;                        // Mark share as old
      if (discover_retry_count++)               // Retry once
        goto err;

      /*
        TODO:
        Here we should wait until all threads has released the table.
        For now we do one retry. This may cause a deadlock if there
        is other threads waiting for other tables used by this thread.
        
        Proper fix would be to if the second retry failed:
        - Mark that table def changed
        - Return from open table
        - Close all tables used by this thread
        - Start waiting that the share is released
        - Retry by opening all tables again
      */
      if (ha_create_table_from_engine(thd, table_list->db,
                                      table_list->table_name))
        goto err;
      /*
        TO BE FIXED
        To avoid deadlock, only wait for release if no one else is
        using the share.
      */
      if (share->ref_count != 1)
        goto err;
      /* Free share and wait until it's released by all threads */
      release_table_share(share, RELEASE_WAIT_FOR_DROP);
      if (!thd->killed)
      {
        mysql_reset_errors(thd, 1);         // Clear warnings
        thd->clear_error();                 // Clear error message
        goto retry;
      }
      DBUG_RETURN(1);
    }
    if (!entry->s || !entry->s->crashed)
      goto err;

<<<<<<< HEAD
     // Code below is for repairing a crashed file
     if ((error= lock_table_name(thd, table_list, TRUE)))
     {
       if (error < 0)
 	goto err;
       if (wait_for_locked_table_names(thd, table_list))
       {
 	unlock_table_name(thd, table_list);
 	goto err;
       }
     }
     pthread_mutex_unlock(&LOCK_open);
     thd->clear_error();				// Clear error message
     error= 0;
     if (open_table_from_share(thd, share, alias,
                               (uint) (HA_OPEN_KEYFILE | HA_OPEN_RNDFILE |
                                       HA_GET_INDEX |
                                       HA_TRY_READ_ONLY),
                               READ_KEYINFO | COMPUTE_TYPES | EXTRA_RECORD,
                               ha_open_options | HA_OPEN_FOR_REPAIR,
                               entry, FALSE) || ! entry->file ||
 	(entry->file->is_crashed() && entry->file->check_and_repair(thd)))
     {
       /* Give right error message */
       thd->clear_error();
       my_error(ER_NOT_KEYFILE, MYF(0), share->table_name.str, my_errno);
       sql_print_error("Couldn't repair table: %s.%s", share->db.str,
                       share->table_name.str);
       if (entry->file)
 	closefrm(entry, 0);
       error=1;
     }
     else
       thd->clear_error();			// Clear error message
     pthread_mutex_lock(&LOCK_open);
     unlock_table_name(thd, table_list);
 
     if (error)
       goto err;
     break;
   }
=======
  if (error == 5)
    DBUG_RETURN((flags & OPEN_VIEW_NO_PARSE)? -1 : 0);	// we have just opened VIEW

  /*
    We can't mark all tables in 'mysql' database as system since we don't
    allow to lock such tables for writing with any other tables (even with
    other system tables) and some privilege tables need this.
  */
  if (!my_strcasecmp(system_charset_info, db, "mysql") &&
      !my_strcasecmp(system_charset_info, name, "proc"))
    entry->s->system_table= 1;
>>>>>>> 1250b06a

  if (Table_triggers_list::check_n_load(thd, share->db.str,
                                        share->table_name.str, entry, 0))
  {
    closefrm(entry, 0);
    goto err;
  }

  /*
    If we are here, there was no fatal error (but error may be still
    unitialized).
  */
  if (unlikely(entry->file->implicit_emptied))
  {
    entry->file->implicit_emptied= 0;
    if (mysql_bin_log.is_open())
    {
      char *query, *end;
      uint query_buf_size= 20 + share->db.length + share->table_name.length +1;
      if ((query= (char*) my_malloc(query_buf_size,MYF(MY_WME))))
      {
        /* this DELETE FROM is needed even with row-based binlogging */
        end = strxmov(strmov(query, "DELETE FROM `"),
                      share->db.str,"`.`",share->table_name.str,"`", NullS);
        thd->binlog_query(THD::STMT_QUERY_TYPE,
                          query, (ulong)(end-query), FALSE, FALSE);
        my_free(query, MYF(0));
      }
      else
      {
        /*
          As replication is maybe going to be corrupted, we need to warn the
          DBA on top of warning the client (which will automatically be done
          because of MYF(MY_WME) in my_malloc() above).
        */
        sql_print_error("When opening HEAP table, could not allocate memory "
                        "to write 'DELETE FROM `%s`.`%s`' to the binary log",
                        table_list->db, table_list->table_name);
        delete entry->triggers;
        closefrm(entry, 0);
        goto err;
      }
    }
  }
  DBUG_RETURN(0);

err:
  release_table_share(share, RELEASE_NORMAL);
  DBUG_RETURN(1);
}


/*
  Open all tables in list

  SYNOPSIS
    open_tables()
    thd - thread handler
    start - list of tables in/out
    counter - number of opened tables will be return using this parameter
    flags   - bitmap of flags to modify how the tables will be open:
              MYSQL_LOCK_IGNORE_FLUSH - open table even if someone has
              done a flush or namelock on it.

  NOTE
    Unless we are already in prelocked mode, this function will also precache
    all SP/SFs explicitly or implicitly (via views and triggers) used by the
    query and add tables needed for their execution to table list. If resulting
    tables list will be non empty it will mark query as requiring precaching.
    Prelocked mode will be enabled for such query during lock_tables() call.

    If query for which we are opening tables is already marked as requiring
    prelocking it won't do such precaching and will simply reuse table list
    which is already built.

  RETURN
    0  - OK
    -1 - error
*/

int open_tables(THD *thd, TABLE_LIST **start, uint *counter, uint flags)
{
  TABLE_LIST *tables;
  bool refresh;
  int result=0;
  MEM_ROOT new_frm_mem;
  /* Also used for indicating that prelocking is need */
  TABLE_LIST **query_tables_last_own;
  DBUG_ENTER("open_tables");
  /*
    temporary mem_root for new .frm parsing.
    TODO: variables for size
  */
  init_alloc_root(&new_frm_mem, 8024, 8024);

  thd->current_tablenr= 0;
 restart:
  *counter= 0;
  query_tables_last_own= 0;
  thd->proc_info="Opening tables";

  /*
    If we are not already executing prelocked statement and don't have
    statement for which table list for prelocking is already built, let
    us cache routines and try to build such table list.

  */

  if (!thd->prelocked_mode && !thd->lex->requires_prelocking() &&
      thd->lex->sroutines_list.elements)
  {
    bool first_no_prelocking, need_prelocking;
    TABLE_LIST **save_query_tables_last= thd->lex->query_tables_last;

    DBUG_ASSERT(thd->lex->query_tables == *start);
    sp_get_prelocking_info(thd, &need_prelocking, &first_no_prelocking);

    if (sp_cache_routines_and_add_tables(thd, thd->lex, first_no_prelocking))
    {
      /*
        Serious error during reading stored routines from mysql.proc table.
        Something's wrong with the table or its contents, and an error has
        been emitted; we must abort.
      */
      result= -1;
      goto err;
    }
    else if (need_prelocking)
    {
      query_tables_last_own= save_query_tables_last;
      *start= thd->lex->query_tables;
    }
  }

  for (tables= *start; tables ;tables= tables->next_global)
  {
    /*
      Ignore placeholders for derived tables. After derived tables
      processing, link to created temporary table will be put here.
      If this is derived table for view then we still want to process
      routines used by this view.
     */
    if (tables->derived)
    {
      if (tables->view)
        goto process_view_routines;
      continue;
    }
    if (tables->schema_table)
    {
      if (!mysql_schema_table(thd, thd->lex, tables))
        continue;
      DBUG_RETURN(-1);
    }
    (*counter)++;
    
    if (!tables->table &&
	!(tables->table= open_table(thd, tables, &new_frm_mem, &refresh, flags)))
    {
      free_root(&new_frm_mem, MYF(MY_KEEP_PREALLOC));

      if (tables->view)
      {
        /* VIEW placeholder */
	(*counter)--;

        /*
          tables->next_global list consists of two parts:
          1) Query tables and underlying tables of views.
          2) Tables used by all stored routines that this statement invokes on
             execution.
          We need to know where the bound between these two parts is. If we've
          just opened a view, which was the last table in part #1, and it
          has added its base tables after itself, adjust the boundary pointer
          accordingly.
        */
        if (query_tables_last_own == &(tables->next_global) &&
            tables->view->query_tables)
          query_tables_last_own= tables->view->query_tables_last;
        /*
          Let us free memory used by 'sroutines' hash here since we never
          call destructor for this LEX.
        */
        hash_free(&tables->view->sroutines);
	goto process_view_routines;
      }

      if (refresh)				// Refresh in progress
      {
        /*
          We have met name-locked or old version of table. Now we have
          to close all tables which are not up to date. We also have to
          throw away set of prelocked tables (and thus close tables from
          this set that were open by now) since it possible that one of
          tables which determined its content was changed.

          Instead of implementing complex/non-robust logic mentioned
          above we simply close and then reopen all tables.

          In order to prepare for recalculation of set of prelocked tables
          we pretend that we have finished calculation which we were doing
          currently.
        */
        if (query_tables_last_own)
          thd->lex->mark_as_requiring_prelocking(query_tables_last_own);
        close_tables_for_reopen(thd, start);
	goto restart;
      }
      result= -1;				// Fatal error
      break;
    }
    else
    {
      /*
        If we are not already in prelocked mode and extended table list is not
        yet built and we have trigger for table being opened then we should
        cache all routines used by its triggers and add their tables to
        prelocking list.
        If we lock table for reading we won't update it so there is no need to
        process its triggers since they never will be activated.
      */
      if (!thd->prelocked_mode && !thd->lex->requires_prelocking() &&
          tables->table->triggers &&
          tables->lock_type >= TL_WRITE_ALLOW_WRITE)
      {
        if (!query_tables_last_own)
          query_tables_last_own= thd->lex->query_tables_last;
        if (sp_cache_routines_and_add_tables_for_triggers(thd, thd->lex,
                                                          tables))
        {
          /*
            Serious error during reading stored routines from mysql.proc table.
            Something's wrong with the table or its contents, and an error has
            been emitted; we must abort.
          */
          result= -1;
          goto err;
        }
      }
      free_root(&new_frm_mem, MYF(MY_KEEP_PREALLOC));
    }

    if (tables->lock_type != TL_UNLOCK && ! thd->locked_tables)
      tables->table->reginfo.lock_type=tables->lock_type;
    tables->table->grant= tables->grant;

process_view_routines:
    /*
      Again we may need cache all routines used by this view and add
      tables used by them to table list.
    */
    if (tables->view && !thd->prelocked_mode &&
        !thd->lex->requires_prelocking() &&
        tables->view->sroutines_list.elements)
    {
      /* We have at least one table in TL here. */
      if (!query_tables_last_own)
        query_tables_last_own= thd->lex->query_tables_last;
      if (sp_cache_routines_and_add_tables_for_view(thd, thd->lex, tables))
      {
        /*
          Serious error during reading stored routines from mysql.proc table.
          Something's wrong with the table or its contents, and an error has
          been emitted; we must abort.
        */
        result= -1;
        goto err;
      }
    }
  }

 err:
  thd->proc_info=0;
  free_root(&new_frm_mem, MYF(0));              // Free pre-alloced block

  if (query_tables_last_own)
    thd->lex->mark_as_requiring_prelocking(query_tables_last_own);

  DBUG_RETURN(result);
}


/*
  Check that lock is ok for tables; Call start stmt if ok

  SYNOPSIS
    check_lock_and_start_stmt()
    thd			Thread handle
    table_list		Table to check
    lock_type		Lock used for table

  RETURN VALUES
  0	ok
  1	error
*/

static bool check_lock_and_start_stmt(THD *thd, TABLE *table,
				      thr_lock_type lock_type)
{
  int error;
  DBUG_ENTER("check_lock_and_start_stmt");

  if ((int) lock_type >= (int) TL_WRITE_ALLOW_READ &&
      (int) table->reginfo.lock_type < (int) TL_WRITE_ALLOW_READ)
  {
    my_error(ER_TABLE_NOT_LOCKED_FOR_WRITE, MYF(0),table->alias);
    DBUG_RETURN(1);
  }
  if ((error=table->file->start_stmt(thd, lock_type)))
  {
    table->file->print_error(error,MYF(0));
    DBUG_RETURN(1);
  }
  DBUG_RETURN(0);
}


/*
  Open and lock one table

  SYNOPSIS
    open_ltable()
    thd			Thread handler
    table_list		Table to open is first table in this list
    lock_type		Lock to use for open

  NOTE
    This function don't do anything like SP/SF/views/triggers analysis done
    in open_tables(). It is intended for opening of only one concrete table.
    And used only in special contexts.

  RETURN VALUES
    table		Opened table
    0			Error
  
    If ok, the following are also set:
      table_list->lock_type 	lock_type
      table_list->table		table
*/

TABLE *open_ltable(THD *thd, TABLE_LIST *table_list, thr_lock_type lock_type)
{
  TABLE *table;
  bool refresh;
  DBUG_ENTER("open_ltable");

  thd->proc_info="Opening table";
  thd->current_tablenr= 0;
  /* open_ltable can be used only for BASIC TABLEs */
  table_list->required_type= FRMTYPE_TABLE;
  while (!(table= open_table(thd, table_list, thd->mem_root, &refresh, 0)) &&
         refresh)
    ;

  if (table)
  {
#if defined( __WIN__)
    /* Win32 can't drop a file that is open */
    if (lock_type == TL_WRITE_ALLOW_READ)
    {
      lock_type= TL_WRITE;
    }
#endif /* __WIN__ */
    table_list->lock_type= lock_type;
    table_list->table=	   table;
    table->grant= table_list->grant;
    if (thd->locked_tables)
    {
      if (check_lock_and_start_stmt(thd, table, lock_type))
	table= 0;
    }
    else
    {
      DBUG_ASSERT(thd->lock == 0);	// You must lock everything at once
      if ((table->reginfo.lock_type= lock_type) != TL_UNLOCK)
	if (! (thd->lock= mysql_lock_tables(thd, &table_list->table, 1, 0,
                                            &refresh)))
	  table= 0;
    }
  }
  thd->proc_info=0;
  DBUG_RETURN(table);
}


/*
  Open all tables in list and locks them for read without derived
  tables processing.

  SYNOPSIS
    simple_open_n_lock_tables()
    thd		- thread handler
    tables	- list of tables for open&locking

  RETURN
    0  - ok
    -1 - error

  NOTE
    The lock will automaticaly be freed by close_thread_tables()
*/

int simple_open_n_lock_tables(THD *thd, TABLE_LIST *tables)
{
  uint counter;
  bool need_reopen;
  DBUG_ENTER("simple_open_n_lock_tables");

  for ( ; ; ) 
  {
    if (open_tables(thd, &tables, &counter, 0))
      DBUG_RETURN(-1);
    if (!lock_tables(thd, tables, counter, &need_reopen))
      break;
    if (!need_reopen)
      DBUG_RETURN(-1);
    close_tables_for_reopen(thd, &tables);
  }
  DBUG_RETURN(0);
}


/*
  Open all tables in list, locks them and process derived tables
  tables processing.

  SYNOPSIS
    open_and_lock_tables()
    thd		- thread handler
    tables	- list of tables for open&locking

  RETURN
    FALSE - ok
    TRUE  - error

  NOTE
    The lock will automaticaly be freed by close_thread_tables()
*/

bool open_and_lock_tables(THD *thd, TABLE_LIST *tables)
{
  uint counter;
  bool need_reopen;
  DBUG_ENTER("open_and_lock_tables");

  for ( ; ; ) 
  {
    if (open_tables(thd, &tables, &counter, 0))
      DBUG_RETURN(-1);
    if (!lock_tables(thd, tables, counter, &need_reopen))
      break;
    if (!need_reopen)
      DBUG_RETURN(-1);
    close_tables_for_reopen(thd, &tables);
  }
  if (mysql_handle_derived(thd->lex, &mysql_derived_prepare) ||
      (thd->fill_derived_tables() &&
       mysql_handle_derived(thd->lex, &mysql_derived_filling)))
    DBUG_RETURN(TRUE); /* purecov: inspected */
  DBUG_RETURN(0);
}


/*
  Open all tables in list and process derived tables

  SYNOPSIS
    open_normal_and_derived_tables
    thd		- thread handler
    tables	- list of tables for open
    flags       - bitmap of flags to modify how the tables will be open:
                  MYSQL_LOCK_IGNORE_FLUSH - open table even if someone has
                  done a flush or namelock on it.

  RETURN
    FALSE - ok
    TRUE  - error

  NOTE 
    This is to be used on prepare stage when you don't read any
    data from the tables.
*/

bool open_normal_and_derived_tables(THD *thd, TABLE_LIST *tables, uint flags)
{
  uint counter;
  DBUG_ENTER("open_normal_and_derived_tables");
  DBUG_ASSERT(!thd->fill_derived_tables());
  if (open_tables(thd, &tables, &counter, flags) ||
      mysql_handle_derived(thd->lex, &mysql_derived_prepare))
    DBUG_RETURN(TRUE); /* purecov: inspected */
  DBUG_RETURN(0);
}


/*
  Mark all real tables in the list as free for reuse.

  SYNOPSIS
    mark_real_tables_as_free_for_reuse()
      thd   - thread context
      table - head of the list of tables

  DESCRIPTION
    Marks all real tables in the list (i.e. not views, derived
    or schema tables) as free for reuse.
*/

static void mark_real_tables_as_free_for_reuse(TABLE_LIST *table)
{
  for (; table; table= table->next_global)
    if (!table->placeholder() && !table->schema_table)
      table->table->query_id= 0;
}


/*
  Lock all tables in list

  SYNOPSIS
    lock_tables()
    thd			Thread handler
    tables		Tables to lock
    count		Number of opened tables
    need_reopen         Out parameter which if TRUE indicates that some
                        tables were dropped or altered during this call
                        and therefore invoker should reopen tables and
                        try to lock them once again (in this case
                        lock_tables() will also return error).

  NOTES
    You can't call lock_tables twice, as this would break the dead-lock-free
    handling thr_lock gives us.  You most always get all needed locks at
    once.

    If query for which we are calling this function marked as requring
    prelocking, this function will do implicit LOCK TABLES and change
    thd::prelocked_mode accordingly.

  RETURN VALUES
   0	ok
   -1	Error
*/

int lock_tables(THD *thd, TABLE_LIST *tables, uint count, bool *need_reopen)
{
  TABLE_LIST *table;

  DBUG_ENTER("lock_tables");
  /*
    We can't meet statement requiring prelocking if we already
    in prelocked mode.
  */
  DBUG_ASSERT(!thd->prelocked_mode || !thd->lex->requires_prelocking());

  *need_reopen= FALSE;

#ifdef HAVE_ROW_BASED_REPLICATION
  /*
    CREATE ... SELECT UUID() locks no tables, we have to test here.
  */
  if (thd->lex->binlog_row_based_if_mixed)
    thd->set_current_stmt_binlog_row_based_if_mixed();
#endif /*HAVE_ROW_BASED_REPLICATION*/

  if (!tables && !thd->lex->requires_prelocking())
    DBUG_RETURN(0);

  /*
    We need this extra check for thd->prelocked_mode because we want to avoid
    attempts to lock tables in substatements. Checking for thd->locked_tables
    is not enough in some situations. For example for SP containing
    "drop table t3; create temporary t3 ..; insert into t3 ...;"
    thd->locked_tables may be 0 after drop tables, and without this extra
    check insert will try to lock temporary table t3, that will lead
    to memory leak...
  */
  if (!thd->locked_tables && !thd->prelocked_mode)
  {
    DBUG_ASSERT(thd->lock == 0);	// You must lock everything at once
    TABLE **start,**ptr;

    if (!(ptr=start=(TABLE**) thd->alloc(sizeof(TABLE*)*count)))
      DBUG_RETURN(-1);
    for (table= tables; table; table= table->next_global)
    {
      if (!table->placeholder() && !table->schema_table)
	*(ptr++)= table->table;
    }

    /* We have to emulate LOCK TABLES if we are statement needs prelocking. */
    if (thd->lex->requires_prelocking())
    {
      thd->in_lock_tables=1;
      thd->options|= OPTION_TABLE_LOCK;
#ifdef HAVE_ROW_BASED_REPLICATION
      /*
        If we have >= 2 different tables to update with auto_inc columns,
        statement-based binlogging won't work. We can solve this problem in
        mixed mode by switching to row-based binlogging:
      */
      if (thd->variables.binlog_format == BINLOG_FORMAT_MIXED &&
          has_two_write_locked_tables_with_auto_increment(tables))
      {
        thd->lex->binlog_row_based_if_mixed= TRUE;
        thd->set_current_stmt_binlog_row_based_if_mixed();
      }
#endif
    }

    if (! (thd->lock= mysql_lock_tables(thd, start, (uint) (ptr - start),
                                        MYSQL_LOCK_NOTIFY_IF_NEED_REOPEN,
                                        need_reopen)))
    {
      if (thd->lex->requires_prelocking())
      {
        thd->options&= ~(ulong) (OPTION_TABLE_LOCK);
        thd->in_lock_tables=0;
      }
      DBUG_RETURN(-1);
    }
    if (thd->lex->requires_prelocking() &&
        thd->lex->sql_command != SQLCOM_LOCK_TABLES)
    {
      TABLE_LIST *first_not_own= thd->lex->first_not_own_table();
      /*
        We just have done implicit LOCK TABLES, and now we have
        to emulate first open_and_lock_tables() after it.

        Note that "LOCK TABLES" can also be marked as requiring prelocking
        (e.g. if one locks view which uses functions). We should not emulate
        such open_and_lock_tables() in this case. We also should not set
        THD::prelocked_mode or first close_thread_tables() call will do
        "UNLOCK TABLES".
      */
      thd->locked_tables= thd->lock;
      thd->lock= 0;
      thd->in_lock_tables=0;

      for (table= tables; table != first_not_own; table= table->next_global)
      {
        if (!table->placeholder() && !table->schema_table)
        {
          table->table->query_id= thd->query_id;
          if (check_lock_and_start_stmt(thd, table->table, table->lock_type))
          {
            ha_rollback_stmt(thd);
            mysql_unlock_tables(thd, thd->locked_tables);
            thd->locked_tables= 0;
            thd->options&= ~(ulong) (OPTION_TABLE_LOCK);
            DBUG_RETURN(-1);
          }
        }
      }
      /*
        Let us mark all tables which don't belong to the statement itself,
        and was marked as occupied during open_tables() as free for reuse.
      */
      mark_real_tables_as_free_for_reuse(first_not_own);
      DBUG_PRINT("info",("prelocked_mode= PRELOCKED"));
      thd->prelocked_mode= PRELOCKED;
    }
  }
  else
  {
    TABLE_LIST *first_not_own= thd->lex->first_not_own_table();
    for (table= tables; table != first_not_own; table= table->next_global)
    {
      if (!table->placeholder() && !table->schema_table &&
	  check_lock_and_start_stmt(thd, table->table, table->lock_type))
      {
	ha_rollback_stmt(thd);
	DBUG_RETURN(-1);
      }
    }
    /*
      If we are under explicit LOCK TABLES and our statement requires
      prelocking, we should mark all "additional" tables as free for use
      and enter prelocked mode.
    */
    if (thd->lex->requires_prelocking())
    {
      mark_real_tables_as_free_for_reuse(first_not_own);
      DBUG_PRINT("info", ("thd->prelocked_mode= PRELOCKED_UNDER_LOCK_TABLES"));
      thd->prelocked_mode= PRELOCKED_UNDER_LOCK_TABLES;
    }
  }
  DBUG_RETURN(0);
}


/*
  Prepare statement for reopening of tables and recalculation of set of
  prelocked tables.

  SYNOPSIS
    close_tables_for_reopen()
      thd    in     Thread context
      tables in/out List of tables which we were trying to open and lock

*/

void close_tables_for_reopen(THD *thd, TABLE_LIST **tables)
{
  /*
    If table list consists only from tables from prelocking set, table list
    for new attempt should be empty, so we have to update list's root pointer.
  */
  if (thd->lex->first_not_own_table() == *tables)
    *tables= 0;
  thd->lex->chop_off_not_own_tables();
  sp_remove_not_own_routines(thd->lex);
  for (TABLE_LIST *tmp= *tables; tmp; tmp= tmp->next_global)
    tmp->table= 0;
  mark_used_tables_as_free_for_reuse(thd, thd->temporary_tables);
  close_thread_tables(thd);
}


/*
  Open a single table without table caching and don't set it in open_list

  SYNPOSIS
    open_temporary_table()
    thd		  Thread object
    path	  Path (without .frm)
    db		  database
    table_name	  Table name
    link_in_list  1 if table should be linked into thd->temporary_tables

 NOTES:
    Used by alter_table to open a temporary table and when creating
    a temporary table with CREATE TEMPORARY ...

 RETURN
   0  Error
   #  TABLE object
*/

TABLE *open_temporary_table(THD *thd, const char *path, const char *db,
			    const char *table_name, bool link_in_list)
{
  TABLE *tmp_table;
  TABLE_SHARE *share;
  char cache_key[MAX_DBKEY_LENGTH], *saved_cache_key, *tmp_path;
  uint key_length;
  TABLE_LIST table_list;
  DBUG_ENTER("open_temporary_table");

  table_list.db=         (char*) db;
  table_list.table_name= (char*) table_name;
  /* Create the cache_key for temporary tables */
  key_length= create_table_def_key(thd, cache_key, &table_list, 1);

  if (!(tmp_table= (TABLE*) my_malloc(sizeof(*tmp_table) + sizeof(*share) +
                                      strlen(path)+1 + key_length,
                                      MYF(MY_WME))))
    DBUG_RETURN(0);				/* purecov: inspected */

  share= (TABLE_SHARE*) (tmp_table+1);
  tmp_path= (char*) (share+1);
  saved_cache_key= strmov(tmp_path, path)+1;
  memcpy(saved_cache_key, cache_key, key_length);

  init_tmp_table_share(share, saved_cache_key, key_length,
                       strend(saved_cache_key)+1, tmp_path);

  if (open_table_def(thd, share, 0) ||
      open_table_from_share(thd, share, table_name,
                            (uint) (HA_OPEN_KEYFILE | HA_OPEN_RNDFILE |
                                    HA_GET_INDEX),
                            READ_KEYINFO | COMPUTE_TYPES | EXTRA_RECORD,
                            ha_open_options,
                            tmp_table, FALSE))
  {
    /* No need to lock share->mutex as this is not needed for tmp tables */
    free_table_share(share);
    my_free((char*) tmp_table,MYF(0));
    DBUG_RETURN(0);
  }

  tmp_table->reginfo.lock_type= TL_WRITE;	 // Simulate locked
  share->tmp_table= (tmp_table->file->has_transactions() ? 
                     TRANSACTIONAL_TMP_TABLE : TMP_TABLE);

  if (link_in_list)
  {
    /* growing temp list at the head */
    tmp_table->next= thd->temporary_tables;
    if (tmp_table->next)
      tmp_table->next->prev= tmp_table;
    thd->temporary_tables= tmp_table;
    thd->temporary_tables->prev= 0;
    if (thd->slave_thread)
      slave_open_temp_tables++;
  }
  DBUG_RETURN(tmp_table);
}


bool rm_temporary_table(handlerton *base, char *path)
{
  bool error=0;
  handler *file;
  char *ext;
  DBUG_ENTER("rm_temporary_table");

  strmov(ext= strend(path), reg_ext);
  if (my_delete(path,MYF(0)))
    error=1; /* purecov: inspected */
  *ext= 0;				// remove extension
  file= get_new_handler((TABLE_SHARE*) 0, current_thd->mem_root, base);
  if (file && file->delete_table(path))
  {
    error=1;
    sql_print_warning("Could not remove temporary table: '%s', error: %d",
                      path, my_errno);
  }
  delete file;
  DBUG_RETURN(error);
}


/*****************************************************************************
* The following find_field_in_XXX procedures implement the core of the
* name resolution functionality. The entry point to resolve a column name in a
* list of tables is 'find_field_in_tables'. It calls 'find_field_in_table_ref'
* for each table reference. In turn, depending on the type of table reference,
* 'find_field_in_table_ref' calls one of the 'find_field_in_XXX' procedures
* below specific for the type of table reference.
******************************************************************************/

/* Special Field pointers as return values of find_field_in_XXX functions. */
Field *not_found_field= (Field*) 0x1;
Field *view_ref_found= (Field*) 0x2; 

#define WRONG_GRANT (Field*) -1

static void update_field_dependencies(THD *thd, Field *field, TABLE *table)
{
  DBUG_ENTER("update_field_dependencies");
  if (thd->mark_used_columns != MARK_COLUMNS_NONE)
  {
    MY_BITMAP *current_bitmap, *other_bitmap;

    /*
      We always want to register the used keys, as the column bitmap may have
      been set for all fields (for example for view).
    */
      
    table->used_keys.intersect(field->part_of_key);
    table->merge_keys.merge(field->part_of_key);

    if (thd->mark_used_columns == MARK_COLUMNS_READ)
    {
      current_bitmap= table->read_set;
      other_bitmap=   table->write_set;
    }
    else
    {
      current_bitmap= table->write_set;
      other_bitmap=   table->read_set;
    }

    if (bitmap_fast_test_and_set(current_bitmap, field->field_index))
    {
      if (thd->mark_used_columns == MARK_COLUMNS_WRITE)
      {
        DBUG_PRINT("warning", ("Found duplicated field"));
        thd->dup_field= field;
      }
      else
      {
        DBUG_PRINT("note", ("Field found before"));
      }
      DBUG_VOID_RETURN;
    }
    if (table->get_fields_in_item_tree)
      field->flags|= GET_FIXED_FIELDS_FLAG;
    table->used_fields++;
  }
  else if (table->get_fields_in_item_tree)
    field->flags|= GET_FIXED_FIELDS_FLAG;
  DBUG_VOID_RETURN;
}


/*
  Find a field by name in a view that uses merge algorithm.

  SYNOPSIS
    find_field_in_view()
    thd				thread handler
    table_list			view to search for 'name'
    name			name of field
    length			length of name
    item_name                   name of item if it will be created (VIEW)
    ref				expression substituted in VIEW should be passed
                                using this reference (return view_ref_found)
    register_tree_change        TRUE if ref is not stack variable and we
                                need register changes in item tree

  RETURN
    0			field is not found
    view_ref_found	found value in VIEW (real result is in *ref)
    #			pointer to field - only for schema table fields
*/

static Field *
find_field_in_view(THD *thd, TABLE_LIST *table_list,
                   const char *name, uint length,
                   const char *item_name, Item **ref,
                   bool register_tree_change)
{
  DBUG_ENTER("find_field_in_view");
  DBUG_PRINT("enter",
             ("view: '%s', field name: '%s', item name: '%s', ref 0x%lx",
              table_list->alias, name, item_name, (ulong) ref));
  Field_iterator_view field_it;
  field_it.set(table_list);
  Query_arena *arena, backup;  
  LINT_INIT(arena);
  
  DBUG_ASSERT(table_list->schema_table_reformed ||
              (ref != 0 && table_list->view != 0));
  for (; !field_it.end_of_fields(); field_it.next())
  {
    if (!my_strcasecmp(system_charset_info, field_it.name(), name))
    {
      // in PS use own arena or data will be freed after prepare
      if (register_tree_change)
        arena= thd->activate_stmt_arena_if_needed(&backup);
      /*
        create_item() may, or may not create a new Item, depending on
        the column reference. See create_view_field() for details.
      */
      Item *item= field_it.create_item(thd);
      if (register_tree_change && arena)
        thd->restore_active_arena(arena, &backup);
      
      if (!item)
        DBUG_RETURN(0);
      /*
       *ref != NULL means that *ref contains the item that we need to
       replace. If the item was aliased by the user, set the alias to
       the replacing item.
       We need to set alias on both ref itself and on ref real item.
      */
      if (*ref && !(*ref)->is_autogenerated_name)
      {
        item->set_name((*ref)->name, (*ref)->name_length,
                       system_charset_info);
        item->real_item()->set_name((*ref)->name, (*ref)->name_length,
                       system_charset_info);
      }
      if (register_tree_change)
        thd->change_item_tree(ref, item);
      else
        *ref= item;
      DBUG_RETURN((Field*) view_ref_found);
    }
  }
  DBUG_RETURN(0);
}


/*
  Find field by name in a NATURAL/USING join table reference.

  SYNOPSIS
    find_field_in_natural_join()
    thd			 [in]  thread handler
    table_ref            [in]  table reference to search
    name		 [in]  name of field
    length		 [in]  length of name
    ref                  [in/out] if 'name' is resolved to a view field, ref is
                               set to point to the found view field
    register_tree_change [in]  TRUE if ref is not stack variable and we
                               need register changes in item tree
    actual_table         [out] the original table reference where the field
                               belongs - differs from 'table_list' only for
                               NATURAL/USING joins

  DESCRIPTION
    Search for a field among the result fields of a NATURAL/USING join.
    Notice that this procedure is called only for non-qualified field
    names. In the case of qualified fields, we search directly the base
    tables of a natural join.

  RETURN
    NULL        if the field was not found
    WRONG_GRANT if no access rights to the found field
    #           Pointer to the found Field
*/

static Field *
find_field_in_natural_join(THD *thd, TABLE_LIST *table_ref, const char *name,
                           uint length, Item **ref, bool register_tree_change,
                           TABLE_LIST **actual_table)
{
  List_iterator_fast<Natural_join_column>
    field_it(*(table_ref->join_columns));
  Natural_join_column *nj_col;
  Field *found_field;
  Query_arena *arena, backup;
  DBUG_ENTER("find_field_in_natural_join");
  DBUG_PRINT("enter", ("field name: '%s', ref 0x%lx",
		       name, (ulong) ref));
  DBUG_ASSERT(table_ref->is_natural_join && table_ref->join_columns);
  DBUG_ASSERT(*actual_table == NULL);

  LINT_INIT(arena);
  LINT_INIT(found_field);

  for (;;)
  {
    if (!(nj_col= field_it++))
      DBUG_RETURN(NULL);

    if (!my_strcasecmp(system_charset_info, nj_col->name(), name))
      break;
  }

  if (nj_col->view_field)
  {
    Item *item;
    if (register_tree_change)
      arena= thd->activate_stmt_arena_if_needed(&backup);
    /*
      create_item() may, or may not create a new Item, depending on the
      column reference. See create_view_field() for details.
    */
    item= nj_col->create_item(thd);
    if (register_tree_change && arena)
      thd->restore_active_arena(arena, &backup);

    if (!item)
      DBUG_RETURN(NULL);
    DBUG_ASSERT(nj_col->table_field == NULL);
    if (nj_col->table_ref->schema_table_reformed)
    {
      /*
        Translation table items are always Item_fields and fixed
        already('mysql_schema_table' function). So we can return
        ->field. It is used only for 'show & where' commands.
      */
      DBUG_RETURN(((Item_field*) (nj_col->view_field->item))->field);
    }
    if (register_tree_change)
      thd->change_item_tree(ref, item);
    else
      *ref= item;
    found_field= (Field*) view_ref_found;
  }
  else
  {
    /* This is a base table. */
    DBUG_ASSERT(nj_col->view_field == NULL);
    DBUG_ASSERT(nj_col->table_ref->table == nj_col->table_field->table);
    found_field= nj_col->table_field;
    update_field_dependencies(thd, found_field, nj_col->table_ref->table);
  }

  *actual_table= nj_col->table_ref;
  
  DBUG_RETURN(found_field);
}


/*
  Find field by name in a base table or a view with temp table algorithm.

  SYNOPSIS
    find_field_in_table()
    thd				thread handler
    table			table where to search for the field
    name			name of field
    length			length of name
    allow_rowid			do allow finding of "_rowid" field?
    cached_field_index_ptr	cached position in field list (used to speedup
                                lookup for fields in prepared tables)

  RETURN
    0	field is not found
    #	pointer to field
*/

Field *
find_field_in_table(THD *thd, TABLE *table, const char *name, uint length,
                    bool allow_rowid, uint *cached_field_index_ptr)
{
  Field **field_ptr, *field;
  uint cached_field_index= *cached_field_index_ptr;
  DBUG_ENTER("find_field_in_table");
  DBUG_PRINT("enter", ("table: '%s', field name: '%s'", table->alias, name));

  /* We assume here that table->field < NO_CACHED_FIELD_INDEX = UINT_MAX */
  if (cached_field_index < table->s->fields &&
      !my_strcasecmp(system_charset_info,
                     table->field[cached_field_index]->field_name, name))
    field_ptr= table->field + cached_field_index;
  else if (table->s->name_hash.records)
  {
    field_ptr= (Field**) hash_search(&table->s->name_hash, (byte*) name,
                                     length);
    if (field_ptr)
    {
      /*
        field_ptr points to field in TABLE_SHARE. Convert it to the matching
        field in table
      */
      field_ptr= (table->field + (field_ptr - table->s->field));
    }
  }
  else
  {
    if (!(field_ptr= table->field))
      DBUG_RETURN((Field *)0);
    for (; *field_ptr; ++field_ptr)
      if (!my_strcasecmp(system_charset_info, (*field_ptr)->field_name, name))
        break;
  }

  if (field_ptr && *field_ptr)
  {
    *cached_field_index_ptr= field_ptr - table->field;
    field= *field_ptr;
  }
  else
  {
    if (!allow_rowid ||
        my_strcasecmp(system_charset_info, name, "_rowid") ||
        table->s->rowid_field_offset == 0)
      DBUG_RETURN((Field*) 0);
    field= table->field[table->s->rowid_field_offset-1];
  }

  update_field_dependencies(thd, field, table);

  DBUG_RETURN(field);
}


/*
  Find field in a table reference.

  SYNOPSIS
    find_field_in_table_ref()
    thd			   [in]  thread handler
    table_list		   [in]  table reference to search
    name		   [in]  name of field
    length		   [in]  field length of name
    item_name              [in]  name of item if it will be created (VIEW)
    db_name                [in]  optional database name that qualifies the
    table_name             [in]  optional table name that qualifies the field
    ref		       [in/out] if 'name' is resolved to a view field, ref
                                 is set to point to the found view field
    check_privileges       [in]  check privileges
    allow_rowid		   [in]  do allow finding of "_rowid" field?
    cached_field_index_ptr [in]  cached position in field list (used to
                                 speedup lookup for fields in prepared tables)
    register_tree_change   [in]  TRUE if ref is not stack variable and we
                                 need register changes in item tree
    actual_table           [out] the original table reference where the field
                                 belongs - differs from 'table_list' only for
                                 NATURAL_USING joins.

  DESCRIPTION
    Find a field in a table reference depending on the type of table
    reference. There are three types of table references with respect
    to the representation of their result columns:
    - an array of Field_translator objects for MERGE views and some
      information_schema tables,
    - an array of Field objects (and possibly a name hash) for stored
      tables,
    - a list of Natural_join_column objects for NATURAL/USING joins.
    This procedure detects the type of the table reference 'table_list'
    and calls the corresponding search routine.

  RETURN
    0			field is not found
    view_ref_found	found value in VIEW (real result is in *ref)
    #			pointer to field
*/

Field *
find_field_in_table_ref(THD *thd, TABLE_LIST *table_list,
                        const char *name, uint length,
                        const char *item_name, const char *db_name,
                        const char *table_name, Item **ref,
                        bool check_privileges, bool allow_rowid,
                        uint *cached_field_index_ptr,
                        bool register_tree_change, TABLE_LIST **actual_table)
{
  Field *fld;
  DBUG_ENTER("find_field_in_table_ref");
  DBUG_PRINT("enter",
             ("table: '%s'  field name: '%s'  item name: '%s'  ref 0x%lx",
              table_list->alias, name, item_name, (ulong) ref));

  /*
    Check that the table and database that qualify the current field name
    are the same as the table reference we are going to search for the field.

    Exclude from the test below nested joins because the columns in a
    nested join generally originate from different tables. Nested joins
    also have no table name, except when a nested join is a merge view
    or an information schema table.

    We include explicitly table references with a 'field_translation' table,
    because if there are views over natural joins we don't want to search
    inside the view, but we want to search directly in the view columns
    which are represented as a 'field_translation'.

    TODO: Ensure that table_name, db_name and tables->db always points to
          something !
  */
  if (/* Exclude nested joins. */
      (!table_list->nested_join ||
       /* Include merge views and information schema tables. */
       table_list->field_translation) &&
      /*
        Test if the field qualifiers match the table reference we plan
        to search.
      */
      table_name && table_name[0] &&
      (my_strcasecmp(table_alias_charset, table_list->alias, table_name) ||
       (db_name && db_name[0] && table_list->db && table_list->db[0] &&
        strcmp(db_name, table_list->db))))
    DBUG_RETURN(0);

  *actual_table= NULL;

  if (table_list->field_translation)
  {
    /* 'table_list' is a view or an information schema table. */
    if ((fld= find_field_in_view(thd, table_list, name, length, item_name, ref,
                                 register_tree_change)))
      *actual_table= table_list;
  }
  else if (!table_list->nested_join)
  {
    /* 'table_list' is a stored table. */
    DBUG_ASSERT(table_list->table);
    if ((fld= find_field_in_table(thd, table_list->table, name, length,
                                  allow_rowid,
                                  cached_field_index_ptr)))
      *actual_table= table_list;
  }
  else
  {
    /*
      'table_list' is a NATURAL/USING join, or an operand of such join that
      is a nested join itself.

      If the field name we search for is qualified, then search for the field
      in the table references used by NATURAL/USING the join.
    */
    if (table_name && table_name[0])
    {
      List_iterator<TABLE_LIST> it(table_list->nested_join->join_list);
      TABLE_LIST *table;
      while ((table= it++))
      {
        if ((fld= find_field_in_table_ref(thd, table, name, length, item_name,
                                          db_name, table_name, ref,
                                          check_privileges, allow_rowid,
                                          cached_field_index_ptr,
                                          register_tree_change, actual_table)))
          DBUG_RETURN(fld);
      }
      DBUG_RETURN(0);
    }
    /*
      Non-qualified field, search directly in the result columns of the
      natural join. The condition of the outer IF is true for the top-most
      natural join, thus if the field is not qualified, we will search
      directly the top-most NATURAL/USING join.
    */
    fld= find_field_in_natural_join(thd, table_list, name, length, ref,
                                    register_tree_change, actual_table);
  }

  if (fld)
  {
#ifndef NO_EMBEDDED_ACCESS_CHECKS
    /* Check if there are sufficient access rights to the found field. */
    if (check_privileges &&
        check_column_grant_in_table_ref(thd, *actual_table, name, length))
      fld= WRONG_GRANT;
    else
#endif
      if (thd->mark_used_columns != MARK_COLUMNS_NONE)
      {
        /*
          Get rw_set correct for this field so that the handler
          knows that this field is involved in the query and gets
          retrieved/updated
         */
        Field *field_to_set= NULL;
        if (fld == view_ref_found)
        {
          Item *it= (*ref)->real_item();
          if (it->type() == Item::FIELD_ITEM)
            field_to_set= ((Item_field*)it)->field;
          else
          {
            if (thd->mark_used_columns == MARK_COLUMNS_READ)
              it->walk(&Item::register_field_in_read_map, 1, (byte *) 0);
          }
        }
        else
          field_to_set= fld;
        if (field_to_set)
        {
          TABLE *table= field_to_set->table;
          if (thd->mark_used_columns == MARK_COLUMNS_READ)
            bitmap_set_bit(table->read_set, field_to_set->field_index);
          else
            bitmap_set_bit(table->write_set, field_to_set->field_index);
        }
      }
  }
  DBUG_RETURN(fld);
}


/*
  Find field in table, no side effects, only purpose is to check for field
  in table object and get reference to the field if found.

  SYNOPSIS
  find_field_in_table_sef()

  table                         table where to find
  name                          Name of field searched for

  RETURN
    0                   field is not found
    #                   pointer to field
*/

Field *find_field_in_table_sef(TABLE *table, const char *name)
{
  Field **field_ptr;
  if (table->s->name_hash.records)
  {
    field_ptr= (Field**)hash_search(&table->s->name_hash,(byte*) name,
                                    strlen(name));
    if (field_ptr)
    {
      /*
        field_ptr points to field in TABLE_SHARE. Convert it to the matching
        field in table
      */
      field_ptr= (table->field + (field_ptr - table->s->field));
    }
  }
  else
  {
    if (!(field_ptr= table->field))
      return (Field *)0;
    for (; *field_ptr; ++field_ptr)
      if (!my_strcasecmp(system_charset_info, (*field_ptr)->field_name, name))
        break;
  }
  if (field_ptr)
    return *field_ptr;
  else
    return (Field *)0;
}


/*
  Find field in table list.

  SYNOPSIS
    find_field_in_tables()
    thd			  pointer to current thread structure
    item		  field item that should be found
    first_table           list of tables to be searched for item
    last_table            end of the list of tables to search for item. If NULL
                          then search to the end of the list 'first_table'.
    ref			  if 'item' is resolved to a view field, ref is set to
                          point to the found view field
    report_error	  Degree of error reporting:
                          - IGNORE_ERRORS then do not report any error
                          - IGNORE_EXCEPT_NON_UNIQUE report only non-unique
                            fields, suppress all other errors
                          - REPORT_EXCEPT_NON_UNIQUE report all other errors
                            except when non-unique fields were found
                          - REPORT_ALL_ERRORS
    check_privileges      need to check privileges
    register_tree_change  TRUE if ref is not a stack variable and we
                          to need register changes in item tree

  RETURN VALUES
    0			If error: the found field is not unique, or there are
                        no sufficient access priviliges for the found field,
                        or the field is qualified with non-existing table.
    not_found_field	The function was called with report_error ==
                        (IGNORE_ERRORS || IGNORE_EXCEPT_NON_UNIQUE) and a
			field was not found.
    view_ref_found	View field is found, item passed through ref parameter
    found field         If a item was resolved to some field
*/

Field *
find_field_in_tables(THD *thd, Item_ident *item,
                     TABLE_LIST *first_table, TABLE_LIST *last_table,
		     Item **ref, find_item_error_report_type report_error,
                     bool check_privileges, bool register_tree_change)
{
  Field *found=0;
  const char *db= item->db_name;
  const char *table_name= item->table_name;
  const char *name= item->field_name;
  uint length=(uint) strlen(name);
  char name_buff[NAME_LEN+1];
  TABLE_LIST *cur_table= first_table;
  TABLE_LIST *actual_table;
  bool allow_rowid;

  if (!table_name || !table_name[0])
  {
    table_name= 0;                              // For easier test
    db= 0;
  }

  allow_rowid= table_name || (cur_table && !cur_table->next_local);

  if (item->cached_table)
  {
    /*
      This shortcut is used by prepared statements. We assume that
      TABLE_LIST *first_table is not changed during query execution (which
      is true for all queries except RENAME but luckily RENAME doesn't
      use fields...) so we can rely on reusing pointer to its member.
      With this optimization we also miss case when addition of one more
      field makes some prepared query ambiguous and so erroneous, but we
      accept this trade off.
    */
    TABLE_LIST *table_ref= item->cached_table;
    /*
      The condition (table_ref->view == NULL) ensures that we will call
      find_field_in_table even in the case of information schema tables
      when table_ref->field_translation != NULL.
      */
    if (table_ref->table && !table_ref->view)
      found= find_field_in_table(thd, table_ref->table, name, length,
                                 TRUE, &(item->cached_field_index));
    else
      found= find_field_in_table_ref(thd, table_ref, name, length, item->name,
                                     NULL, NULL, ref, check_privileges,
                                     TRUE, &(item->cached_field_index),
                                     register_tree_change,
                                     &actual_table);
    if (found)
    {
      if (found == WRONG_GRANT)
	return (Field*) 0;
      {
        SELECT_LEX *current_sel= thd->lex->current_select;
        SELECT_LEX *last_select= table_ref->select_lex;
        /*
          If the field was an outer referencee, mark all selects using this
          sub query as dependent on the outer query
        */
        if (current_sel != last_select)
          mark_select_range_as_dependent(thd, last_select, current_sel,
                                         found, *ref, item);
      }
      return found;
    }
  }

  if (db && lower_case_table_names)
  {
    /*
      convert database to lower case for comparison.
      We can't do this in Item_field as this would change the
      'name' of the item which may be used in the select list
    */
    strmake(name_buff, db, sizeof(name_buff)-1);
    my_casedn_str(files_charset_info, name_buff);
    db= name_buff;
  }

  if (last_table)
    last_table= last_table->next_name_resolution_table;

  for (; cur_table != last_table ;
       cur_table= cur_table->next_name_resolution_table)
  {
    Field *cur_field= find_field_in_table_ref(thd, cur_table, name, length,
                                              item->name, db, table_name, ref,
                                              check_privileges, allow_rowid,
                                              &(item->cached_field_index),
                                              register_tree_change,
                                              &actual_table);
    if (cur_field)
    {
      if (cur_field == WRONG_GRANT)
	return (Field*) 0;

      /*
        Store the original table of the field, which may be different from
        cur_table in the case of NATURAL/USING join.
      */
      item->cached_table= (!actual_table->cacheable_table || found) ?
                          0 : actual_table;

      DBUG_ASSERT(thd->where);
      /*
        If we found a fully qualified field we return it directly as it can't
        have duplicates.
       */
      if (db)
        return cur_field;

      if (found)
      {
        if (report_error == REPORT_ALL_ERRORS ||
            report_error == IGNORE_EXCEPT_NON_UNIQUE)
          my_error(ER_NON_UNIQ_ERROR, MYF(0),
                   table_name ? item->full_name() : name, thd->where);
	return (Field*) 0;
      }
      found= cur_field;
    }
  }

  if (found)
    return found;

  /*
    If the field was qualified and there were no tables to search, issue
    an error that an unknown table was given. The situation is detected
    as follows: if there were no tables we wouldn't go through the loop
    and cur_table wouldn't be updated by the loop increment part, so it
    will be equal to the first table.
  */
  if (table_name && (cur_table == first_table) &&
      (report_error == REPORT_ALL_ERRORS ||
       report_error == REPORT_EXCEPT_NON_UNIQUE))
  {
    char buff[NAME_LEN*2+1];
    if (db && db[0])
    {
      strxnmov(buff,sizeof(buff)-1,db,".",table_name,NullS);
      table_name=buff;
    }
    my_error(ER_UNKNOWN_TABLE, MYF(0), table_name, thd->where);
  }
  else
  {
    if (report_error == REPORT_ALL_ERRORS ||
        report_error == REPORT_EXCEPT_NON_UNIQUE)
      my_error(ER_BAD_FIELD_ERROR, MYF(0), item->full_name(), thd->where);
    else
      found= not_found_field;
  }
  return found;
}


/*
  Find Item in list of items (find_field_in_tables analog)

  TODO
    is it better return only counter?

  SYNOPSIS
    find_item_in_list()
    find			Item to find
    items			List of items
    counter			To return number of found item
    report_error
      REPORT_ALL_ERRORS		report errors, return 0 if error
      REPORT_EXCEPT_NOT_FOUND	Do not report 'not found' error and
				return not_found_item, report other errors,
				return 0
      IGNORE_ERRORS		Do not report errors, return 0 if error
    unaliased                   Set to true if item is field which was found
                                by original field name and not by its alias
                                in item list. Set to false otherwise.

  RETURN VALUES
    0			Item is not found or item is not unique,
			error message is reported
    not_found_item	Function was called with
			report_error == REPORT_EXCEPT_NOT_FOUND and
			item was not found. No error message was reported
                        found field
*/

/* Special Item pointer to serve as a return value from find_item_in_list(). */
Item **not_found_item= (Item**) 0x1;


Item **
find_item_in_list(Item *find, List<Item> &items, uint *counter,
                  find_item_error_report_type report_error, bool *unaliased)
{
  List_iterator<Item> li(items);
  Item **found=0, **found_unaliased= 0, *item;
  const char *db_name=0;
  const char *field_name=0;
  const char *table_name=0;
  bool found_unaliased_non_uniq= 0;
  uint unaliased_counter;

  LINT_INIT(unaliased_counter);                 // Dependent on found_unaliased

  *unaliased= FALSE;

  if (find->type() == Item::FIELD_ITEM	|| find->type() == Item::REF_ITEM)
  {
    field_name= ((Item_ident*) find)->field_name;
    table_name= ((Item_ident*) find)->table_name;
    db_name=    ((Item_ident*) find)->db_name;
  }

  for (uint i= 0; (item=li++); i++)
  {
    if (field_name && item->real_item()->type() == Item::FIELD_ITEM)
    {
      Item_ident *item_field= (Item_ident*) item;

      /*
	In case of group_concat() with ORDER BY condition in the QUERY
	item_field can be field of temporary table without item name 
	(if this field created from expression argument of group_concat()),
	=> we have to check presence of name before compare
      */ 
      if (!item_field->name)
        continue;

      if (table_name)
      {
        /*
          If table name is specified we should find field 'field_name' in
          table 'table_name'. According to SQL-standard we should ignore
          aliases in this case.

          Since we should NOT prefer fields from the select list over
          other fields from the tables participating in this select in
          case of ambiguity we have to do extra check outside this function.

          We use strcmp for table names and database names as these may be
          case sensitive. In cases where they are not case sensitive, they
          are always in lower case.

	  item_field->field_name and item_field->table_name can be 0x0 if
	  item is not fix_field()'ed yet.
        */
        if (item_field->field_name && item_field->table_name &&
	    !my_strcasecmp(system_charset_info, item_field->field_name,
                           field_name) &&
            !strcmp(item_field->table_name, table_name) &&
            (!db_name || (item_field->db_name &&
                          !strcmp(item_field->db_name, db_name))))
        {
          if (found_unaliased)
          {
            if ((*found_unaliased)->eq(item, 0))
              continue;
            /*
              Two matching fields in select list.
              We already can bail out because we are searching through
              unaliased names only and will have duplicate error anyway.
            */
            if (report_error != IGNORE_ERRORS)
              my_error(ER_NON_UNIQ_ERROR, MYF(0),
                       find->full_name(), current_thd->where);
            return (Item**) 0;
          }
          found_unaliased= li.ref();
          unaliased_counter= i;
          if (db_name)
            break;                              // Perfect match
        }
      }
      else if (!my_strcasecmp(system_charset_info, item_field->name,
                              field_name))
      {
        /*
          If table name was not given we should scan through aliases
          (or non-aliased fields) first. We are also checking unaliased
          name of the field in then next else-if, to be able to find
          instantly field (hidden by alias) if no suitable alias (or
          non-aliased field) was found.
        */
        if (found)
        {
          if ((*found)->eq(item, 0))
            continue;                           // Same field twice
          if (report_error != IGNORE_ERRORS)
            my_error(ER_NON_UNIQ_ERROR, MYF(0),
                     find->full_name(), current_thd->where);
          return (Item**) 0;
        }
        found= li.ref();
        *counter= i;
      }
      else if (!my_strcasecmp(system_charset_info, item_field->field_name,
                              field_name))
      {
        /*
          We will use un-aliased field or react on such ambiguities only if
          we won't be able to find aliased field.
          Again if we have ambiguity with field outside of select list
          we should prefer fields from select list.
        */
        if (found_unaliased)
        {
          if ((*found_unaliased)->eq(item, 0))
            continue;                           // Same field twice
          found_unaliased_non_uniq= 1;
        }
        else
        {
          found_unaliased= li.ref();
          unaliased_counter= i;
        }
      }
    }
    else if (!table_name && (find->eq(item,0) ||
			     find->name && item->name &&
			     !my_strcasecmp(system_charset_info, 
					    item->name,find->name)))
    {
      found= li.ref();
      *counter= i;
      break;
    }
  }
  if (!found)
  {
    if (found_unaliased_non_uniq)
    {
      if (report_error != IGNORE_ERRORS)
        my_error(ER_NON_UNIQ_ERROR, MYF(0),
                 find->full_name(), current_thd->where);
      return (Item **) 0;
    }
    if (found_unaliased)
    {
      found= found_unaliased;
      *counter= unaliased_counter;
      *unaliased= TRUE;
    }
  }
  if (found)
    return found;
  if (report_error != REPORT_EXCEPT_NOT_FOUND)
  {
    if (report_error == REPORT_ALL_ERRORS)
      my_error(ER_BAD_FIELD_ERROR, MYF(0),
               find->full_name(), current_thd->where);
    return (Item **) 0;
  }
  else
    return (Item **) not_found_item;
}


/*
  Test if a string is a member of a list of strings.

  SYNOPSIS
    test_if_string_in_list()
    find      the string to look for
    str_list  a list of strings to be searched

  DESCRIPTION
    Sequentially search a list of strings for a string, and test whether
    the list contains the same string.

  RETURN
    TRUE  if find is in str_list
    FALSE otherwise
*/

static bool
test_if_string_in_list(const char *find, List<String> *str_list)
{
  List_iterator<String> str_list_it(*str_list);
  String *curr_str;
  size_t find_length= strlen(find);
  while ((curr_str= str_list_it++))
  {
    if (find_length != curr_str->length())
      continue;
    if (!my_strcasecmp(system_charset_info, find, curr_str->ptr()))
      return TRUE;
  }
  return FALSE;
}


/*
  Create a new name resolution context for an item so that it is
  being resolved in a specific table reference.

  SYNOPSIS
    set_new_item_local_context()
    thd        pointer to current thread
    item       item for which new context is created and set
    table_ref  table ref where an item showld be resolved

  DESCRIPTION
    Create a new name resolution context for an item, so that the item
    is resolved only the supplied 'table_ref'.

  RETURN
    FALSE  if all OK
    TRUE   otherwise
*/

static bool
set_new_item_local_context(THD *thd, Item_ident *item, TABLE_LIST *table_ref)
{
  Name_resolution_context *context;
  if (!(context= new (thd->mem_root) Name_resolution_context))
    return TRUE;
  context->init();
  context->first_name_resolution_table=
    context->last_name_resolution_table= table_ref;
  item->context= context;
  return FALSE;
}


/*
  Find and mark the common columns of two table references.

  SYNOPSIS
    mark_common_columns()
    thd                [in] current thread
    table_ref_1        [in] the first (left) join operand
    table_ref_2        [in] the second (right) join operand
    using_fields       [in] if the join is JOIN...USING - the join columns,
                            if NATURAL join, then NULL
    found_using_fields [out] number of fields from the USING clause that were
                             found among the common fields

  DESCRIPTION
    The procedure finds the common columns of two relations (either
    tables or intermediate join results), and adds an equi-join condition
    to the ON clause of 'table_ref_2' for each pair of matching columns.
    If some of table_ref_XXX represents a base table or view, then we
    create new 'Natural_join_column' instances for each column
    reference and store them in the 'join_columns' of the table
    reference.

  IMPLEMENTATION
    The procedure assumes that store_natural_using_join_columns() was
    called for the previous level of NATURAL/USING joins.

  RETURN
    TRUE   error when some common column is non-unique, or out of memory
    FALSE  OK
*/

static bool
mark_common_columns(THD *thd, TABLE_LIST *table_ref_1, TABLE_LIST *table_ref_2,
                    List<String> *using_fields, uint *found_using_fields)
{
  Field_iterator_table_ref it_1, it_2;
  Natural_join_column *nj_col_1, *nj_col_2;
  Query_arena *arena, backup;
  bool result= TRUE;
  bool first_outer_loop= TRUE;
  /*
    Leaf table references to which new natural join columns are added
    if the leaves are != NULL.
  */
  TABLE_LIST *leaf_1= (table_ref_1->nested_join &&
                       !table_ref_1->is_natural_join) ?
                      NULL : table_ref_1;
  TABLE_LIST *leaf_2= (table_ref_2->nested_join &&
                       !table_ref_2->is_natural_join) ?
                      NULL : table_ref_2;

  DBUG_ENTER("mark_common_columns");
  DBUG_PRINT("info", ("operand_1: %s  operand_2: %s",
                      table_ref_1->alias, table_ref_2->alias));

  *found_using_fields= 0;
  arena= thd->activate_stmt_arena_if_needed(&backup);

  for (it_1.set(table_ref_1); !it_1.end_of_fields(); it_1.next())
  {
    bool found= FALSE;
    const char *field_name_1;
    if (!(nj_col_1= it_1.get_or_create_column_ref(leaf_1)))
      goto err;
    field_name_1= nj_col_1->name();

    /*
      Find a field with the same name in table_ref_2.

      Note that for the second loop, it_2.set() will iterate over
      table_ref_2->join_columns and not generate any new elements or
      lists.
    */
    nj_col_2= NULL;
    for (it_2.set(table_ref_2); !it_2.end_of_fields(); it_2.next())
    {
      Natural_join_column *cur_nj_col_2;
      const char *cur_field_name_2;
      if (!(cur_nj_col_2= it_2.get_or_create_column_ref(leaf_2)))
        goto err;
      cur_field_name_2= cur_nj_col_2->name();

      /*
        Compare the two columns and check for duplicate common fields.
        A common field is duplicate either if it was already found in
        table_ref_2 (then found == TRUE), or if a field in table_ref_2
        was already matched by some previous field in table_ref_1
        (then cur_nj_col_2->is_common == TRUE).
      */
      if (!my_strcasecmp(system_charset_info, field_name_1, cur_field_name_2))
      {
        if (found || cur_nj_col_2->is_common)
        {
          my_error(ER_NON_UNIQ_ERROR, MYF(0), field_name_1, thd->where);
          goto err;
        }
        nj_col_2= cur_nj_col_2;
        found= TRUE;
      }
    }
    if (first_outer_loop && leaf_2)
    {
      /*
        Make sure that the next inner loop "knows" that all columns
        are materialized already.
      */
      leaf_2->is_join_columns_complete= TRUE;
      first_outer_loop= FALSE;
    }
    if (!found)
      continue;                                 // No matching field

    /*
      field_1 and field_2 have the same names. Check if they are in the USING
      clause (if present), mark them as common fields, and add a new
      equi-join condition to the ON clause.
    */
    if (nj_col_2 &&
        (!using_fields ||
          test_if_string_in_list(field_name_1, using_fields)))
    {
      Item *item_1=   nj_col_1->create_item(thd);
      Item *item_2=   nj_col_2->create_item(thd);
      Field *field_1= nj_col_1->field();
      Field *field_2= nj_col_2->field();
      Item_ident *item_ident_1, *item_ident_2;
      Item_func_eq *eq_cond;

      if (!item_1 || !item_2)
        goto err;                               // out of memory

      /*
        The following assert checks that the two created items are of
        type Item_ident.
      */
      DBUG_ASSERT(!thd->lex->current_select->no_wrap_view_item);
      /*
        In the case of no_wrap_view_item == 0, the created items must be
        of sub-classes of Item_ident.
      */
      DBUG_ASSERT(item_1->type() == Item::FIELD_ITEM ||
                  item_1->type() == Item::REF_ITEM);
      DBUG_ASSERT(item_2->type() == Item::FIELD_ITEM ||
                  item_2->type() == Item::REF_ITEM);

      /*
        We need to cast item_1,2 to Item_ident, because we need to hook name
        resolution contexts specific to each item.
      */
      item_ident_1= (Item_ident*) item_1;
      item_ident_2= (Item_ident*) item_2;
      /*
        Create and hook special name resolution contexts to each item in the
        new join condition . We need this to both speed-up subsequent name
        resolution of these items, and to enable proper name resolution of
        the items during the execute phase of PS.
      */
      if (set_new_item_local_context(thd, item_ident_1, nj_col_1->table_ref) ||
          set_new_item_local_context(thd, item_ident_2, nj_col_2->table_ref))
        goto err;

      if (!(eq_cond= new Item_func_eq(item_ident_1, item_ident_2)))
        goto err;                               /* Out of memory. */

      /*
        Add the new equi-join condition to the ON clause. Notice that
        fix_fields() is applied to all ON conditions in setup_conds()
        so we don't do it here.
       */
      add_join_on((table_ref_1->outer_join & JOIN_TYPE_RIGHT ?
                   table_ref_1 : table_ref_2),
                  eq_cond);

      nj_col_1->is_common= nj_col_2->is_common= TRUE;

      if (field_1)
      {
        TABLE *table_1= nj_col_1->table_ref->table;
        /* Mark field_1 used for table cache. */
        bitmap_set_bit(table_1->read_set, field_1->field_index);
        table_1->used_keys.intersect(field_1->part_of_key);
        table_1->merge_keys.merge(field_1->part_of_key);
      }
      if (field_2)
      {
        TABLE *table_2= nj_col_2->table_ref->table;
        /* Mark field_2 used for table cache. */
        bitmap_set_bit(table_2->read_set, field_2->field_index);
        table_2->used_keys.intersect(field_2->part_of_key);
        table_2->merge_keys.merge(field_2->part_of_key);
      }

      if (using_fields != NULL)
        ++(*found_using_fields);
    }
  }
  if (leaf_1)
    leaf_1->is_join_columns_complete= TRUE;

  /*
    Everything is OK.
    Notice that at this point there may be some column names in the USING
    clause that are not among the common columns. This is an SQL error and
    we check for this error in store_natural_using_join_columns() when
    (found_using_fields < length(join_using_fields)).
  */
  result= FALSE;

err:
  if (arena)
    thd->restore_active_arena(arena, &backup);
  DBUG_RETURN(result);
}



/*
  Materialize and store the row type of NATURAL/USING join.

  SYNOPSIS
    store_natural_using_join_columns()
    thd                current thread
    natural_using_join the table reference of the NATURAL/USING join
    table_ref_1        the first (left) operand (of a NATURAL/USING join).
    table_ref_2        the second (right) operand (of a NATURAL/USING join).
    using_fields       if the join is JOIN...USING - the join columns,
                       if NATURAL join, then NULL
    found_using_fields number of fields from the USING clause that were
                       found among the common fields

  DESCRIPTION
    Iterate over the columns of both join operands and sort and store
    all columns into the 'join_columns' list of natural_using_join
    where the list is formed by three parts:
      part1: The coalesced columns of table_ref_1 and table_ref_2,
             sorted according to the column order of the first table.
      part2: The other columns of the first table, in the order in
             which they were defined in CREATE TABLE.
      part3: The other columns of the second table, in the order in
             which they were defined in CREATE TABLE.
    Time complexity - O(N1+N2), where Ni = length(table_ref_i).

  IMPLEMENTATION
    The procedure assumes that mark_common_columns() has been called
    for the join that is being processed.

  RETURN
    TRUE    error: Some common column is ambiguous
    FALSE   OK
*/

static bool
store_natural_using_join_columns(THD *thd, TABLE_LIST *natural_using_join,
                                 TABLE_LIST *table_ref_1,
                                 TABLE_LIST *table_ref_2,
                                 List<String> *using_fields,
                                 uint found_using_fields)
{
  Field_iterator_table_ref it_1, it_2;
  Natural_join_column *nj_col_1, *nj_col_2;
  Query_arena *arena, backup;
  bool result= TRUE;
  List<Natural_join_column> *non_join_columns;
  DBUG_ENTER("store_natural_using_join_columns");

  DBUG_ASSERT(!natural_using_join->join_columns);

  arena= thd->activate_stmt_arena_if_needed(&backup);

  if (!(non_join_columns= new List<Natural_join_column>) ||
      !(natural_using_join->join_columns= new List<Natural_join_column>))
    goto err;

  /* Append the columns of the first join operand. */
  for (it_1.set(table_ref_1); !it_1.end_of_fields(); it_1.next())
  {
    nj_col_1= it_1.get_natural_column_ref();
    if (nj_col_1->is_common)
    {
      natural_using_join->join_columns->push_back(nj_col_1);
      /* Reset the common columns for the next call to mark_common_columns. */
      nj_col_1->is_common= FALSE;
    }
    else
      non_join_columns->push_back(nj_col_1);
  }

  /*
    Check that all columns in the USING clause are among the common
    columns. If this is not the case, report the first one that was
    not found in an error.
  */
  if (using_fields && found_using_fields < using_fields->elements)
  {
    String *using_field_name;
    List_iterator_fast<String> using_fields_it(*using_fields);
    while ((using_field_name= using_fields_it++))
    {
      const char *using_field_name_ptr= using_field_name->c_ptr();
      List_iterator_fast<Natural_join_column>
        it(*(natural_using_join->join_columns));
      Natural_join_column *common_field;

      for (;;)
      {
        /* If reached the end of fields, and none was found, report error. */
        if (!(common_field= it++))
        {
          my_error(ER_BAD_FIELD_ERROR, MYF(0), using_field_name_ptr,
                   current_thd->where);
          goto err;
        }
        if (!my_strcasecmp(system_charset_info,
                           common_field->name(), using_field_name_ptr))
          break;                                // Found match
      }
    }
  }

  /* Append the non-equi-join columns of the second join operand. */
  for (it_2.set(table_ref_2); !it_2.end_of_fields(); it_2.next())
  {
    nj_col_2= it_2.get_natural_column_ref();
    if (!nj_col_2->is_common)
      non_join_columns->push_back(nj_col_2);
    else
    {
      /* Reset the common columns for the next call to mark_common_columns. */
      nj_col_2->is_common= FALSE;
    }
  }

  if (non_join_columns->elements > 0)
    natural_using_join->join_columns->concat(non_join_columns);
  natural_using_join->is_join_columns_complete= TRUE;

  result= FALSE;

err:
  if (arena)
    thd->restore_active_arena(arena, &backup);
  DBUG_RETURN(result);
}


/*
  Precompute and store the row types of the top-most NATURAL/USING joins.

  SYNOPSIS
    store_top_level_join_columns()
    thd            current thread
    table_ref      nested join or table in a FROM clause
    left_neighbor  neighbor table reference to the left of table_ref at the
                   same level in the join tree
    right_neighbor neighbor table reference to the right of table_ref at the
                   same level in the join tree

  DESCRIPTION
    The procedure performs a post-order traversal of a nested join tree
    and materializes the row types of NATURAL/USING joins in a
    bottom-up manner until it reaches the TABLE_LIST elements that
    represent the top-most NATURAL/USING joins. The procedure should be
    applied to each element of SELECT_LEX::top_join_list (i.e. to each
    top-level element of the FROM clause).

  IMPLEMENTATION
    Notice that the table references in the list nested_join->join_list
    are in reverse order, thus when we iterate over it, we are moving
    from the right to the left in the FROM clause.

  RETURN
    TRUE   Error
    FALSE  OK
*/

static bool
store_top_level_join_columns(THD *thd, TABLE_LIST *table_ref,
                             TABLE_LIST *left_neighbor,
                             TABLE_LIST *right_neighbor)
{
  Query_arena *arena, backup;
  bool result= TRUE;

  DBUG_ENTER("store_top_level_join_columns");

  arena= thd->activate_stmt_arena_if_needed(&backup);

  /* Call the procedure recursively for each nested table reference. */
  if (table_ref->nested_join)
  {
    List_iterator_fast<TABLE_LIST> nested_it(table_ref->nested_join->join_list);
    TABLE_LIST *same_level_left_neighbor= nested_it++;
    TABLE_LIST *same_level_right_neighbor= NULL;
    /* Left/right-most neighbors, possibly at higher levels in the join tree. */
    TABLE_LIST *real_left_neighbor, *real_right_neighbor;

    while (same_level_left_neighbor)
    {
      TABLE_LIST *cur_table_ref= same_level_left_neighbor;
      same_level_left_neighbor= nested_it++;
      /*
        The order of RIGHT JOIN operands is reversed in 'join list' to
        transform it into a LEFT JOIN. However, in this procedure we need
        the join operands in their lexical order, so below we reverse the
        join operands. Notice that this happens only in the first loop,
        and not in the second one, as in the second loop
        same_level_left_neighbor == NULL.
        This is the correct behavior, because the second loop sets
        cur_table_ref reference correctly after the join operands are
        swapped in the first loop.
      */
      if (same_level_left_neighbor &&
          cur_table_ref->outer_join & JOIN_TYPE_RIGHT)
      {
        /* This can happen only for JOIN ... ON. */
        DBUG_ASSERT(table_ref->nested_join->join_list.elements == 2);
        swap_variables(TABLE_LIST*, same_level_left_neighbor, cur_table_ref);
      }

      /*
        Pick the parent's left and right neighbors if there are no immediate
        neighbors at the same level.
      */
      real_left_neighbor=  (same_level_left_neighbor) ?
                           same_level_left_neighbor : left_neighbor;
      real_right_neighbor= (same_level_right_neighbor) ?
                           same_level_right_neighbor : right_neighbor;

      if (cur_table_ref->nested_join &&
          store_top_level_join_columns(thd, cur_table_ref,
                                       real_left_neighbor, real_right_neighbor))
        goto err;
      same_level_right_neighbor= cur_table_ref;
    }
  }

  /*
    If this is a NATURAL/USING join, materialize its result columns and
    convert to a JOIN ... ON.
  */
  if (table_ref->is_natural_join)
  {
    DBUG_ASSERT(table_ref->nested_join &&
                table_ref->nested_join->join_list.elements == 2);
    List_iterator_fast<TABLE_LIST> operand_it(table_ref->nested_join->join_list);
    /*
      Notice that the order of join operands depends on whether table_ref
      represents a LEFT or a RIGHT join. In a RIGHT join, the operands are
      in inverted order.
     */
    TABLE_LIST *table_ref_2= operand_it++; /* Second NATURAL join operand.*/
    TABLE_LIST *table_ref_1= operand_it++; /* First NATURAL join operand. */
    List<String> *using_fields= table_ref->join_using_fields;
    uint found_using_fields;

    /*
      The two join operands were interchanged in the parser, change the order
      back for 'mark_common_columns'.
    */
    if (table_ref_2->outer_join & JOIN_TYPE_RIGHT)
      swap_variables(TABLE_LIST*, table_ref_1, table_ref_2);
    if (mark_common_columns(thd, table_ref_1, table_ref_2,
                            using_fields, &found_using_fields))
      goto err;

    /*
      Swap the join operands back, so that we pick the columns of the second
      one as the coalesced columns. In this way the coalesced columns are the
      same as of an equivalent LEFT JOIN.
    */
    if (table_ref_1->outer_join & JOIN_TYPE_RIGHT)
      swap_variables(TABLE_LIST*, table_ref_1, table_ref_2);
    if (store_natural_using_join_columns(thd, table_ref, table_ref_1,
                                         table_ref_2, using_fields,
                                         found_using_fields))
      goto err;

    /*
      Change NATURAL JOIN to JOIN ... ON. We do this for both operands
      because either one of them or the other is the one with the
      natural join flag because RIGHT joins are transformed into LEFT,
      and the two tables may be reordered.
    */
    table_ref_1->natural_join= table_ref_2->natural_join= NULL;

    /* Add a TRUE condition to outer joins that have no common columns. */
    if (table_ref_2->outer_join &&
        !table_ref_1->on_expr && !table_ref_2->on_expr)
      table_ref_2->on_expr= new Item_int((longlong) 1,1);   /* Always true. */

    /* Change this table reference to become a leaf for name resolution. */
    if (left_neighbor)
    {
      TABLE_LIST *last_leaf_on_the_left;
      last_leaf_on_the_left= left_neighbor->last_leaf_for_name_resolution();
      last_leaf_on_the_left->next_name_resolution_table= table_ref;
    }
    if (right_neighbor)
    {
      TABLE_LIST *first_leaf_on_the_right;
      first_leaf_on_the_right= right_neighbor->first_leaf_for_name_resolution();
      table_ref->next_name_resolution_table= first_leaf_on_the_right;
    }
    else
      table_ref->next_name_resolution_table= NULL;
  }
  result= FALSE; /* All is OK. */

err:
  if (arena)
    thd->restore_active_arena(arena, &backup);
  DBUG_RETURN(result);
}


/*
  Compute and store the row types of the top-most NATURAL/USING joins
  in a FROM clause.

  SYNOPSIS
    setup_natural_join_row_types()
    thd          current thread
    from_clause  list of top-level table references in a FROM clause

  DESCRIPTION
    Apply the procedure 'store_top_level_join_columns' to each of the
    top-level table referencs of the FROM clause. Adjust the list of tables
    for name resolution - context->first_name_resolution_table to the
    top-most, lef-most NATURAL/USING join.

  IMPLEMENTATION
    Notice that the table references in 'from_clause' are in reverse
    order, thus when we iterate over it, we are moving from the right
    to the left in the FROM clause.

  RETURN
    TRUE   Error
    FALSE  OK
*/
static bool setup_natural_join_row_types(THD *thd,
                                         List<TABLE_LIST> *from_clause,
                                         Name_resolution_context *context)
{
  thd->where= "from clause";
  if (from_clause->elements == 0)
    return FALSE; /* We come here in the case of UNIONs. */

  List_iterator_fast<TABLE_LIST> table_ref_it(*from_clause);
  TABLE_LIST *table_ref; /* Current table reference. */
  /* Table reference to the left of the current. */
  TABLE_LIST *left_neighbor;
  /* Table reference to the right of the current. */
  TABLE_LIST *right_neighbor= NULL;

  /* Note that tables in the list are in reversed order */
  for (left_neighbor= table_ref_it++; left_neighbor ; )
  {
    table_ref= left_neighbor;
    left_neighbor= table_ref_it++;
    /* For stored procedures do not redo work if already done. */
    if (context->select_lex->first_execution)
    {
      if (store_top_level_join_columns(thd, table_ref,
                                       left_neighbor, right_neighbor))
        return TRUE;
      if (left_neighbor)
      {
        TABLE_LIST *first_leaf_on_the_right;
        first_leaf_on_the_right= table_ref->first_leaf_for_name_resolution();
        left_neighbor->next_name_resolution_table= first_leaf_on_the_right;
      }
    }
    right_neighbor= table_ref;
  }

  /*
    Store the top-most, left-most NATURAL/USING join, so that we start
    the search from that one instead of context->table_list. At this point
    right_neighbor points to the left-most top-level table reference in the
    FROM clause.
  */
  DBUG_ASSERT(right_neighbor);
  context->first_name_resolution_table=
    right_neighbor->first_leaf_for_name_resolution();

  return FALSE;
}


/****************************************************************************
** Expand all '*' in given fields
****************************************************************************/

int setup_wild(THD *thd, TABLE_LIST *tables, List<Item> &fields,
	       List<Item> *sum_func_list,
	       uint wild_num)
{
  if (!wild_num)
    return(0);

  Item *item;
  List_iterator<Item> it(fields);
  Query_arena *arena, backup;
  DBUG_ENTER("setup_wild");

  /*
    Don't use arena if we are not in prepared statements or stored procedures
    For PS/SP we have to use arena to remember the changes
  */
  arena= thd->activate_stmt_arena_if_needed(&backup);

  while (wild_num && (item= it++))
  {
    if (item->type() == Item::FIELD_ITEM &&
        ((Item_field*) item)->field_name &&
	((Item_field*) item)->field_name[0] == '*' &&
	!((Item_field*) item)->field)
    {
      uint elem= fields.elements;
      bool any_privileges= ((Item_field *) item)->any_privileges;
      Item_subselect *subsel= thd->lex->current_select->master_unit()->item;
      if (subsel &&
          subsel->substype() == Item_subselect::EXISTS_SUBS)
      {
        /*
          It is EXISTS(SELECT * ...) and we can replace * by any constant.

          Item_int do not need fix_fields() because it is basic constant.
        */
        it.replace(new Item_int("Not_used", (longlong) 1, 21));
      }
      else if (insert_fields(thd, ((Item_field*) item)->context,
                             ((Item_field*) item)->db_name,
                             ((Item_field*) item)->table_name, &it,
                             any_privileges))
      {
	if (arena)
	  thd->restore_active_arena(arena, &backup);
	DBUG_RETURN(-1);
      }
      if (sum_func_list)
      {
	/*
	  sum_func_list is a list that has the fields list as a tail.
	  Because of this we have to update the element count also for this
	  list after expanding the '*' entry.
	*/
	sum_func_list->elements+= fields.elements - elem;
      }
      wild_num--;
    }
  }
  if (arena)
  {
    /* make * substituting permanent */
    SELECT_LEX *select_lex= thd->lex->current_select;
    select_lex->with_wild= 0;
    select_lex->item_list= fields;

    thd->restore_active_arena(arena, &backup);
  }
  DBUG_RETURN(0);
}

/****************************************************************************
** Check that all given fields exists and fill struct with current data
****************************************************************************/

bool setup_fields(THD *thd, Item **ref_pointer_array,
                  List<Item> &fields, enum_mark_columns mark_used_columns,
                  List<Item> *sum_func_list, bool allow_sum_func)
{
  reg2 Item *item;
  enum_mark_columns save_mark_used_columns= thd->mark_used_columns;
  nesting_map save_allow_sum_func= thd->lex->allow_sum_func;
  List_iterator<Item> it(fields);
  DBUG_ENTER("setup_fields");

  thd->mark_used_columns= mark_used_columns;
  DBUG_PRINT("info", ("thd->mark_used_columns: %d", thd->mark_used_columns));
  if (allow_sum_func)
    thd->lex->allow_sum_func|= 1 << thd->lex->current_select->nest_level;
  thd->where= THD::DEFAULT_WHERE;

  /*
    To prevent fail on forward lookup we fill it with zerows,
    then if we got pointer on zero after find_item_in_list we will know
    that it is forward lookup.

    There is other way to solve problem: fill array with pointers to list,
    but it will be slower.

    TODO: remove it when (if) we made one list for allfields and
    ref_pointer_array
  */
  if (ref_pointer_array)
    bzero(ref_pointer_array, sizeof(Item *) * fields.elements);

  Item **ref= ref_pointer_array;
  while ((item= it++))
  {
    if (!item->fixed && item->fix_fields(thd, it.ref()) ||
	(item= *(it.ref()))->check_cols(1))
    {
      thd->lex->allow_sum_func= save_allow_sum_func;
      thd->mark_used_columns= save_mark_used_columns;
      DBUG_PRINT("info", ("thd->mark_used_columns: %d", thd->mark_used_columns));
      DBUG_RETURN(TRUE); /* purecov: inspected */
    }
    if (ref)
      *(ref++)= item;
    if (item->with_sum_func && item->type() != Item::SUM_FUNC_ITEM &&
	sum_func_list)
      item->split_sum_func(thd, ref_pointer_array, *sum_func_list);
    thd->used_tables|= item->used_tables();
  }
  thd->lex->allow_sum_func= save_allow_sum_func;
  thd->mark_used_columns= save_mark_used_columns;
  DBUG_PRINT("info", ("thd->mark_used_columns: %d", thd->mark_used_columns));
  DBUG_RETURN(test(thd->net.report_error));
}


/*
  make list of leaves of join table tree

  SYNOPSIS
    make_leaves_list()
    list    pointer to pointer on list first element
    tables  table list

  RETURN pointer on pointer to next_leaf of last element
*/

TABLE_LIST **make_leaves_list(TABLE_LIST **list, TABLE_LIST *tables)
{
  for (TABLE_LIST *table= tables; table; table= table->next_local)
  {
    if (table->merge_underlying_list)
    {
      DBUG_ASSERT(table->view &&
                  table->effective_algorithm == VIEW_ALGORITHM_MERGE);
      list= make_leaves_list(list, table->merge_underlying_list);
    }
    else
    {
      *list= table;
      list= &table->next_leaf;
    }
  }
  return list;
}

/*
  prepare tables

  SYNOPSIS
    setup_tables()
    thd		  Thread handler
    context       name resolution contest to setup table list there
    from_clause   Top-level list of table references in the FROM clause
    tables	  Table list (select_lex->table_list)
    leaves        List of join table leaves list (select_lex->leaf_tables)
    refresh       It is onle refresh for subquery
    select_insert It is SELECT ... INSERT command

  NOTE
    Check also that the 'used keys' and 'ignored keys' exists and set up the
    table structure accordingly.
    Create a list of leaf tables. For queries with NATURAL/USING JOINs,
    compute the row types of the top most natural/using join table references
    and link these into a list of table references for name resolution.

    This has to be called for all tables that are used by items, as otherwise
    table->map is not set and all Item_field will be regarded as const items.

  RETURN
    FALSE ok;  In this case *map will includes the chosen index
    TRUE  error
*/

bool setup_tables(THD *thd, Name_resolution_context *context,
                  List<TABLE_LIST> *from_clause, TABLE_LIST *tables,
                  TABLE_LIST **leaves, bool select_insert)
{
  uint tablenr= 0;
  DBUG_ENTER("setup_tables");

  context->table_list= context->first_name_resolution_table= tables;

  /*
    this is used for INSERT ... SELECT.
    For select we setup tables except first (and its underlying tables)
  */
  TABLE_LIST *first_select_table= (select_insert ?
                                   tables->next_local:
                                   0);
  if (!(*leaves))
    make_leaves_list(leaves, tables);

  TABLE_LIST *table_list;
  for (table_list= *leaves;
       table_list;
       table_list= table_list->next_leaf, tablenr++)
  {
    TABLE *table= table_list->table;
    table->pos_in_table_list= table_list;
    if (first_select_table &&
        table_list->top_table() == first_select_table)
    {
      /* new counting for SELECT of INSERT ... SELECT command */
      first_select_table= 0;
      tablenr= 0;
    }
    setup_table_map(table, table_list, tablenr);
    table->used_keys= table->s->keys_for_keyread;
    table->merge_keys.clear_all();
    if (table_list->use_index)
    {
      key_map map;
      get_key_map_from_key_list(&map, table, table_list->use_index);
      if (map.is_set_all())
	DBUG_RETURN(1);
      table->keys_in_use_for_query=map;
    }
    if (table_list->ignore_index)
    {
      key_map map;
      get_key_map_from_key_list(&map, table, table_list->ignore_index);
      if (map.is_set_all())
	DBUG_RETURN(1);
      table->keys_in_use_for_query.subtract(map);
    }
    table->used_keys.intersect(table->keys_in_use_for_query);
  }
  if (tablenr > MAX_TABLES)
  {
    my_error(ER_TOO_MANY_TABLES,MYF(0),MAX_TABLES);
    DBUG_RETURN(1);
  }
  for (table_list= tables;
       table_list;
       table_list= table_list->next_local)
  {
    if (table_list->merge_underlying_list)
    {
      DBUG_ASSERT(table_list->view &&
                  table_list->effective_algorithm == VIEW_ALGORITHM_MERGE);
      Query_arena *arena= thd->stmt_arena, backup;
      bool res;
      if (arena->is_conventional())
        arena= 0;                                   // For easier test
      else
        thd->set_n_backup_active_arena(arena, &backup);
      res= table_list->setup_underlying(thd);
      if (arena)
        thd->restore_active_arena(arena, &backup);
      if (res)
        DBUG_RETURN(1);
    }
  }

  /* Precompute and store the row types of NATURAL/USING joins. */
  if (setup_natural_join_row_types(thd, from_clause, context))
    DBUG_RETURN(1);

  DBUG_RETURN(0);
}


/*
  prepare tables and check access for the view tables

  SYNOPSIS
    setup_tables_and_check_view_access()
    thd		  Thread handler
    context       name resolution contest to setup table list there
    from_clause   Top-level list of table references in the FROM clause
    tables	  Table list (select_lex->table_list)
    conds	  Condition of current SELECT (can be changed by VIEW)
    leaves        List of join table leaves list (select_lex->leaf_tables)
    refresh       It is onle refresh for subquery
    select_insert It is SELECT ... INSERT command
    want_access   what access is needed

  NOTE
    a wrapper for check_tables that will also check the resulting
    table leaves list for access to all the tables that belong to a view

  RETURN
    FALSE ok;  In this case *map will include the chosen index
    TRUE  error
*/
bool setup_tables_and_check_access(THD *thd, 
                                   Name_resolution_context *context,
                                   List<TABLE_LIST> *from_clause,
                                   TABLE_LIST *tables,
                                   TABLE_LIST **leaves,
                                   bool select_insert,
                                   ulong want_access)
{
  TABLE_LIST *leaves_tmp= NULL;

  if (setup_tables(thd, context, from_clause, tables,
                   &leaves_tmp, select_insert))
    return TRUE;

  *leaves= leaves_tmp;

  for (; leaves_tmp; leaves_tmp= leaves_tmp->next_leaf)
  {
    if (leaves_tmp->belong_to_view && 
        check_single_table_access(thd, want_access,  leaves_tmp))
    {
      tables->hide_view_error(thd);
      return TRUE;
    }
  }
  return FALSE;
}


/*
   Create a key_map from a list of index names

   SYNOPSIS
     get_key_map_from_key_list()
     map		key_map to fill in
     table		Table
     index_list		List of index names

   RETURN
     0	ok;  In this case *map will includes the choosed index
     1	error
*/

bool get_key_map_from_key_list(key_map *map, TABLE *table,
                               List<String> *index_list)
{
  List_iterator_fast<String> it(*index_list);
  String *name;
  uint pos;

  map->clear_all();
  while ((name=it++))
  {
    if (table->s->keynames.type_names == 0 ||
        (pos= find_type(&table->s->keynames, name->ptr(),
                        name->length(), 1)) <=
        0)
    {
      my_error(ER_KEY_DOES_NOT_EXITS, MYF(0), name->c_ptr(),
	       table->pos_in_table_list->alias);
      map->set_all();
      return 1;
    }
    map->set_bit(pos-1);
  }
  return 0;
}


/*
  Drops in all fields instead of current '*' field

  SYNOPSIS
    insert_fields()
    thd			Thread handler
    context             Context for name resolution
    db_name		Database name in case of 'database_name.table_name.*'
    table_name		Table name in case of 'table_name.*'
    it			Pointer to '*'
    any_privileges	0 If we should ensure that we have SELECT privileges
		          for all columns
                        1 If any privilege is ok
  RETURN
    0	ok     'it' is updated to point at last inserted
    1	error.  Error message is generated but not sent to client
*/

bool
insert_fields(THD *thd, Name_resolution_context *context, const char *db_name,
	      const char *table_name, List_iterator<Item> *it,
              bool any_privileges)
{
  Field_iterator_table_ref field_iterator;
  bool found;
  char name_buff[NAME_LEN+1];
  DBUG_ENTER("insert_fields");
  DBUG_PRINT("arena", ("stmt arena: 0x%lx", (ulong)thd->stmt_arena));

  if (db_name && lower_case_table_names)
  {
    /*
      convert database to lower case for comparison
      We can't do this in Item_field as this would change the
      'name' of the item which may be used in the select list
    */
    strmake(name_buff, db_name, sizeof(name_buff)-1);
    my_casedn_str(files_charset_info, name_buff);
    db_name= name_buff;
  }

  found= FALSE;

  /*
    If table names are qualified, then loop over all tables used in the query,
    else treat natural joins as leaves and do not iterate over their underlying
    tables.
  */
  for (TABLE_LIST *tables= (table_name ? context->table_list :
                            context->first_name_resolution_table);
       tables;
       tables= (table_name ? tables->next_local :
                tables->next_name_resolution_table)
       )
  {
    Field *field;
    TABLE *table= tables->table;

    DBUG_ASSERT(tables->is_leaf_for_name_resolution());

    if (table_name && my_strcasecmp(table_alias_charset, table_name,
                                    tables->alias) ||
        (db_name && strcmp(tables->db,db_name)))
      continue;

#ifndef NO_EMBEDDED_ACCESS_CHECKS
    /* Ensure that we have access rights to all fields to be inserted. */
    if (!((table && (table->grant.privilege & SELECT_ACL) ||
           tables->view && (tables->grant.privilege & SELECT_ACL))) &&
        !any_privileges)
    {
      field_iterator.set(tables);
      if (check_grant_all_columns(thd, SELECT_ACL, field_iterator.grant(),
                                  field_iterator.db_name(),
                                  field_iterator.table_name(),
                                  &field_iterator))
        DBUG_RETURN(TRUE);
    }
#endif

    /*
      Update the tables used in the query based on the referenced fields. For
      views and natural joins this update is performed inside the loop below.
    */
    if (table)
      thd->used_tables|= table->map;

    /*
      Initialize a generic field iterator for the current table reference.
      Notice that it is guaranteed that this iterator will iterate over the
      fields of a single table reference, because 'tables' is a leaf (for
      name resolution purposes).
    */
    field_iterator.set(tables);

    for (; !field_iterator.end_of_fields(); field_iterator.next())
    {
      Item *item;

      if (!(item= field_iterator.create_item(thd)))
        DBUG_RETURN(TRUE);

      if (!found)
      {
        found= TRUE;
        it->replace(item); /* Replace '*' with the first found item. */
      }
      else
        it->after(item);   /* Add 'item' to the SELECT list. */

#ifndef NO_EMBEDDED_ACCESS_CHECKS
      /*
        Set privilege information for the fields of newly created views.
        We have that (any_priviliges == TRUE) if and only if we are creating
        a view. In the time of view creation we can't use the MERGE algorithm,
        therefore if 'tables' is itself a view, it is represented by a
        temporary table. Thus in this case we can be sure that 'item' is an
        Item_field.
      */
      if (any_privileges)
      {
        DBUG_ASSERT(tables->field_translation == NULL && table ||
                    tables->is_natural_join);
        DBUG_ASSERT(item->type() == Item::FIELD_ITEM);
        Item_field *fld= (Item_field*) item;
        const char *field_table_name= field_iterator.table_name();

        if (!tables->schema_table && 
            !(fld->have_privileges=
              (get_column_grant(thd, field_iterator.grant(),
                                field_iterator.db_name(),
                                field_table_name, fld->field_name) &
               VIEW_ANY_ACL)))
        {
          my_error(ER_COLUMNACCESS_DENIED_ERROR, MYF(0), "ANY",
                   thd->security_ctx->priv_user,
                   thd->security_ctx->host_or_ip,
                   fld->field_name, field_table_name);
          DBUG_RETURN(TRUE);
        }
      }
#endif

      if ((field= field_iterator.field()))
      {
        /* Mark fields as used to allow storage engine to optimze access */
        bitmap_set_bit(field->table->read_set, field->field_index);
        if (table)
        {
          table->used_keys.intersect(field->part_of_key);
          table->merge_keys.merge(field->part_of_key);
        }
        if (tables->is_natural_join)
        {
          TABLE *field_table;
          /*
            In this case we are sure that the column ref will not be created
            because it was already created and stored with the natural join.
          */
          Natural_join_column *nj_col;
          if (!(nj_col= field_iterator.get_natural_column_ref()))
            DBUG_RETURN(TRUE);
          DBUG_ASSERT(nj_col->table_field);
          field_table= nj_col->table_ref->table;
          if (field_table)
          {
            thd->used_tables|= field_table->map;
            field_table->used_keys.intersect(field->part_of_key);
            field_table->merge_keys.merge(field->part_of_key);
            field_table->used_fields++;
          }
        }
      }
      else
        thd->used_tables|= item->used_tables();
    }
    /*
      In case of stored tables, all fields are considered as used,
      while in the case of views, the fields considered as used are the
      ones marked in setup_tables during fix_fields of view columns.
      For NATURAL joins, used_tables is updated in the IF above.
    */
    if (table)
      table->used_fields= table->s->fields;
  }
  if (found)
    DBUG_RETURN(FALSE);

  /*
    TODO: in the case when we skipped all columns because there was a
    qualified '*', and all columns were coalesced, we have to give a more
    meaningful message than ER_BAD_TABLE_ERROR.
  */
  if (!table_name)
    my_message(ER_NO_TABLES_USED, ER(ER_NO_TABLES_USED), MYF(0));
  else
    my_error(ER_BAD_TABLE_ERROR, MYF(0), table_name);

  DBUG_RETURN(TRUE);
}


/*
  Fix all conditions and outer join expressions.

  SYNOPSIS
    setup_conds()
    thd     thread handler
    tables  list of tables for name resolving (select_lex->table_list)
    leaves  list of leaves of join table tree (select_lex->leaf_tables)
    conds   WHERE clause

  DESCRIPTION
    TODO

  RETURN
    TRUE  if some error occured (e.g. out of memory)
    FALSE if all is OK
*/

int setup_conds(THD *thd, TABLE_LIST *tables, TABLE_LIST *leaves,
                COND **conds)
{
  SELECT_LEX *select_lex= thd->lex->current_select;
  Query_arena *arena= thd->stmt_arena, backup;
  TABLE_LIST *table= NULL;	// For HP compilers
  /*
    it_is_update set to TRUE when tables of primary SELECT_LEX (SELECT_LEX
    which belong to LEX, i.e. most up SELECT) will be updated by
    INSERT/UPDATE/LOAD
    NOTE: using this condition helps to prevent call of prepare_check_option()
    from subquery of VIEW, because tables of subquery belongs to VIEW
    (see condition before prepare_check_option() call)
  */
  bool it_is_update= (select_lex == &thd->lex->select_lex) &&
    thd->lex->which_check_option_applicable();
  DBUG_ENTER("setup_conds");

  if (select_lex->conds_processed_with_permanent_arena ||
      arena->is_conventional())
    arena= 0;                                   // For easier test

  thd->mark_used_columns= MARK_COLUMNS_READ;
  DBUG_PRINT("info", ("thd->mark_used_columns: %d", thd->mark_used_columns));
  select_lex->cond_count= 0;

  for (table= tables; table; table= table->next_local)
  {
    if (table->prepare_where(thd, conds, FALSE))
      goto err_no_arena;
  }

  if (*conds)
  {
    thd->where="where clause";
    if (!(*conds)->fixed && (*conds)->fix_fields(thd, conds) ||
	(*conds)->check_cols(1))
      goto err_no_arena;
  }

  /*
    Apply fix_fields() to all ON clauses at all levels of nesting,
    including the ones inside view definitions.
  */
  for (table= leaves; table; table= table->next_leaf)
  {
    TABLE_LIST *embedded; /* The table at the current level of nesting. */
    TABLE_LIST *embedding= table; /* The parent nested table reference. */
    do
    {
      embedded= embedding;
      if (embedded->on_expr)
      {
        /* Make a join an a expression */
        thd->where="on clause";
        if (!embedded->on_expr->fixed &&
            embedded->on_expr->fix_fields(thd, &embedded->on_expr) ||
	    embedded->on_expr->check_cols(1))
	  goto err_no_arena;
        select_lex->cond_count++;
      }
      embedding= embedded->embedding;
    }
    while (embedding &&
           embedding->nested_join->join_list.head() == embedded);

    /* process CHECK OPTION */
    if (it_is_update)
    {
      TABLE_LIST *view= table->top_table();
      if (view->effective_with_check)
      {
        if (view->prepare_check_option(thd))
          goto err_no_arena;
        thd->change_item_tree(&table->check_option, view->check_option);
      }
    }
  }

  if (!thd->stmt_arena->is_conventional())
  {
    /*
      We are in prepared statement preparation code => we should store
      WHERE clause changing for next executions.

      We do this ON -> WHERE transformation only once per PS/SP statement.
    */
    select_lex->where= *conds;
    select_lex->conds_processed_with_permanent_arena= 1;
  }
  DBUG_RETURN(test(thd->net.report_error));

err_no_arena:
  DBUG_RETURN(1);
}


/******************************************************************************
** Fill a record with data (for INSERT or UPDATE)
** Returns : 1 if some field has wrong type
******************************************************************************/


/*
  Fill fields with given items.

  SYNOPSIS
    fill_record()
    thd           thread handler
    fields        Item_fields list to be filled
    values        values to fill with
    ignore_errors TRUE if we should ignore errors

  RETURN
    FALSE   OK
    TRUE    error occured
*/

static bool
fill_record(THD * thd, List<Item> &fields, List<Item> &values,
            bool ignore_errors)
{
  List_iterator_fast<Item> f(fields),v(values);
  Item *value, *fld;
  Item_field *field;
  DBUG_ENTER("fill_record");

  while ((fld= f++))
  {
    if (!(field= fld->filed_for_view_update()))
    {
      my_error(ER_NONUPDATEABLE_COLUMN, MYF(0), fld->name);
      DBUG_RETURN(TRUE);
    }
    value=v++;
    Field *rfield= field->field;
    TABLE *table= rfield->table;
    if (rfield == table->next_number_field)
      table->auto_increment_field_not_null= TRUE;
    if ((value->save_in_field(rfield, 0) < 0) && !ignore_errors)
    {
      my_message(ER_UNKNOWN_ERROR, ER(ER_UNKNOWN_ERROR), MYF(0));
      DBUG_RETURN(TRUE);
    }
  }
  DBUG_RETURN(thd->net.report_error);
}


/*
  Fill fields in list with values from the list of items and invoke
  before triggers.

  SYNOPSIS
    fill_record_n_invoke_before_triggers()
      thd           thread context
      fields        Item_fields list to be filled
      values        values to fill with
      ignore_errors TRUE if we should ignore errors
      triggers      object holding list of triggers to be invoked
      event         event type for triggers to be invoked

  NOTE
    This function assumes that fields which values will be set and triggers
    to be invoked belong to the same table, and that TABLE::record[0] and
    record[1] buffers correspond to new and old versions of row respectively.

  RETURN
    FALSE   OK
    TRUE    error occured
*/

bool
fill_record_n_invoke_before_triggers(THD *thd, List<Item> &fields,
                                     List<Item> &values, bool ignore_errors,
                                     Table_triggers_list *triggers,
                                     enum trg_event_type event)
{
  return (fill_record(thd, fields, values, ignore_errors) ||
          triggers && triggers->process_triggers(thd, event,
                                                 TRG_ACTION_BEFORE, TRUE));
}


/*
  Fill field buffer with values from Field list

  SYNOPSIS
    fill_record()
    thd           thread handler
    ptr           pointer on pointer to record
    values        list of fields
    ignore_errors TRUE if we should ignore errors

  RETURN
    FALSE   OK
    TRUE    error occured
*/

bool
fill_record(THD *thd, Field **ptr, List<Item> &values, bool ignore_errors)
{
  List_iterator_fast<Item> v(values);
  Item *value;
  DBUG_ENTER("fill_record");

  Field *field;
  while ((field = *ptr++))
  {
    value=v++;
    TABLE *table= field->table;
    if (field == table->next_number_field)
      table->auto_increment_field_not_null= TRUE;
    if (value->save_in_field(field, 0) == -1)
      DBUG_RETURN(TRUE);
  }
  DBUG_RETURN(thd->net.report_error);
}


/*
  Fill fields in array with values from the list of items and invoke
  before triggers.

  SYNOPSIS
    fill_record_n_invoke_before_triggers()
      thd           thread context
      ptr           NULL-ended array of fields to be filled
      values        values to fill with
      ignore_errors TRUE if we should ignore errors
      triggers      object holding list of triggers to be invoked
      event         event type for triggers to be invoked

  NOTE
    This function assumes that fields which values will be set and triggers
    to be invoked belong to the same table, and that TABLE::record[0] and
    record[1] buffers correspond to new and old versions of row respectively.

  RETURN
    FALSE   OK
    TRUE    error occured
*/

bool
fill_record_n_invoke_before_triggers(THD *thd, Field **ptr,
                                     List<Item> &values, bool ignore_errors,
                                     Table_triggers_list *triggers,
                                     enum trg_event_type event)
{
  return (fill_record(thd, ptr, values, ignore_errors) ||
          triggers && triggers->process_triggers(thd, event,
                                                 TRG_ACTION_BEFORE, TRUE));
}


static void mysql_rm_tmp_tables(void)
{
  uint i, idx;
  char	filePath[FN_REFLEN], *tmpdir;
  MY_DIR *dirp;
  FILEINFO *file;
  DBUG_ENTER("mysql_rm_tmp_tables");

  for (i=0; i<=mysql_tmpdir_list.max; i++)
  {
    tmpdir=mysql_tmpdir_list.list[i];
    /* See if the directory exists */
    if (!(dirp = my_dir(tmpdir,MYF(MY_WME | MY_DONT_SORT))))
      continue;

    /* Remove all SQLxxx tables from directory */

    for (idx=0 ; idx < (uint) dirp->number_off_files ; idx++)
    {
      file=dirp->dir_entry+idx;

      /* skiping . and .. */
      if (file->name[0] == '.' && (!file->name[1] ||
                                   (file->name[1] == '.' &&  !file->name[2])))
        continue;

      if (!bcmp(file->name,tmp_file_prefix,tmp_file_prefix_length))
      {
        sprintf(filePath,"%s%c%s",tmpdir,FN_LIBCHAR,file->name);
        VOID(my_delete(filePath,MYF(MY_WME)));
      }
    }
    my_dirend(dirp);
  }
  DBUG_VOID_RETURN;
}



/*****************************************************************************
	unireg support functions
*****************************************************************************/

/*
  Invalidate any cache entries that are for some DB

  SYNOPSIS
    remove_db_from_cache()
    db		Database name. This will be in lower case if
		lower_case_table_name is set

  NOTE:
  We can't use hash_delete when looping hash_elements. We mark them first
  and afterwards delete those marked unused.
*/

void remove_db_from_cache(const char *db)
{
  for (uint idx=0 ; idx < open_cache.records ; idx++)
  {
    TABLE *table=(TABLE*) hash_element(&open_cache,idx);
    if (!strcmp(table->s->db.str, db))
    {
      table->s->version= 0L;			/* Free when thread is ready */
      if (!table->in_use)
	relink_unused(table);
    }
  }
  while (unused_tables && !unused_tables->s->version)
    VOID(hash_delete(&open_cache,(byte*) unused_tables));
}


/*
  free all unused tables

  NOTE
    This is called by 'handle_manager' when one wants to periodicly flush
    all not used tables.
*/

void flush_tables()
{
  (void) pthread_mutex_lock(&LOCK_open);
  while (unused_tables)
    hash_delete(&open_cache,(byte*) unused_tables);
  (void) pthread_mutex_unlock(&LOCK_open);
}


/*
  Mark all entries with the table as deleted to force an reopen of the table

  The table will be closed (not stored in cache) by the current thread when
  close_thread_tables() is called.

  PREREQUISITES
    Lock on LOCK_open()

  RETURN
    0  This thread now have exclusive access to this table and no other thread
       can access the table until close_thread_tables() is called.
    1  Table is in use by another thread
*/

bool remove_table_from_cache(THD *thd, const char *db, const char *table_name,
                             uint flags)
{
  char key[MAX_DBKEY_LENGTH];
  uint key_length;
  TABLE *table;
  TABLE_SHARE *share;
  bool result= 0, signalled= 0;
  DBUG_ENTER("remove_table_from_cache");
  DBUG_PRINT("enter", ("Table: '%s.%s'  flags: %u", db, table_name, flags));

  key_length=(uint) (strmov(strmov(key,db)+1,table_name)-key)+1;
  for (;;)
  {
    HASH_SEARCH_STATE state;
    result= signalled= 0;

    for (table= (TABLE*) hash_first(&open_cache, (byte*) key, key_length,
                                    &state);
         table;
         table= (TABLE*) hash_next(&open_cache, (byte*) key, key_length,
                                   &state))
    {
      THD *in_use;

      table->s->version=0L;		/* Free when thread is ready */
      if (!(in_use=table->in_use))
      {
        DBUG_PRINT("info",("Table was not in use"));
        relink_unused(table);
      }
      else if (in_use != thd)
      {
        DBUG_PRINT("info", ("Table was in use by other thread"));
        in_use->some_tables_deleted=1;
        if (table->db_stat)
        {
          DBUG_PRINT("info", ("Found another active instance of the table"));
  	  result=1;
        }
        /* Kill delayed insert threads */
        if ((in_use->system_thread & SYSTEM_THREAD_DELAYED_INSERT) &&
            ! in_use->killed)
        {
	  in_use->killed= THD::KILL_CONNECTION;
	  pthread_mutex_lock(&in_use->mysys_var->mutex);
	  if (in_use->mysys_var->current_cond)
	  {
	    pthread_mutex_lock(in_use->mysys_var->current_mutex);
            signalled= 1;
	    pthread_cond_broadcast(in_use->mysys_var->current_cond);
	    pthread_mutex_unlock(in_use->mysys_var->current_mutex);
	  }
	  pthread_mutex_unlock(&in_use->mysys_var->mutex);
        }
        /*
	  Now we must abort all tables locks used by this thread
	  as the thread may be waiting to get a lock for another table
        */
        for (TABLE *thd_table= in_use->open_tables;
	     thd_table ;
	     thd_table= thd_table->next)
        {
	  if (thd_table->db_stat)		// If table is open
	    signalled|= mysql_lock_abort_for_thread(thd, thd_table);
        }
      }
      else
      {
        DBUG_PRINT("info", ("Table was in use by current thread. db_stat: %u",
                            table->db_stat));
        result= result || (flags & RTFC_OWNED_BY_THD_FLAG);
      }
    }
    while (unused_tables && !unused_tables->s->version)
      VOID(hash_delete(&open_cache,(byte*) unused_tables));

    DBUG_PRINT("info", ("Removing table from table_def_cache"));
    /* Remove table from table definition cache if it's not in use */
    if ((share= (TABLE_SHARE*) hash_search(&table_def_cache,(byte*) key,
                                           key_length)))
    {
      DBUG_PRINT("info", ("share version: %lu  ref_count: %u",
                          share->version, share->ref_count));
      share->version= 0;                          // Mark for delete
      if (share->ref_count == 0)
      {
        pthread_mutex_lock(&share->mutex);
        VOID(hash_delete(&table_def_cache, (byte*) share));
      }
    }

    if (result && (flags & RTFC_WAIT_OTHER_THREAD_FLAG))
    {
      /*
        Signal any thread waiting for tables to be freed to
        reopen their tables
      */
      broadcast_refresh();
      DBUG_PRINT("info", ("Waiting for refresh signal"));
      if (!(flags & RTFC_CHECK_KILLED_FLAG) || !thd->killed)
      {
        dropping_tables++;
        if (likely(signalled))
          (void) pthread_cond_wait(&COND_refresh, &LOCK_open);
        else
        {
          struct timespec abstime;
          /*
            It can happen that another thread has opened the
            table but has not yet locked any table at all. Since
            it can be locked waiting for a table that our thread
            has done LOCK TABLE x WRITE on previously, we need to
            ensure that the thread actually hears our signal
            before we go to sleep. Thus we wait for a short time
            and then we retry another loop in the
            remove_table_from_cache routine.
          */
          set_timespec(abstime, 10);
          pthread_cond_timedwait(&COND_refresh, &LOCK_open, &abstime);
        }
        dropping_tables--;
        continue;
      }
    }
    break;
  }
  DBUG_RETURN(result);
}


int setup_ftfuncs(SELECT_LEX *select_lex)
{
  List_iterator<Item_func_match> li(*(select_lex->ftfunc_list)),
                                 lj(*(select_lex->ftfunc_list));
  Item_func_match *ftf, *ftf2;

  while ((ftf=li++))
  {
    if (ftf->fix_index())
      return 1;
    lj.rewind();
    while ((ftf2=lj++) != ftf)
    {
      if (ftf->eq(ftf2,1) && !ftf2->master)
        ftf2->master=ftf;
    }
  }

  return 0;
}


int init_ftfuncs(THD *thd, SELECT_LEX *select_lex, bool no_order)
{
  if (select_lex->ftfunc_list->elements)
  {
    List_iterator<Item_func_match> li(*(select_lex->ftfunc_list));
    Item_func_match *ifm;
    DBUG_PRINT("info",("Performing FULLTEXT search"));
    thd->proc_info="FULLTEXT initialization";

    while ((ifm=li++))
      ifm->init_search(no_order);
  }
  return 0;
}


/*
  open new .frm format table

  SYNOPSIS
    open_new_frm()
    THD		  thread handler
    path	  path to .frm file (without extension)
    alias	  alias for table
    db            database
    table_name    name of table
    db_stat	  open flags (for example ->OPEN_KEYFILE|HA_OPEN_RNDFILE..)
		  can be 0 (example in ha_example_table)
    prgflag	  READ_ALL etc..
    ha_open_flags HA_OPEN_ABORT_IF_LOCKED etc..
    outparam	  result table
    table_desc	  TABLE_LIST descriptor
    mem_root	  temporary MEM_ROOT for parsing
*/

static bool
open_new_frm(THD *thd, TABLE_SHARE *share, const char *alias,
             uint db_stat, uint prgflag,
	     uint ha_open_flags, TABLE *outparam, TABLE_LIST *table_desc,
	     MEM_ROOT *mem_root)
{
  LEX_STRING pathstr;
  File_parser *parser;
  char path[FN_REFLEN];
  DBUG_ENTER("open_new_frm");

  /* Create path with extension */
  pathstr.length= (uint) (strxmov(path, share->normalized_path.str, reg_ext,
                                  NullS)- path);
  pathstr.str=    path;

  if ((parser= sql_parse_prepare(&pathstr, mem_root, 1)))
  {
    if (is_equal(&view_type, parser->type()))
    {
      if (table_desc == 0 || table_desc->required_type == FRMTYPE_TABLE)
      {
        my_error(ER_WRONG_OBJECT, MYF(0), share->db.str, share->table_name.str,
                 "BASE TABLE");
        goto err;
      }
      if (mysql_make_view(thd, parser, table_desc,
                          (prgflag & OPEN_VIEW_NO_PARSE)))
        goto err;
    }
    else
    {
      /* only VIEWs are supported now */
      my_error(ER_FRM_UNKNOWN_TYPE, MYF(0), share->path,  parser->type()->str);
      goto err;
    }
    DBUG_RETURN(0);
  }
 
err:
  bzero(outparam, sizeof(TABLE));	// do not run repair
  DBUG_RETURN(1);
}


bool is_equal(const LEX_STRING *a, const LEX_STRING *b)
{
  return a->length == b->length && !strncmp(a->str, b->str, a->length);
}


/*
  SYNOPSIS
    abort_and_upgrade_lock()
    lpt                           Parameter passing struct
    All parameters passed through the ALTER_PARTITION_PARAM_TYPE object
  RETURN VALUE
    0
  DESCRIPTION
    Remember old lock level (for possible downgrade later on), abort all
    waiting threads and ensure that all keeping locks currently are
    completed such that we own the lock exclusively and no other interaction
    is ongoing.

    thd                           Thread object
    table                         Table object
    db                            Database name
    table_name                    Table name
    old_lock_level                Old lock level
*/

int abort_and_upgrade_lock(ALTER_PARTITION_PARAM_TYPE *lpt)
{
  uint flags= RTFC_WAIT_OTHER_THREAD_FLAG | RTFC_CHECK_KILLED_FLAG;
  DBUG_ENTER("abort_and_upgrade_locks");

  lpt->old_lock_type= lpt->table->reginfo.lock_type;
  VOID(pthread_mutex_lock(&LOCK_open));
  mysql_lock_abort(lpt->thd, lpt->table, TRUE);
  VOID(remove_table_from_cache(lpt->thd, lpt->db, lpt->table_name, flags));
  VOID(pthread_mutex_unlock(&LOCK_open));
  DBUG_RETURN(0);
}


/*
  SYNOPSIS
    close_open_tables_and_downgrade()
  RESULT VALUES
    NONE
  DESCRIPTION
    We need to ensure that any thread that has managed to open the table
    but not yet encountered our lock on the table is also thrown out to
    ensure that no threads see our frm changes premature to the final
    version. The intermediate versions are only meant for use after a
    crash and later REPAIR TABLE.
    We also downgrade locks after the upgrade to WRITE_ONLY
*/

void close_open_tables_and_downgrade(ALTER_PARTITION_PARAM_TYPE *lpt)
{
  VOID(pthread_mutex_lock(&LOCK_open));
  remove_table_from_cache(lpt->thd, lpt->db, lpt->table_name,
                          RTFC_WAIT_OTHER_THREAD_FLAG);
  VOID(pthread_mutex_unlock(&LOCK_open));
  mysql_lock_downgrade_write(lpt->thd, lpt->table, lpt->old_lock_type);
}


/*
  SYNOPSIS
    mysql_wait_completed_table()
    lpt                            Parameter passing struct
    my_table                       My table object
    All parameters passed through the ALTER_PARTITION_PARAM object
  RETURN VALUES
    TRUE                          Failure
    FALSE                         Success
  DESCRIPTION
    We have changed the frm file and now we want to wait for all users of
    the old frm to complete before proceeding to ensure that no one
    remains that uses the old frm definition.
    Start by ensuring that all users of the table will be removed from cache
    once they are done. Then abort all that have stumbled on locks and
    haven't been started yet.

    thd                           Thread object
    table                         Table object
    db                            Database name
    table_name                    Table name
*/

void mysql_wait_completed_table(ALTER_PARTITION_PARAM_TYPE *lpt, TABLE *my_table)
{
  char key[MAX_DBKEY_LENGTH];
  uint key_length;
  TABLE *table;
  DBUG_ENTER("mysql_wait_completed_table");

  key_length=(uint) (strmov(strmov(key,lpt->db)+1,lpt->table_name)-key)+1;
  VOID(pthread_mutex_lock(&LOCK_open));
  HASH_SEARCH_STATE state;
  for (table= (TABLE*) hash_first(&open_cache,(byte*) key,key_length,
                                  &state) ;
       table;
       table= (TABLE*) hash_next(&open_cache,(byte*) key,key_length,
                                 &state))
  {
    THD *in_use= table->in_use;
    table->s->version= 0L;
    if (!in_use)
    {
      relink_unused(table);
    }
    else
    {
      /* Kill delayed insert threads */
      if ((in_use->system_thread & SYSTEM_THREAD_DELAYED_INSERT) &&
          ! in_use->killed)
      {
        in_use->killed= THD::KILL_CONNECTION;
        pthread_mutex_lock(&in_use->mysys_var->mutex);
        if (in_use->mysys_var->current_cond)
        {
          pthread_mutex_lock(in_use->mysys_var->current_mutex);
          pthread_cond_broadcast(in_use->mysys_var->current_cond);
          pthread_mutex_unlock(in_use->mysys_var->current_mutex);
        }
        pthread_mutex_unlock(&in_use->mysys_var->mutex);
      }
      /*
        Now we must abort all tables locks used by this thread
        as the thread may be waiting to get a lock for another table
      */
      for (TABLE *thd_table= in_use->open_tables;
           thd_table ;
           thd_table= thd_table->next)
      {
        if (thd_table->db_stat)		// If table is open
          mysql_lock_abort_for_thread(lpt->thd, thd_table);
      }
    }
  }
  /*
    We start by removing all unused objects from the cache and marking
    those in use for removal after completion. Now we also need to abort
    all that are locked and are not progressing due to being locked
    by our lock. We don't upgrade our lock here.
  */
  mysql_lock_abort(lpt->thd, my_table, FALSE);
  VOID(pthread_mutex_unlock(&LOCK_open));
  DBUG_VOID_RETURN;
}


/*
  Tells if two (or more) tables have auto_increment columns and we want to
  lock those tables with a write lock.

  SYNOPSIS
    has_two_write_locked_tables_with_auto_increment
      tables        Table list

  NOTES:
    Call this function only when you have established the list of all tables
    which you'll want to update (including stored functions, triggers, views
    inside your statement).

  RETURN
    0  No
    1  Yes
*/

static bool
has_two_write_locked_tables_with_auto_increment(TABLE_LIST *tables)
{
  char *first_table_name= NULL, *first_db;
  for (TABLE_LIST *table= tables; table; table= table->next_global)
  {
    /* we must do preliminary checks as table->table may be NULL */
    if (!table->placeholder() && !table->schema_table &&
        table->table->found_next_number_field &&
        (table->lock_type >= TL_WRITE_ALLOW_WRITE))
    {
      if (first_table_name == NULL)
      {
        first_table_name= table->table_name;
        first_db= table->db;
        DBUG_ASSERT(first_db);
      }
      else if (strcmp(first_db, table->db) ||
               strcmp(first_table_name, table->table_name))
        return 1;
    }
  }
  return 0;
}<|MERGE_RESOLUTION|>--- conflicted
+++ resolved
@@ -31,7 +31,6 @@
 
 TABLE *unused_tables;				/* Used by mysql_test */
 HASH open_cache;				/* Used by mysql_test */
-<<<<<<< HEAD
 static HASH table_def_cache;
 static TABLE_SHARE *oldest_unused_share, end_of_unused_share;
 static pthread_mutex_t LOCK_table_share;
@@ -40,14 +39,7 @@
 static int open_unireg_entry(THD *thd, TABLE *entry, TABLE_LIST *table_list,
 			     const char *alias,
                              char *cache_key, uint cache_key_length,
-			     MEM_ROOT *mem_root);
-=======
-
-static int open_unireg_entry(THD *thd, TABLE *entry, const char *db,
-			     const char *name, const char *alias,
-			     TABLE_LIST *table_list, MEM_ROOT *mem_root,
-                             uint flags);
->>>>>>> 1250b06a
+			     MEM_ROOT *mem_root, uint flags);
 static void free_cache_entry(TABLE *entry);
 static void mysql_rm_tmp_tables(void);
 static bool open_new_frm(THD *thd, TABLE_SHARE *share, const char *alias,
@@ -1769,16 +1761,9 @@
   orig_table= *table;
   key_length=(uint) (strmov(strmov(key,db)+1,table_name)-key)+1;
 
-<<<<<<< HEAD
   if (open_unireg_entry(thd, table, table_list, table_name,
                         table->s->table_cache_key.str,
-                        table->s->table_cache_key.length, thd->mem_root))
-=======
-  if (open_unireg_entry(thd, table, db, table_name, table_name, 0,
-                        thd->mem_root, 0) ||
-      !(table->s->table_cache_key= memdup_root(&table->mem_root, (char*) key,
-                                               key_length)))
->>>>>>> 1250b06a
+                        table->s->table_cache_key.length, thd->mem_root, 0))
   {
     intern_close_table(table);
     /*
@@ -1974,14 +1959,8 @@
         TABLE tab;
         table= &tab;
         VOID(pthread_mutex_lock(&LOCK_open));
-<<<<<<< HEAD
         if (!open_unireg_entry(thd, table, table_list, alias,
-                              key, key_length, mem_root))
-=======
-        if (!open_unireg_entry(thd, table, table_list->db,
-                               table_list->table_name,
-                               alias, table_list, mem_root, 0))
->>>>>>> 1250b06a
+                              key, key_length, mem_root, 0))
         {
           DBUG_ASSERT(table_list->view != 0);
           VOID(pthread_mutex_unlock(&LOCK_open));
@@ -2065,11 +2044,7 @@
   }
   else
   {
-<<<<<<< HEAD
-=======
-    TABLE_SHARE *share;
     int error;
->>>>>>> 1250b06a
     /* Free cache if too big */
     while (open_cache.records > table_cache_size && unused_tables)
       VOID(hash_delete(&open_cache,(byte*) unused_tables)); /* purecov: tested */
@@ -2080,21 +2055,10 @@
       VOID(pthread_mutex_unlock(&LOCK_open));
       DBUG_RETURN(NULL);
     }
-<<<<<<< HEAD
-
-    if (open_unireg_entry(thd, table, table_list, alias, key, key_length,
-                          mem_root))
-=======
-    error= open_unireg_entry(thd, table, table_list->db,
-                          table_list->table_name,
-			  alias, table_list, mem_root,
-                          (flags & OPEN_VIEW_NO_PARSE));
-    if ((error > 0) ||
-	(!table_list->view && !error &&
-	 !(table->s->table_cache_key= memdup_root(&table->mem_root,
-                                                  (char*) key,
-                                                  key_length))))
->>>>>>> 1250b06a
+
+    error= open_unireg_entry(thd, table, table_list, alias, key, key_length,
+                             mem_root, (flags & OPEN_VIEW_NO_PARSE));
+    if (error > 0)
     {
       my_free((gptr)table, MYF(0));
       VOID(pthread_mutex_unlock(&LOCK_open));
@@ -2210,19 +2174,11 @@
     sql_print_error("Table %s had a open data handler in reopen_table",
 		    table->alias);
 #endif
-
-<<<<<<< HEAD
   table_list.db=         table->s->db.str;
   table_list.table_name= table->s->table_name.str;
   table_list.table=      table;
   table_list.belong_to_view= 0;
   table_list.next_local= 0;
-=======
-  if (open_unireg_entry(table->in_use, &tmp, db, table_name,
-			table->alias, 0, table->in_use->mem_root, 0))
-    goto end;
-  free_io_cache(table);
->>>>>>> 1250b06a
 
   if (wait_for_locked_table_names(thd, &table_list))
     DBUG_RETURN(1);                             // Thread was killed
@@ -2231,7 +2187,7 @@
 			table->alias,
                         table->s->table_cache_key.str,
                         table->s->table_cache_key.length,
-                        thd->mem_root))
+                        thd->mem_root, 0))
     goto end;
 
   /* This list copies variables set by open_table */
@@ -2676,25 +2632,17 @@
     0	ok
     #	Error
 */
-<<<<<<< HEAD
 
 static int open_unireg_entry(THD *thd, TABLE *entry, TABLE_LIST *table_list,
                              const char *alias,
                              char *cache_key, uint cache_key_length,
-                             MEM_ROOT *mem_root)
-=======
-static int open_unireg_entry(THD *thd, TABLE *entry, const char *db,
-			     const char *name, const char *alias,
-			     TABLE_LIST *table_desc, MEM_ROOT *mem_root,
-                             uint flags)
->>>>>>> 1250b06a
+                             MEM_ROOT *mem_root, uint flags)
 {
   int error;
   TABLE_SHARE *share;
   uint discover_retry_count= 0;
   DBUG_ENTER("open_unireg_entry");
 
-<<<<<<< HEAD
   safe_mutex_assert_owner(&LOCK_open);
 
 retry:
@@ -2702,24 +2650,6 @@
                                            cache_key_length, 
                                            OPEN_VIEW, &error)))
     DBUG_RETURN(1);
-=======
-  strxmov(path, mysql_data_home, "/", db, "/", name, NullS);
-  while ((error= openfrm(thd, path, alias,
-		         (uint) (HA_OPEN_KEYFILE | HA_OPEN_RNDFILE |
-			         HA_GET_INDEX | HA_TRY_READ_ONLY |
-                                 NO_ERR_ON_NEW_FRM),
-		      READ_KEYINFO | COMPUTE_TYPES | EXTRA_RECORD |
-                      (flags & OPEN_VIEW_NO_PARSE),
-		      thd->open_options, entry)) &&
-      (error != 5 ||
-       (fn_format(path, path, 0, reg_ext, MY_UNPACK_FILENAME),
-        open_new_frm(thd, path, alias, db, name,
-                     (uint) (HA_OPEN_KEYFILE | HA_OPEN_RNDFILE |
-                             HA_GET_INDEX | HA_TRY_READ_ONLY),
-                     READ_KEYINFO | COMPUTE_TYPES | EXTRA_RECORD |
-                     (flags & OPEN_VIEW_NO_PARSE),
-                     thd->open_options, entry, table_desc, mem_root))))
->>>>>>> 1250b06a
 
   if (share->is_view)
   {
@@ -2729,7 +2659,7 @@
                                       HA_GET_INDEX | HA_TRY_READ_ONLY),
                               READ_KEYINFO | COMPUTE_TYPES | EXTRA_RECORD,
                               thd->open_options, entry, table_list,
-                              mem_root);
+                              mem_root, (flags & OPEN_VIEW_NO_PARSE)));
     if (error)
       goto err;
     /* TODO: Don't free this */
@@ -2787,8 +2717,6 @@
     }
     if (!entry->s || !entry->s->crashed)
       goto err;
-
-<<<<<<< HEAD
      // Code below is for repairing a crashed file
      if ((error= lock_table_name(thd, table_list, TRUE)))
      {
@@ -2830,19 +2758,6 @@
        goto err;
      break;
    }
-=======
-  if (error == 5)
-    DBUG_RETURN((flags & OPEN_VIEW_NO_PARSE)? -1 : 0);	// we have just opened VIEW
-
-  /*
-    We can't mark all tables in 'mysql' database as system since we don't
-    allow to lock such tables for writing with any other tables (even with
-    other system tables) and some privilege tables need this.
-  */
-  if (!my_strcasecmp(system_charset_info, db, "mysql") &&
-      !my_strcasecmp(system_charset_info, name, "proc"))
-    entry->s->system_table= 1;
->>>>>>> 1250b06a
 
   if (Table_triggers_list::check_n_load(thd, share->db.str,
                                         share->table_name.str, entry, 0))
