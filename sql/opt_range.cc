--- conflicted
+++ resolved
@@ -10958,10 +10958,7 @@
   DBUG_ENTER("QUICK_RANGE_SELECT::reset");
   last_range= NULL;
   cur_range= (QUICK_RANGE**) ranges.buffer;
-<<<<<<< HEAD
   RANGE_SEQ_IF seq_funcs= {NULL, quick_range_seq_init, quick_range_seq_next, 0, 0};
-=======
->>>>>>> 21ae8572
   
   if (file->inited == handler::RND)
   {
@@ -10969,12 +10966,9 @@
     if ((error= file->ha_rnd_end()))
       DBUG_RETURN(error);
   }
-<<<<<<< HEAD
 
   if (in_ror_merged_scan)
     head->column_bitmaps_set_no_signal(&column_bitmap, &column_bitmap);
-=======
->>>>>>> 21ae8572
 
   if (file->inited == handler::NONE)
   {
