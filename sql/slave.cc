/* Copyright (C) 2000-2003 MySQL AB

   This program is free software; you can redistribute it and/or modify
   it under the terms of the GNU General Public License as published by
   the Free Software Foundation; version 2 of the License.

   This program is distributed in the hope that it will be useful,
   but WITHOUT ANY WARRANTY; without even the implied warranty of
   MERCHANTABILITY or FITNESS FOR A PARTICULAR PURPOSE.  See the
   GNU General Public License for more details.

   You should have received a copy of the GNU General Public License
   along with this program; if not, write to the Free Software
   Foundation, Inc., 59 Temple Place, Suite 330, Boston, MA  02111-1307  USA */

#include "mysql_priv.h"

#ifdef HAVE_REPLICATION

#include <mysql.h>
#include <myisam.h>
#include "slave.h"
#include "sql_repl.h"
#include "repl_failsafe.h"
#include <thr_alarm.h>
#include <my_dir.h>
#include <sql_common.h>
#include <errmsg.h>
#include <mysys_err.h>

#define MAX_SLAVE_RETRY_PAUSE 5
bool use_slave_mask = 0;
MY_BITMAP slave_error_mask;

typedef bool (*CHECK_KILLED_FUNC)(THD*,void*);

volatile bool slave_sql_running = 0, slave_io_running = 0;
char* slave_load_tmpdir = 0;
MASTER_INFO *active_mi;
HASH replicate_do_table, replicate_ignore_table;
DYNAMIC_ARRAY replicate_wild_do_table, replicate_wild_ignore_table;
bool do_table_inited = 0, ignore_table_inited = 0;
bool wild_do_table_inited = 0, wild_ignore_table_inited = 0;
bool table_rules_on= 0;
my_bool replicate_same_server_id;
ulonglong relay_log_space_limit = 0;

/*
  When slave thread exits, we need to remember the temporary tables so we
  can re-use them on slave start.

  TODO: move the vars below under MASTER_INFO
*/

int disconnect_slave_event_count = 0, abort_slave_event_count = 0;
int events_till_abort = -1;
#ifndef DBUG_OFF
static int events_till_disconnect = -1;
#endif

typedef enum { SLAVE_THD_IO, SLAVE_THD_SQL} SLAVE_THD_TYPE;

static int process_io_rotate(MASTER_INFO* mi, Rotate_log_event* rev);
static int process_io_create_file(MASTER_INFO* mi, Create_file_log_event* cev);
static bool wait_for_relay_log_space(RELAY_LOG_INFO* rli);
static inline bool io_slave_killed(THD* thd,MASTER_INFO* mi);
static inline bool sql_slave_killed(THD* thd,RELAY_LOG_INFO* rli);
static int count_relay_log_space(RELAY_LOG_INFO* rli);
static int init_slave_thread(THD* thd, SLAVE_THD_TYPE thd_type);
static int safe_connect(THD* thd, MYSQL* mysql, MASTER_INFO* mi);
static int safe_reconnect(THD* thd, MYSQL* mysql, MASTER_INFO* mi,
			  bool suppress_warnings);
static int connect_to_master(THD* thd, MYSQL* mysql, MASTER_INFO* mi,
			     bool reconnect, bool suppress_warnings);
static int safe_sleep(THD* thd, int sec, CHECK_KILLED_FUNC thread_killed,
		      void* thread_killed_arg);
static int request_table_dump(MYSQL* mysql, const char* db, const char* table);
static int create_table_from_dump(THD* thd, MYSQL *mysql, const char* db,
				  const char* table_name, bool overwrite);
static int get_master_version_and_clock(MYSQL* mysql, MASTER_INFO* mi);

/*
  Find out which replications threads are running

  SYNOPSIS
    init_thread_mask()
    mask		Return value here
    mi			master_info for slave
    inverse		If set, returns which threads are not running

  IMPLEMENTATION
    Get a bit mask for which threads are running so that we can later restart
    these threads.

  RETURN
    mask	If inverse == 0, running threads
		If inverse == 1, stopped threads    
*/

void init_thread_mask(int* mask,MASTER_INFO* mi,bool inverse)
{
  bool set_io = mi->slave_running, set_sql = mi->rli.slave_running;
  register int tmp_mask=0;
  if (set_io)
    tmp_mask |= SLAVE_IO;
  if (set_sql)
    tmp_mask |= SLAVE_SQL;
  if (inverse)
    tmp_mask^= (SLAVE_IO | SLAVE_SQL);
  *mask = tmp_mask;
}


/*
  lock_slave_threads()
*/

void lock_slave_threads(MASTER_INFO* mi)
{
  //TODO: see if we can do this without dual mutex
  pthread_mutex_lock(&mi->run_lock);
  pthread_mutex_lock(&mi->rli.run_lock);
}


/*
  unlock_slave_threads()
*/

void unlock_slave_threads(MASTER_INFO* mi)
{
  //TODO: see if we can do this without dual mutex
  pthread_mutex_unlock(&mi->rli.run_lock);
  pthread_mutex_unlock(&mi->run_lock);
}


/* Initialize slave structures */

int init_slave()
{
  DBUG_ENTER("init_slave");

  /*
    This is called when mysqld starts. Before client connections are
    accepted. However bootstrap may conflict with us if it does START SLAVE.
    So it's safer to take the lock.
  */
  pthread_mutex_lock(&LOCK_active_mi);
  /*
    TODO: re-write this to interate through the list of files
    for multi-master
  */
  active_mi= new MASTER_INFO;

  /*
    If master_host is not specified, try to read it from the master_info file.
    If master_host is specified, create the master_info file if it doesn't
    exists.
  */
  if (!active_mi)
  {
    sql_print_error("Failed to allocate memory for the master info structure");
    goto err;
  }

  if (init_master_info(active_mi,master_info_file,relay_log_info_file,
		       !master_host, (SLAVE_IO | SLAVE_SQL)))
  {
    sql_print_error("Failed to initialize the master info structure");
    goto err;
  }

  if (server_id && !master_host && active_mi->host[0])
    master_host= active_mi->host;

  /* If server id is not set, start_slave_thread() will say it */

  if (master_host && !opt_skip_slave_start)
  {
    if (start_slave_threads(1 /* need mutex */,
			    0 /* no wait for start*/,
			    active_mi,
			    master_info_file,
			    relay_log_info_file,
			    SLAVE_IO | SLAVE_SQL))
    {
      sql_print_error("Failed to create slave threads");
      goto err;
    }
  }
  pthread_mutex_unlock(&LOCK_active_mi);
  DBUG_RETURN(0);

err:
  pthread_mutex_unlock(&LOCK_active_mi);
  DBUG_RETURN(1);
}


static void free_table_ent(TABLE_RULE_ENT* e)
{
  my_free((gptr) e, MYF(0));
}


static byte* get_table_key(TABLE_RULE_ENT* e, uint* len,
			   my_bool not_used __attribute__((unused)))
{
  *len = e->key_len;
  return (byte*)e->db;
}


/*
  Open the given relay log

  SYNOPSIS
    init_relay_log_pos()
    rli			Relay information (will be initialized)
    log			Name of relay log file to read from. NULL = First log
    pos			Position in relay log file 
    need_data_lock	Set to 1 if this functions should do mutex locks
    errmsg		Store pointer to error message here
    look_for_description_event 
                        1 if we should look for such an event. We only need
                        this when the SQL thread starts and opens an existing
                        relay log and has to execute it (possibly from an
                        offset >4); then we need to read the first event of
                        the relay log to be able to parse the events we have
                        to execute.

  DESCRIPTION
  - Close old open relay log files.
  - If we are using the same relay log as the running IO-thread, then set
    rli->cur_log to point to the same IO_CACHE entry.
  - If not, open the 'log' binary file.

  TODO
    - check proper initialization of group_master_log_name/group_master_log_pos

  RETURN VALUES
    0	ok
    1	error.  errmsg is set to point to the error message
*/

int init_relay_log_pos(RELAY_LOG_INFO* rli,const char* log,
		       ulonglong pos, bool need_data_lock,
		       const char** errmsg,
                       bool look_for_description_event)
{
  DBUG_ENTER("init_relay_log_pos");
  DBUG_PRINT("info", ("pos: %lu", (long) pos));

  *errmsg=0;
  pthread_mutex_t *log_lock=rli->relay_log.get_log_lock();
  
  if (need_data_lock)
    pthread_mutex_lock(&rli->data_lock);

  /*
    Slave threads are not the only users of init_relay_log_pos(). CHANGE MASTER
    is, too, and init_slave() too; these 2 functions allocate a description
    event in init_relay_log_pos, which is not freed by the terminating SQL slave
    thread as that thread is not started by these functions. So we have to free
    the description_event here, in case, so that there is no memory leak in
    running, say, CHANGE MASTER.
  */
  delete rli->relay_log.description_event_for_exec;
  /*
    By default the relay log is in binlog format 3 (4.0).
    Even if format is 4, this will work enough to read the first event
    (Format_desc) (remember that format 4 is just lenghtened compared to format
    3; format 3 is a prefix of format 4). 
  */
  rli->relay_log.description_event_for_exec= new
    Format_description_log_event(3);
  
  pthread_mutex_lock(log_lock);
  
  /* Close log file and free buffers if it's already open */
  if (rli->cur_log_fd >= 0)
  {
    end_io_cache(&rli->cache_buf);
    my_close(rli->cur_log_fd, MYF(MY_WME));
    rli->cur_log_fd = -1;
  }
  
  rli->group_relay_log_pos = rli->event_relay_log_pos = pos;

  /*
    Test to see if the previous run was with the skip of purging
    If yes, we do not purge when we restart
  */
  if (rli->relay_log.find_log_pos(&rli->linfo, NullS, 1))
  {
    *errmsg="Could not find first log during relay log initialization";
    goto err;
  }

  if (log && rli->relay_log.find_log_pos(&rli->linfo, log, 1))
  {
    *errmsg="Could not find target log during relay log initialization";
    goto err;
  }
  strmake(rli->group_relay_log_name,rli->linfo.log_file_name,
	  sizeof(rli->group_relay_log_name)-1);
  strmake(rli->event_relay_log_name,rli->linfo.log_file_name,
	  sizeof(rli->event_relay_log_name)-1);
  if (rli->relay_log.is_active(rli->linfo.log_file_name))
  {
    /*
      The IO thread is using this log file.
      In this case, we will use the same IO_CACHE pointer to
      read data as the IO thread is using to write data.
    */
    my_b_seek((rli->cur_log=rli->relay_log.get_log_file()), (off_t)0);
    if (check_binlog_magic(rli->cur_log,errmsg))
      goto err;
    rli->cur_log_old_open_count=rli->relay_log.get_open_count();
  }
  else
  {
    /*
      Open the relay log and set rli->cur_log to point at this one
    */
    if ((rli->cur_log_fd=open_binlog(&rli->cache_buf,
				     rli->linfo.log_file_name,errmsg)) < 0)
      goto err;
    rli->cur_log = &rli->cache_buf;
  }
  /*
    In all cases, check_binlog_magic() has been called so we're at offset 4 for
    sure.
  */
  if (pos > BIN_LOG_HEADER_SIZE) /* If pos<=4, we stay at 4 */
  {
    Log_event* ev;
    while (look_for_description_event) 
    {
      /*
        Read the possible Format_description_log_event; if position
        was 4, no need, it will be read naturally.
      */
      DBUG_PRINT("info",("looking for a Format_description_log_event"));

      if (my_b_tell(rli->cur_log) >= pos)
        break;

      /*
        Because of we have rli->data_lock and log_lock, we can safely read an
        event
      */
      if (!(ev=Log_event::read_log_event(rli->cur_log,0,
                                         rli->relay_log.description_event_for_exec)))
      {
        DBUG_PRINT("info",("could not read event, rli->cur_log->error=%d",
                           rli->cur_log->error));
        if (rli->cur_log->error) /* not EOF */
        {
          *errmsg= "I/O error reading event at position 4";
          goto err;
        }
        break;
      }
      else if (ev->get_type_code() == FORMAT_DESCRIPTION_EVENT)
      {
        DBUG_PRINT("info",("found Format_description_log_event"));
        delete rli->relay_log.description_event_for_exec;
        rli->relay_log.description_event_for_exec= (Format_description_log_event*) ev;
        /*
          As ev was returned by read_log_event, it has passed is_valid(), so
          my_malloc() in ctor worked, no need to check again.
        */
        /*
          Ok, we found a Format_description event. But it is not sure that this
          describes the whole relay log; indeed, one can have this sequence
          (starting from position 4):
          Format_desc (of slave)
          Rotate (of master)
          Format_desc (of master)
          So the Format_desc which really describes the rest of the relay log
          is the 3rd event (it can't be further than that, because we rotate
          the relay log when we queue a Rotate event from the master).
          But what describes the Rotate is the first Format_desc.
          So what we do is:
          go on searching for Format_description events, until you exceed the
          position (argument 'pos') or until you find another event than Rotate
          or Format_desc.
        */
      }
      else 
      {
        DBUG_PRINT("info",("found event of another type=%d",
                           ev->get_type_code()));
        look_for_description_event= (ev->get_type_code() == ROTATE_EVENT);
        delete ev;
      }
    }
    my_b_seek(rli->cur_log,(off_t)pos);
#ifndef DBUG_OFF
  {
    char llbuf1[22], llbuf2[22];
    DBUG_PRINT("info", ("my_b_tell(rli->cur_log)=%s rli->event_relay_log_pos=%s",
                        llstr(my_b_tell(rli->cur_log),llbuf1), 
                        llstr(rli->event_relay_log_pos,llbuf2)));
  }
#endif

  }

err:
  /*
    If we don't purge, we can't honour relay_log_space_limit ;
    silently discard it
  */
  if (!relay_log_purge)
    rli->log_space_limit= 0;
  pthread_cond_broadcast(&rli->data_cond);
  
  pthread_mutex_unlock(log_lock);

  if (need_data_lock)
    pthread_mutex_unlock(&rli->data_lock);
  if (!rli->relay_log.description_event_for_exec->is_valid() && !*errmsg)
    *errmsg= "Invalid Format_description log event; could be out of memory";

  DBUG_RETURN ((*errmsg) ? 1 : 0);
}


/*
  Init function to set up array for errors that should be skipped for slave

  SYNOPSIS
    init_slave_skip_errors()
    arg		List of errors numbers to skip, separated with ','

  NOTES
    Called from get_options() in mysqld.cc on start-up
*/

void init_slave_skip_errors(const char* arg)
{
  const char *p;
  if (bitmap_init(&slave_error_mask,0,MAX_SLAVE_ERROR,0))
  {
    fprintf(stderr, "Badly out of memory, please check your system status\n");
    exit(1);
  }
  use_slave_mask = 1;
  for (;my_isspace(system_charset_info,*arg);++arg)
    /* empty */;
  if (!my_strnncoll(system_charset_info,(uchar*)arg,4,(const uchar*)"all",4))
  {
    bitmap_set_all(&slave_error_mask);
    return;
  }
  for (p= arg ; *p; )
  {
    long err_code;
    if (!(p= str2int(p, 10, 0, LONG_MAX, &err_code)))
      break;
    if (err_code < MAX_SLAVE_ERROR)
       bitmap_set_bit(&slave_error_mask,(uint)err_code);
    while (!my_isdigit(system_charset_info,*p) && *p)
      p++;
  }
}


void st_relay_log_info::inc_group_relay_log_pos(ulonglong log_pos,
						bool skip_lock)  
{
  if (!skip_lock)
    pthread_mutex_lock(&data_lock);
  inc_event_relay_log_pos();
  group_relay_log_pos= event_relay_log_pos;
  strmake(group_relay_log_name,event_relay_log_name,
	  sizeof(group_relay_log_name)-1);

  notify_group_relay_log_name_update();
        
  /*
    If the slave does not support transactions and replicates a transaction,
    users should not trust group_master_log_pos (which they can display with
    SHOW SLAVE STATUS or read from relay-log.info), because to compute
    group_master_log_pos the slave relies on log_pos stored in the master's
    binlog, but if we are in a master's transaction these positions are always
    the BEGIN's one (excepted for the COMMIT), so group_master_log_pos does
    not advance as it should on the non-transactional slave (it advances by
    big leaps, whereas it should advance by small leaps).
  */
  /*
    In 4.x we used the event's len to compute the positions here. This is
    wrong if the event was 3.23/4.0 and has been converted to 5.0, because
    then the event's len is not what is was in the master's binlog, so this
    will make a wrong group_master_log_pos (yes it's a bug in 3.23->4.0
    replication: Exec_master_log_pos is wrong). Only way to solve this is to
    have the original offset of the end of the event the relay log. This is
    what we do in 5.0: log_pos has become "end_log_pos" (because the real use
    of log_pos in 4.0 was to compute the end_log_pos; so better to store
    end_log_pos instead of begin_log_pos.
    If we had not done this fix here, the problem would also have appeared
    when the slave and master are 5.0 but with different event length (for
    example the slave is more recent than the master and features the event
    UID). It would give false MASTER_POS_WAIT, false Exec_master_log_pos in
    SHOW SLAVE STATUS, and so the user would do some CHANGE MASTER using this
    value which would lead to badly broken replication.
    Even the relay_log_pos will be corrupted in this case, because the len is
    the relay log is not "val".
    With the end_log_pos solution, we avoid computations involving lengthes.
  */
  DBUG_PRINT("info", ("log_pos: %lu  group_master_log_pos: %lu",
		      (long) log_pos, (long) group_master_log_pos));
  if (log_pos) // 3.23 binlogs don't have log_posx
  {
    group_master_log_pos= log_pos;
  }
  pthread_cond_broadcast(&data_cond);
  if (!skip_lock)
    pthread_mutex_unlock(&data_lock);
}


void st_relay_log_info::close_temporary_tables()
{
  TABLE *table,*next;

  for (table=save_temporary_tables ; table ; table=next)
  {
    next=table->next;
    /*
      Don't ask for disk deletion. For now, anyway they will be deleted when
      slave restarts, but it is a better intention to not delete them.
    */
    close_temporary(table, 0);
  }
  save_temporary_tables= 0;
  slave_open_temp_tables= 0;
}

/*
  purge_relay_logs()

  NOTES
    Assumes to have a run lock on rli and that no slave thread are running.
*/

int purge_relay_logs(RELAY_LOG_INFO* rli, THD *thd, bool just_reset,
		     const char** errmsg)
{
  int error=0;
  DBUG_ENTER("purge_relay_logs");

  /*
    Even if rli->inited==0, we still try to empty rli->master_log_* variables.
    Indeed, rli->inited==0 does not imply that they already are empty.
    It could be that slave's info initialization partly succeeded :
    for example if relay-log.info existed but *relay-bin*.*
    have been manually removed, init_relay_log_info reads the old
    relay-log.info and fills rli->master_log_*, then init_relay_log_info
    checks for the existence of the relay log, this fails and
    init_relay_log_info leaves rli->inited to 0.
    In that pathological case, rli->master_log_pos* will be properly reinited
    at the next START SLAVE (as RESET SLAVE or CHANGE
    MASTER, the callers of purge_relay_logs, will delete bogus *.info files
    or replace them with correct files), however if the user does SHOW SLAVE
    STATUS before START SLAVE, he will see old, confusing rli->master_log_*.
    In other words, we reinit rli->master_log_* for SHOW SLAVE STATUS
    to display fine in any case.
  */

  rli->group_master_log_name[0]= 0;
  rli->group_master_log_pos= 0;

  if (!rli->inited)
  {
    DBUG_PRINT("info", ("rli->inited == 0"));
    DBUG_RETURN(0);
  }

  DBUG_ASSERT(rli->slave_running == 0);
  DBUG_ASSERT(rli->mi->slave_running == 0);

  rli->slave_skip_counter=0;
  pthread_mutex_lock(&rli->data_lock);

  /* 
    we close the relay log fd possibly left open by the slave SQL thread, 
    to be able to delete it; the relay log fd possibly left open by the slave
    I/O thread will be closed naturally in reset_logs() by the 
    close(LOG_CLOSE_TO_BE_OPENED) call
  */
  if (rli->cur_log_fd >= 0)
  {
    end_io_cache(&rli->cache_buf);
    my_close(rli->cur_log_fd, MYF(MY_WME));
    rli->cur_log_fd= -1;
  }

  if (rli->relay_log.reset_logs(thd))
  {
    *errmsg = "Failed during log reset";
    error=1;
    goto err;
  }
  /* Save name of used relay log file */
  strmake(rli->group_relay_log_name, rli->relay_log.get_log_fname(),
	  sizeof(rli->group_relay_log_name)-1);
  strmake(rli->event_relay_log_name, rli->relay_log.get_log_fname(),
 	  sizeof(rli->event_relay_log_name)-1);
  rli->group_relay_log_pos= rli->event_relay_log_pos= BIN_LOG_HEADER_SIZE;
  if (count_relay_log_space(rli))
  {
    *errmsg= "Error counting relay log space";
    goto err;
  }
  if (!just_reset)
    error= init_relay_log_pos(rli, rli->group_relay_log_name,
                              rli->group_relay_log_pos,
  			      0 /* do not need data lock */, errmsg, 0);
  
err:
#ifndef DBUG_OFF
  char buf[22];
#endif  
  DBUG_PRINT("info",("log_space_total: %s",llstr(rli->log_space_total,buf)));
  pthread_mutex_unlock(&rli->data_lock);
  DBUG_RETURN(error);
}


int terminate_slave_threads(MASTER_INFO* mi,int thread_mask,bool skip_lock)
{
  if (!mi->inited)
    return 0; /* successfully do nothing */
  int error,force_all = (thread_mask & SLAVE_FORCE_ALL);
  pthread_mutex_t *sql_lock = &mi->rli.run_lock, *io_lock = &mi->run_lock;
  pthread_mutex_t *sql_cond_lock,*io_cond_lock;
  DBUG_ENTER("terminate_slave_threads");

  sql_cond_lock=sql_lock;
  io_cond_lock=io_lock;
  
  if (skip_lock)
  {
    sql_lock = io_lock = 0;
  }
  if ((thread_mask & (SLAVE_IO|SLAVE_FORCE_ALL)) && mi->slave_running)
  {
    DBUG_PRINT("info",("Terminating IO thread"));
    mi->abort_slave=1;
    if ((error=terminate_slave_thread(mi->io_thd,io_lock,
				      io_cond_lock,
				      &mi->stop_cond,
				      &mi->slave_running)) &&
	!force_all)
      DBUG_RETURN(error);
  }
  if ((thread_mask & (SLAVE_SQL|SLAVE_FORCE_ALL)) && mi->rli.slave_running)
  {
    DBUG_PRINT("info",("Terminating SQL thread"));
    DBUG_ASSERT(mi->rli.sql_thd != 0) ;
    mi->rli.abort_slave=1;
    if ((error=terminate_slave_thread(mi->rli.sql_thd,sql_lock,
				      sql_cond_lock,
				      &mi->rli.stop_cond,
				      &mi->rli.slave_running)) &&
	!force_all)
      DBUG_RETURN(error);
  }
  DBUG_RETURN(0);
}


int terminate_slave_thread(THD* thd, pthread_mutex_t* term_lock,
			   pthread_mutex_t *cond_lock,
			   pthread_cond_t* term_cond,
			   volatile uint *slave_running)
{
  DBUG_ENTER("terminate_slave_thread");
  if (term_lock)
  {
    pthread_mutex_lock(term_lock);
    if (!*slave_running)
    {
      pthread_mutex_unlock(term_lock);
      DBUG_RETURN(ER_SLAVE_NOT_RUNNING);
    }
  }
  DBUG_ASSERT(thd != 0);
  THD_CHECK_SENTRY(thd);
  /*
    Is is critical to test if the slave is running. Otherwise, we might
    be referening freed memory trying to kick it
  */

  while (*slave_running)			// Should always be true
  {
    DBUG_PRINT("loop", ("killing slave thread"));
    KICK_SLAVE(thd);
    /*
      There is a small chance that slave thread might miss the first
      alarm. To protect againts it, resend the signal until it reacts
    */
    struct timespec abstime;
    set_timespec(abstime,2);
    pthread_cond_timedwait(term_cond, cond_lock, &abstime);
  }
  if (term_lock)
    pthread_mutex_unlock(term_lock);
  DBUG_RETURN(0);
}


int start_slave_thread(pthread_handler h_func, pthread_mutex_t *start_lock,
		       pthread_mutex_t *cond_lock,
		       pthread_cond_t *start_cond,
		       volatile uint *slave_running,
		       volatile ulong *slave_run_id,
		       MASTER_INFO* mi,
                       bool high_priority)
{
  pthread_t th;
  ulong start_id;
  DBUG_ASSERT(mi->inited);
  DBUG_ENTER("start_slave_thread");

  if (start_lock)
    pthread_mutex_lock(start_lock);
  if (!server_id)
  {
    if (start_cond)
      pthread_cond_broadcast(start_cond);
    if (start_lock)
      pthread_mutex_unlock(start_lock);
    sql_print_error("Server id not set, will not start slave");
    DBUG_RETURN(ER_BAD_SLAVE);
  }
  
  if (*slave_running)
  {
    if (start_cond)
      pthread_cond_broadcast(start_cond);
    if (start_lock)
      pthread_mutex_unlock(start_lock);
    DBUG_RETURN(ER_SLAVE_MUST_STOP);
  }
  start_id= *slave_run_id;
  DBUG_PRINT("info",("Creating new slave thread"));
  if (high_priority)
    my_pthread_attr_setprio(&connection_attrib,CONNECT_PRIOR);
  if (pthread_create(&th, &connection_attrib, h_func, (void*)mi))
  {
    if (start_lock)
      pthread_mutex_unlock(start_lock);
    DBUG_RETURN(ER_SLAVE_THREAD);
  }
  if (start_cond && cond_lock) // caller has cond_lock
  {
    THD* thd = current_thd;
    while (start_id == *slave_run_id)
    {
      DBUG_PRINT("sleep",("Waiting for slave thread to start"));
      const char* old_msg = thd->enter_cond(start_cond,cond_lock,
					    "Waiting for slave thread to start");
      pthread_cond_wait(start_cond,cond_lock);
      thd->exit_cond(old_msg);
      pthread_mutex_lock(cond_lock); // re-acquire it as exit_cond() released
      if (thd->killed)
	DBUG_RETURN(thd->killed_errno());
    }
  }
  if (start_lock)
    pthread_mutex_unlock(start_lock);
  DBUG_RETURN(0);
}


/*
  start_slave_threads()

  NOTES
    SLAVE_FORCE_ALL is not implemented here on purpose since it does not make
    sense to do that for starting a slave--we always care if it actually
    started the threads that were not previously running
*/

int start_slave_threads(bool need_slave_mutex, bool wait_for_start,
			MASTER_INFO* mi, const char* master_info_fname,
			const char* slave_info_fname, int thread_mask)
{
  pthread_mutex_t *lock_io=0,*lock_sql=0,*lock_cond_io=0,*lock_cond_sql=0;
  pthread_cond_t* cond_io=0,*cond_sql=0;
  int error=0;
  DBUG_ENTER("start_slave_threads");
  
  if (need_slave_mutex)
  {
    lock_io = &mi->run_lock;
    lock_sql = &mi->rli.run_lock;
  }
  if (wait_for_start)
  {
    cond_io = &mi->start_cond;
    cond_sql = &mi->rli.start_cond;
    lock_cond_io = &mi->run_lock;
    lock_cond_sql = &mi->rli.run_lock;
  }

  if (thread_mask & SLAVE_IO)
    error=start_slave_thread(handle_slave_io,lock_io,lock_cond_io,
			     cond_io,
			     &mi->slave_running, &mi->slave_run_id,
			     mi, 1); //high priority, to read the most possible
  if (!error && (thread_mask & SLAVE_SQL))
  {
    error=start_slave_thread(handle_slave_sql,lock_sql,lock_cond_sql,
			     cond_sql,
			     &mi->rli.slave_running, &mi->rli.slave_run_id,
			     mi, 0);
    if (error)
      terminate_slave_threads(mi, thread_mask & SLAVE_IO, 0);
  }
  DBUG_RETURN(error);
}


void init_table_rule_hash(HASH* h, bool* h_inited)
{
  hash_init(h, system_charset_info,TABLE_RULE_HASH_SIZE,0,0,
	    (hash_get_key) get_table_key,
	    (hash_free_key) free_table_ent, 0);
  *h_inited = 1;
}


void init_table_rule_array(DYNAMIC_ARRAY* a, bool* a_inited)
{
  my_init_dynamic_array(a, sizeof(TABLE_RULE_ENT*), TABLE_RULE_ARR_SIZE,
		     TABLE_RULE_ARR_SIZE);
  *a_inited = 1;
}


static TABLE_RULE_ENT* find_wild(DYNAMIC_ARRAY *a, const char* key, int len)
{
  uint i;
  const char* key_end = key + len;
  
  for (i = 0; i < a->elements; i++)
    {
      TABLE_RULE_ENT* e ;
      get_dynamic(a, (gptr)&e, i);
      if (!my_wildcmp(system_charset_info, key, key_end, 
                            (const char*)e->db,
			    (const char*)(e->db + e->key_len),
			    '\\',wild_one,wild_many))
	return e;
    }
  
  return 0;
}


/*
  Checks whether tables match some (wild_)do_table and (wild_)ignore_table
  rules (for replication)

  SYNOPSIS
    tables_ok()
    thd             thread (SQL slave thread normally). Mustn't be null.
    tables          list of tables to check

  NOTES
    Note that changing the order of the tables in the list can lead to
    different results. Note also the order of precedence of the do/ignore 
    rules (see code below). For that reason, users should not set conflicting 
    rules because they may get unpredicted results (precedence order is
    explained in the manual).

    Thought which arose from a question of a big customer "I want to include
    all tables like "abc.%" except the "%.EFG"". This can't be done now. If we
    supported Perl regexps we could do it with this pattern: /^abc\.(?!EFG)/
    (I could not find an equivalent in the regex library MySQL uses).

  RETURN VALUES
    0           should not be logged/replicated
    1           should be logged/replicated                  
*/

bool tables_ok(THD* thd, TABLE_LIST* tables)
{
  bool some_tables_updating= 0;
  DBUG_ENTER("tables_ok");

  /*
    In routine, can't reliably pick and choose substatements, so always
    replicate.
    We can't reliably know if one substatement should be executed or not:
    consider the case of this substatement: a SELECT on a non-replicated
    constant table; if we don't execute it maybe it was going to fill a
    variable which was going to be used by the next substatement to update
    a replicated table? If we execute it maybe the constant non-replicated
    table does not exist (and so we'll fail) while there was no need to
    execute this as this SELECT does not influence replicated tables in the
    rest of the routine? In other words: users are used to replicate-*-table
    specifying how to handle updates to tables, these options don't say
    anything about reads to tables; we can't guess.
  */
  if (thd->spcont)
    DBUG_RETURN(1);

  for (; tables; tables= tables->next_global)
  {
    char hash_key[2*NAME_LEN+2];
    char *end;
    uint len;

    if (!tables->updating) 
      continue;
    some_tables_updating= 1;
    end= strmov(hash_key, tables->db ? tables->db : thd->db);
    *end++= '.';
    len= (uint) (strmov(end, tables->table_name) - hash_key);
    if (do_table_inited) // if there are any do's
    {
      if (hash_search(&replicate_do_table, (byte*) hash_key, len))
	DBUG_RETURN(1);
    }
    if (ignore_table_inited) // if there are any ignores
    {
      if (hash_search(&replicate_ignore_table, (byte*) hash_key, len))
	DBUG_RETURN(0); 
    }
    if (wild_do_table_inited && find_wild(&replicate_wild_do_table,
					  hash_key, len))
      DBUG_RETURN(1);
    if (wild_ignore_table_inited && find_wild(&replicate_wild_ignore_table,
					      hash_key, len))
      DBUG_RETURN(0);
  }

  /*
    If no table was to be updated, ignore statement (no reason we play it on
    slave, slave is supposed to replicate _changes_ only).
    If no explicit rule found and there was a do list, do not replicate.
    If there was no do list, go ahead
  */
  DBUG_RETURN(some_tables_updating &&
              !do_table_inited && !wild_do_table_inited);
}


/*
  Checks whether a db matches wild_do_table and wild_ignore_table
  rules (for replication)

  SYNOPSIS
    db_ok_with_wild_table()
    db		name of the db to check.
		Is tested with check_db_name() before calling this function.

  NOTES
    Here is the reason for this function.
    We advise users who want to exclude a database 'db1' safely to do it
    with replicate_wild_ignore_table='db1.%' instead of binlog_ignore_db or
    replicate_ignore_db because the two lasts only check for the selected db,
    which won't work in that case:
    USE db2;
    UPDATE db1.t SET ... #this will be replicated and should not
    whereas replicate_wild_ignore_table will work in all cases.
    With replicate_wild_ignore_table, we only check tables. When
    one does 'DROP DATABASE db1', tables are not involved and the
    statement will be replicated, while users could expect it would not (as it
    rougly means 'DROP db1.first_table, DROP db1.second_table...').
    In other words, we want to interpret 'db1.%' as "everything touching db1".
    That is why we want to match 'db1' against 'db1.%' wild table rules.

  RETURN VALUES
    0           should not be logged/replicated
    1           should be logged/replicated
 */

int db_ok_with_wild_table(const char *db)
{
  char hash_key[NAME_LEN+2];
  char *end;
  int len;
  end= strmov(hash_key, db);
  *end++= '.';
  len= end - hash_key ;
  if (wild_do_table_inited && find_wild(&replicate_wild_do_table,
                                        hash_key, len))
    return 1;
  if (wild_ignore_table_inited && find_wild(&replicate_wild_ignore_table,
                                            hash_key, len))
    return 0;
  
  /*
    If no explicit rule found and there was a do list, do not replicate.
    If there was no do list, go ahead
  */
  return !wild_do_table_inited;
}


int add_table_rule(HASH* h, const char* table_spec)
{
  const char* dot = strchr(table_spec, '.');
  if (!dot) return 1;
  // len is always > 0 because we know the there exists a '.'
  uint len = (uint)strlen(table_spec);
  TABLE_RULE_ENT* e = (TABLE_RULE_ENT*)my_malloc(sizeof(TABLE_RULE_ENT)
						 + len, MYF(MY_WME));
  if (!e) return 1;
  e->db = (char*)e + sizeof(TABLE_RULE_ENT);
  e->tbl_name = e->db + (dot - table_spec) + 1;
  e->key_len = len;
  memcpy(e->db, table_spec, len);
  (void)my_hash_insert(h, (byte*)e);
  return 0;
}


/*
  Add table expression with wildcards to dynamic array
*/

int add_wild_table_rule(DYNAMIC_ARRAY* a, const char* table_spec)
{
  const char* dot = strchr(table_spec, '.');
  if (!dot) return 1;
  uint len = (uint)strlen(table_spec);
  TABLE_RULE_ENT* e = (TABLE_RULE_ENT*)my_malloc(sizeof(TABLE_RULE_ENT)
						 + len, MYF(MY_WME));
  if (!e) return 1;
  e->db = (char*)e + sizeof(TABLE_RULE_ENT);
  e->tbl_name = e->db + (dot - table_spec) + 1;
  e->key_len = len;
  memcpy(e->db, table_spec, len);
  insert_dynamic(a, (gptr)&e);
  return 0;
}


static void free_string_array(DYNAMIC_ARRAY *a)
{
  uint i;
  for (i = 0; i < a->elements; i++)
    {
      char* p;
      get_dynamic(a, (gptr) &p, i);
      my_free(p, MYF(MY_WME));
    }
  delete_dynamic(a);
}


#ifdef NOT_USED_YET
static int end_slave_on_walk(MASTER_INFO* mi, gptr /*unused*/)
{
  end_master_info(mi);
  return 0;
}
#endif


/*
  Free all resources used by slave

  SYNOPSIS
    end_slave()
*/

void end_slave()
{
  /*
    This is called when the server terminates, in close_connections().
    It terminates slave threads. However, some CHANGE MASTER etc may still be
    running presently. If a START SLAVE was in progress, the mutex lock below
    will make us wait until slave threads have started, and START SLAVE
    returns, then we terminate them here.
  */
  pthread_mutex_lock(&LOCK_active_mi);
  if (active_mi)
  {
    /*
      TODO: replace the line below with
      list_walk(&master_list, (list_walk_action)end_slave_on_walk,0);
      once multi-master code is ready.
    */
    terminate_slave_threads(active_mi,SLAVE_FORCE_ALL);
    end_master_info(active_mi);
    if (do_table_inited)
      hash_free(&replicate_do_table);
    if (ignore_table_inited)
      hash_free(&replicate_ignore_table);
    if (wild_do_table_inited)
      free_string_array(&replicate_wild_do_table);
    if (wild_ignore_table_inited)
      free_string_array(&replicate_wild_ignore_table);
    delete active_mi;
    active_mi= 0;
  }
  pthread_mutex_unlock(&LOCK_active_mi);
}


static bool io_slave_killed(THD* thd, MASTER_INFO* mi)
{
  DBUG_ASSERT(mi->io_thd == thd);
  DBUG_ASSERT(mi->slave_running); // tracking buffer overrun
  return mi->abort_slave || abort_loop || thd->killed;
}


static bool sql_slave_killed(THD* thd, RELAY_LOG_INFO* rli)
{
  DBUG_ASSERT(rli->sql_thd == thd);
  DBUG_ASSERT(rli->slave_running == 1);// tracking buffer overrun
  return rli->abort_slave || abort_loop || thd->killed;
}


/*
  Writes an error message to rli->last_slave_error and rli->last_slave_errno
  (which will be displayed by SHOW SLAVE STATUS), and prints it to stderr.

  SYNOPSIS
    slave_print_error()
    rli		
    err_code    The error code
    msg         The error message (usually related to the error code, but can
                contain more information).
    ...         (this is printf-like format, with % symbols in msg)

  RETURN VALUES
    void
*/

void slave_print_error(RELAY_LOG_INFO* rli, int err_code, const char* msg, ...)
{
  va_list args;
  va_start(args,msg);
  my_vsnprintf(rli->last_slave_error,
	       sizeof(rli->last_slave_error), msg, args);
  rli->last_slave_errno = err_code;
  /* If the error string ends with '.', do not add a ',' it would be ugly */
  if (rli->last_slave_error[0] && 
      (*(strend(rli->last_slave_error)-1) == '.'))
    sql_print_error("Slave: %s Error_code: %d", rli->last_slave_error,
                    err_code);
  else
    sql_print_error("Slave: %s, Error_code: %d", rli->last_slave_error,
                    err_code);

}

/*
  skip_load_data_infile()

  NOTES
    This is used to tell a 3.23 master to break send_file()
*/

void skip_load_data_infile(NET *net)
{
  (void)net_request_file(net, "/dev/null");
  (void)my_net_read(net);				// discard response
  (void)net_write_command(net, 0, "", 0, "", 0);	// Send ok
}


bool net_request_file(NET* net, const char* fname)
{
  DBUG_ENTER("net_request_file");
  DBUG_RETURN(net_write_command(net, 251, fname, strlen(fname), "", 0));
}


/*
  From other comments and tests in code, it looks like
  sometimes Query_log_event and Load_log_event can have db == 0
  (see rewrite_db() above for example)
  (cases where this happens are unclear; it may be when the master is 3.23).
*/

const char *print_slave_db_safe(const char* db)
{
  return (db ? db : "");
}

/*
  Checks whether a db matches some do_db and ignore_db rules
  (for logging or replication)

  SYNOPSIS
    db_ok()
    db              name of the db to check
    do_list         either binlog_do_db or replicate_do_db
    ignore_list     either binlog_ignore_db or replicate_ignore_db

  RETURN VALUES
    0           should not be logged/replicated
    1           should be logged/replicated                  
*/

int db_ok(const char* db, I_List<i_string> &do_list,
	  I_List<i_string> &ignore_list )
{
  if (do_list.is_empty() && ignore_list.is_empty())
    return 1; // ok to replicate if the user puts no constraints

  /*
    If the user has specified restrictions on which databases to replicate
    and db was not selected, do not replicate.
  */
  if (!db)
    return 0;

  if (!do_list.is_empty()) // if the do's are not empty
  {
    I_List_iterator<i_string> it(do_list);
    i_string* tmp;

    while ((tmp=it++))
    {
      if (!strcmp(tmp->ptr, db))
	return 1; // match
    }
    return 0;
  }
  else // there are some elements in the don't, otherwise we cannot get here
  {
    I_List_iterator<i_string> it(ignore_list);
    i_string* tmp;

    while ((tmp=it++))
    {
      if (!strcmp(tmp->ptr, db))
	return 0; // match
    }
    return 1;
  }
}


static int init_strvar_from_file(char *var, int max_size, IO_CACHE *f,
				 const char *default_val)
{
  uint length;
  if ((length=my_b_gets(f,var, max_size)))
  {
    char* last_p = var + length -1;
    if (*last_p == '\n')
      *last_p = 0; // if we stopped on newline, kill it
    else
    {
      /*
	If we truncated a line or stopped on last char, remove all chars
	up to and including newline.
      */
      int c;
      while (((c=my_b_get(f)) != '\n' && c != my_b_EOF));
    }
    return 0;
  }
  else if (default_val)
  {
    strmake(var,  default_val, max_size-1);
    return 0;
  }
  return 1;
}


static int init_intvar_from_file(int* var, IO_CACHE* f, int default_val)
{
  char buf[32];
  
  if (my_b_gets(f, buf, sizeof(buf))) 
  {
    *var = atoi(buf);
    return 0;
  }
  else if (default_val)
  {
    *var = default_val;
    return 0;
  }
  return 1;
}

/*
  Note that we rely on the master's version (3.23, 4.0.14 etc) instead of
  relying on the binlog's version. This is not perfect: imagine an upgrade
  of the master without waiting that all slaves are in sync with the master;
  then a slave could be fooled about the binlog's format. This is what happens
  when people upgrade a 3.23 master to 4.0 without doing RESET MASTER: 4.0
  slaves are fooled. So we do this only to distinguish between 3.23 and more
  recent masters (it's too late to change things for 3.23).
  
  RETURNS
  0       ok
  1       error
*/

static int get_master_version_and_clock(MYSQL* mysql, MASTER_INFO* mi)
{
  const char* errmsg= 0;

  /*
    Free old description_event_for_queue (that is needed if we are in
    a reconnection).
  */
  delete mi->rli.relay_log.description_event_for_queue;
  mi->rli.relay_log.description_event_for_queue= 0;
  
  if (!my_isdigit(&my_charset_bin,*mysql->server_version))
    errmsg = "Master reported unrecognized MySQL version";
  else
  {
    /*
      Note the following switch will bug when we have MySQL branch 30 ;)
    */
    switch (*mysql->server_version) 
    {
    case '0':
    case '1':
    case '2':
      errmsg = "Master reported unrecognized MySQL version";
      break;
    case '3':
      mi->rli.relay_log.description_event_for_queue= new
        Format_description_log_event(1, mysql->server_version); 
      break;
    case '4':
      mi->rli.relay_log.description_event_for_queue= new
        Format_description_log_event(3, mysql->server_version); 
      break;
    default: 
      /*
        Master is MySQL >=5.0. Give a default Format_desc event, so that we can
        take the early steps (like tests for "is this a 3.23 master") which we
        have to take before we receive the real master's Format_desc which will
        override this one. Note that the Format_desc we create below is garbage
        (it has the format of the *slave*); it's only good to help know if the
        master is 3.23, 4.0, etc.
      */
      mi->rli.relay_log.description_event_for_queue= new
        Format_description_log_event(4, mysql->server_version); 
      break;
    }
  }
  
  /* 
     This does not mean that a 5.0 slave will be able to read a 6.0 master; but
     as we don't know yet, we don't want to forbid this for now. If a 5.0 slave
     can't read a 6.0 master, this will show up when the slave can't read some
     events sent by the master, and there will be error messages.
  */
  
  if (errmsg)
  {
    sql_print_error(errmsg);
    return 1;
  }

  /* as we are here, we tried to allocate the event */
  if (!mi->rli.relay_log.description_event_for_queue)
  {
    sql_print_error("Slave I/O thread failed to create a default Format_description_log_event");
    return 1;
  }

  /*
    Compare the master and slave's clock. Do not die if master's clock is
    unavailable (very old master not supporting UNIX_TIMESTAMP()?).
  */
  MYSQL_RES *master_res= 0;
  MYSQL_ROW master_row;
  
  if (!mysql_real_query(mysql, STRING_WITH_LEN("SELECT UNIX_TIMESTAMP()")) &&
      (master_res= mysql_store_result(mysql)) &&
      (master_row= mysql_fetch_row(master_res)))
  {
    mi->clock_diff_with_master= 
      (long) (time((time_t*) 0) - strtoul(master_row[0], 0, 10));
  }
  else
  {
    mi->clock_diff_with_master= 0; /* The "most sensible" value */
    sql_print_warning("\"SELECT UNIX_TIMESTAMP()\" failed on master, \
do not trust column Seconds_Behind_Master of SHOW SLAVE STATUS");
  }
  if (master_res)
    mysql_free_result(master_res);      
 
  /*
    Check that the master's server id and ours are different. Because if they
    are equal (which can result from a simple copy of master's datadir to slave,
    thus copying some my.cnf), replication will work but all events will be
    skipped.
    Do not die if SHOW VARIABLES LIKE 'SERVER_ID' fails on master (very old
    master?).
    Note: we could have put a @@SERVER_ID in the previous SELECT
    UNIX_TIMESTAMP() instead, but this would not have worked on 3.23 masters.
  */
  if (!mysql_real_query(mysql,
                        STRING_WITH_LEN("SHOW VARIABLES LIKE 'SERVER_ID'")) &&
      (master_res= mysql_store_result(mysql)))
  {
    if ((master_row= mysql_fetch_row(master_res)) &&
        (::server_id == strtoul(master_row[1], 0, 10)) &&
        !replicate_same_server_id)
      errmsg= "The slave I/O thread stops because master and slave have equal \
MySQL server ids; these ids must be different for replication to work (or \
the --replicate-same-server-id option must be used on slave but this does \
not always make sense; please check the manual before using it).";
    mysql_free_result(master_res);
  }

  /*
    Check that the master's global character_set_server and ours are the same.
    Not fatal if query fails (old master?).
    Note that we don't check for equality of global character_set_client and
    collation_connection (neither do we prevent their setting in
    set_var.cc). That's because from what I (Guilhem) have tested, the global
    values of these 2 are never used (new connections don't use them).
    We don't test equality of global collation_database either as it's is
    going to be deprecated (made read-only) in 4.1 very soon.
    The test is only relevant if master < 5.0.3 (we'll test only if it's older
    than the 5 branch; < 5.0.3 was alpha...), as >= 5.0.3 master stores
    charset info in each binlog event.
    We don't do it for 3.23 because masters <3.23.50 hang on
    SELECT @@unknown_var (BUG#7965 - see changelog of 3.23.50). So finally we
    test only if master is 4.x.
  */

  /* redundant with rest of code but safer against later additions */
  if (*mysql->server_version == '3')
    goto err;

  if ((*mysql->server_version == '4') &&
      !mysql_real_query(mysql,
                        STRING_WITH_LEN("SELECT @@GLOBAL.COLLATION_SERVER")) &&
      (master_res= mysql_store_result(mysql)))
  {
    if ((master_row= mysql_fetch_row(master_res)) &&
        strcmp(master_row[0], global_system_variables.collation_server->name))
      errmsg= "The slave I/O thread stops because master and slave have \
different values for the COLLATION_SERVER global variable. The values must \
be equal for replication to work";
    mysql_free_result(master_res);
  }

  /*
    Perform analogous check for time zone. Theoretically we also should
    perform check here to verify that SYSTEM time zones are the same on
    slave and master, but we can't rely on value of @@system_time_zone
    variable (it is time zone abbreviation) since it determined at start
    time and so could differ for slave and master even if they are really
    in the same system time zone. So we are omiting this check and just
    relying on documentation. Also according to Monty there are many users
    who are using replication between servers in various time zones. Hence 
    such check will broke everything for them. (And now everything will 
    work for them because by default both their master and slave will have 
    'SYSTEM' time zone).
    This check is only necessary for 4.x masters (and < 5.0.4 masters but
    those were alpha).
  */
  if ((*mysql->server_version == '4') &&
      !mysql_real_query(mysql, STRING_WITH_LEN("SELECT @@GLOBAL.TIME_ZONE")) &&
      (master_res= mysql_store_result(mysql)))
  {
    if ((master_row= mysql_fetch_row(master_res)) &&
        strcmp(master_row[0], 
               global_system_variables.time_zone->get_name()->ptr()))
      errmsg= "The slave I/O thread stops because master and slave have \
different values for the TIME_ZONE global variable. The values must \
be equal for replication to work";
    mysql_free_result(master_res);
  }

err:
  if (errmsg)
  {
    sql_print_error(errmsg);
    return 1;
  }

  return 0;
}

/*
  Used by fetch_master_table (used by LOAD TABLE tblname FROM MASTER and LOAD
  DATA FROM MASTER). Drops the table (if 'overwrite' is true) and recreates it
  from the dump. Honours replication inclusion/exclusion rules.
  db must be non-zero (guarded by assertion).

  RETURN VALUES
    0           success
    1           error
*/

static int create_table_from_dump(THD* thd, MYSQL *mysql, const char* db,
				  const char* table_name, bool overwrite)
{
  ulong packet_len;
  char *query, *save_db;
  uint32 save_db_length;
  Vio* save_vio;
  HA_CHECK_OPT check_opt;
  TABLE_LIST tables;
  int error= 1;
  handler *file;
  ulonglong save_options;
  NET *net= &mysql->net;
  const char *found_semicolon= NULL;
  DBUG_ENTER("create_table_from_dump");  

  packet_len= my_net_read(net); // read create table statement
  if (packet_len == packet_error)
  {
    my_message(ER_MASTER_NET_READ, ER(ER_MASTER_NET_READ), MYF(0));
    DBUG_RETURN(1);
  }
  if (net->read_pos[0] == 255) // error from master
  {
    char *err_msg; 
    err_msg= (char*) net->read_pos + ((mysql->server_capabilities &
				       CLIENT_PROTOCOL_41) ?
				      3+SQLSTATE_LENGTH+1 : 3);
    my_error(ER_MASTER, MYF(0), err_msg);
    DBUG_RETURN(1);
  }
  thd->command = COM_TABLE_DUMP;
  thd->query_length= packet_len;
  /* Note that we should not set thd->query until the area is initalized */
  if (!(query = thd->strmake((char*) net->read_pos, packet_len)))
  {
    sql_print_error("create_table_from_dump: out of memory");
    my_message(ER_GET_ERRNO, "Out of memory", MYF(0));
    DBUG_RETURN(1);
  }
  thd->query= query;
  thd->query_error = 0;
  thd->net.no_send_ok = 1;

  bzero((char*) &tables,sizeof(tables));
  tables.db = (char*)db;
  tables.alias= tables.table_name= (char*)table_name;

  /* Drop the table if 'overwrite' is true */
  if (overwrite && mysql_rm_table(thd,&tables,1,0)) /* drop if exists */
  {
    sql_print_error("create_table_from_dump: failed to drop the table");
    goto err;
  }

  /* Create the table. We do not want to log the "create table" statement */
  save_options = thd->options;
  thd->options &= ~ (OPTION_BIN_LOG);
  thd_proc_info(thd, "Creating table from master dump");
  // save old db in case we are creating in a different database
  save_db = thd->db;
  save_db_length= thd->db_length;
  DBUG_ASSERT(db != 0);
  thd->reset_db((char*)db, strlen(db));
  mysql_parse(thd, thd->query, packet_len, &found_semicolon); // run create table
  thd->db = save_db;		// leave things the way the were before
  thd->db_length= save_db_length;
  thd->options = save_options;
  
  if (thd->query_error)
    goto err;			// mysql_parse took care of the error send

  thd_proc_info(thd, "Opening master dump table");
  tables.lock_type = TL_WRITE;
  if (!open_ltable(thd, &tables, TL_WRITE))
  {
    sql_print_error("create_table_from_dump: could not open created table");
    goto err;
  }
  
  file = tables.table->file;
  thd_proc_info(thd, "Reading master dump table data");
  /* Copy the data file */
  if (file->net_read_dump(net))
  {
    my_message(ER_MASTER_NET_READ, ER(ER_MASTER_NET_READ), MYF(0));
    sql_print_error("create_table_from_dump: failed in\
 handler::net_read_dump()");
    goto err;
  }

  check_opt.init();
  check_opt.flags|= T_VERY_SILENT | T_CALC_CHECKSUM | T_QUICK;
  thd_proc_info(thd, "Rebuilding the index on master dump table");
  /*
    We do not want repair() to spam us with messages
    just send them to the error log, and report the failure in case of
    problems.
  */
  save_vio = thd->net.vio;
  thd->net.vio = 0;
  /* Rebuild the index file from the copied data file (with REPAIR) */
  error=file->ha_repair(thd,&check_opt) != 0;
  thd->net.vio = save_vio;
  if (error)
    my_error(ER_INDEX_REBUILD, MYF(0), tables.table->s->table_name);

err:
  close_thread_tables(thd);
  thd->net.no_send_ok = 0;
  DBUG_RETURN(error); 
}


int fetch_master_table(THD *thd, const char *db_name, const char *table_name,
		       MASTER_INFO *mi, MYSQL *mysql, bool overwrite)
{
  int error= 1;
  const char *errmsg=0;
  bool called_connected= (mysql != NULL);
  DBUG_ENTER("fetch_master_table");
  DBUG_PRINT("enter", ("db_name: '%s'  table_name: '%s'",
		       db_name,table_name));

  if (!called_connected)
  { 
    if (!(mysql = mysql_init(NULL)))
    {
      DBUG_RETURN(1);
    }
    if (connect_to_master(thd, mysql, mi))
    {
      my_error(ER_CONNECT_TO_MASTER, MYF(0), mysql_error(mysql));
      /*
        We need to clear the active VIO since, theoretically, somebody
        might issue an awake() on this thread.  If we are then in the
        middle of closing and destroying the VIO inside the
        mysql_close(), we will have a problem.
       */
#ifdef SIGNAL_WITH_VIO_CLOSE
      thd->clear_active_vio();
#endif
      mysql_close(mysql);
      DBUG_RETURN(1);
    }
    if (thd->killed)
      goto err;
  }

  if (request_table_dump(mysql, db_name, table_name))
  {
    error= ER_UNKNOWN_ERROR;
    errmsg= "Failed on table dump request";
    goto err;
  }
  if (create_table_from_dump(thd, mysql, db_name,
			     table_name, overwrite))
    goto err;    // create_table_from_dump have sent the error already
  error = 0;

 err:
  thd->net.no_send_ok = 0; // Clear up garbage after create_table_from_dump
  if (!called_connected)
    mysql_close(mysql);
  if (errmsg && thd->vio_ok())
    my_message(error, errmsg, MYF(0));
  DBUG_RETURN(test(error));			// Return 1 on error
}


void end_master_info(MASTER_INFO* mi)
{
  DBUG_ENTER("end_master_info");

  if (!mi->inited)
    DBUG_VOID_RETURN;
  end_relay_log_info(&mi->rli);
  if (mi->fd >= 0)
  {
    end_io_cache(&mi->file);
    (void)my_close(mi->fd, MYF(MY_WME));
    mi->fd = -1;
  }
  mi->inited = 0;

  DBUG_VOID_RETURN;
}


static int init_relay_log_info(RELAY_LOG_INFO* rli,
                               const char* info_fname)
{
  char fname[FN_REFLEN+128];
  int info_fd;
  const char* msg = 0;
  int error;
  DBUG_ENTER("init_relay_log_info");

  if (rli->inited)                       // Set if this function called
    DBUG_RETURN(0);
  fn_format(fname, info_fname, mysql_data_home, "", 4+32);
  pthread_mutex_lock(&rli->data_lock);
  info_fd = rli->info_fd;
  rli->cur_log_fd = -1;
  rli->slave_skip_counter=0;
  rli->abort_pos_wait=0;
  rli->log_space_limit= relay_log_space_limit;
  rli->log_space_total= 0;

  /*
    The relay log will now be opened, as a SEQ_READ_APPEND IO_CACHE.
    Note that the I/O thread flushes it to disk after writing every
    event, in flush_master_info(mi, 1).
  */

  /*
    For the maximum log size, we choose max_relay_log_size if it is
    non-zero, max_binlog_size otherwise. If later the user does SET
    GLOBAL on one of these variables, fix_max_binlog_size and
    fix_max_relay_log_size will reconsider the choice (for example
    if the user changes max_relay_log_size to zero, we have to
    switch to using max_binlog_size for the relay log) and update
    rli->relay_log.max_size (and mysql_bin_log.max_size).
  */
  {
    char buf[FN_REFLEN];
    const char *ln;
    static bool name_warning_sent= 0;
    ln= rli->relay_log.generate_name(opt_relay_logname, "-relay-bin",
                                     1, buf);
    /* We send the warning only at startup, not after every RESET SLAVE */
    if (!opt_relay_logname && !opt_relaylog_index_name && !name_warning_sent)
    {
      /*
        User didn't give us info to name the relay log index file.
        Picking `hostname`-relay-bin.index like we do, causes replication to
        fail if this slave's hostname is changed later. So, we would like to
        instead require a name. But as we don't want to break many existing
        setups, we only give warning, not error.
      */
      sql_print_warning("Neither --relay-log nor --relay-log-index were used;"
                        " so replication "
                        "may break when this MySQL server acts as a "
                        "slave and has his hostname changed!! Please "
                        "use '--relay-log=%s' to avoid this problem.", ln);
      name_warning_sent= 1;
    }
    /*
      note, that if open() fails, we'll still have index file open
      but a destructor will take care of that
    */
    if (rli->relay_log.open_index_file(opt_relaylog_index_name, ln) ||
        rli->relay_log.open(ln, LOG_BIN, 0, SEQ_READ_APPEND, 0,
                            (max_relay_log_size ? max_relay_log_size :
                            max_binlog_size), 1))
    {
      pthread_mutex_unlock(&rli->data_lock);
      sql_print_error("Failed in open_log() called from init_relay_log_info()");
      DBUG_RETURN(1);
    }
  }

  /* if file does not exist */
  if (access(fname,F_OK))
  {
    /*
      If someone removed the file from underneath our feet, just close
      the old descriptor and re-create the old file
    */
    if (info_fd >= 0)
      my_close(info_fd, MYF(MY_WME));
    if ((info_fd = my_open(fname, O_CREAT|O_RDWR|O_BINARY, MYF(MY_WME))) < 0)
    {
      sql_print_error("Failed to create a new relay log info file (\
file '%s', errno %d)", fname, my_errno);
      msg= current_thd->net.last_error;
      goto err;
    }
    if (init_io_cache(&rli->info_file, info_fd, IO_SIZE*2, READ_CACHE, 0L,0,
		      MYF(MY_WME))) 
    {
      sql_print_error("Failed to create a cache on relay log info file '%s'",
		      fname);
      msg= current_thd->net.last_error;
      goto err;
    }

    /* Init relay log with first entry in the relay index file */
    if (init_relay_log_pos(rli,NullS,BIN_LOG_HEADER_SIZE,0 /* no data lock */,
			   &msg, 0))
    {
      sql_print_error("Failed to open the relay log 'FIRST' (relay_log_pos 4)");
      goto err;
    }
    rli->group_master_log_name[0]= 0;
    rli->group_master_log_pos= 0;		
    rli->info_fd= info_fd;
  }
  else // file exists
  {
    error= 0;
    if (info_fd >= 0)
      reinit_io_cache(&rli->info_file, READ_CACHE, 0L,0,0);
    else 
    {
      if ((info_fd = my_open(fname, O_RDWR|O_BINARY, MYF(MY_WME))) < 0)
      {
        sql_print_error("\
Failed to open the existing relay log info file '%s' (errno %d)",
			fname, my_errno);
        error= 1;
      }
      else if (init_io_cache(&rli->info_file, info_fd,
                             IO_SIZE*2, READ_CACHE, 0L, 0, MYF(MY_WME)))
      {
        sql_print_error("Failed to create a cache on relay log info file '%s'",
			fname);
        error= 1;
      }
      if (error)
      {
        if (info_fd >= 0)
          my_close(info_fd, MYF(0));
        rli->info_fd= -1;
        rli->relay_log.close(LOG_CLOSE_INDEX | LOG_CLOSE_STOP_EVENT);
        pthread_mutex_unlock(&rli->data_lock);
        DBUG_RETURN(1);
      }
    }
         
    rli->info_fd = info_fd;
    int relay_log_pos, master_log_pos;
    if (init_strvar_from_file(rli->group_relay_log_name,
			      sizeof(rli->group_relay_log_name),
                              &rli->info_file, "") ||
       init_intvar_from_file(&relay_log_pos,
			     &rli->info_file, BIN_LOG_HEADER_SIZE) ||
       init_strvar_from_file(rli->group_master_log_name,
			     sizeof(rli->group_master_log_name),
                             &rli->info_file, "") ||
       init_intvar_from_file(&master_log_pos, &rli->info_file, 0))
    {
      msg="Error reading slave log configuration";
      goto err;
    }
    strmake(rli->event_relay_log_name,rli->group_relay_log_name,
            sizeof(rli->event_relay_log_name)-1);
    rli->group_relay_log_pos= rli->event_relay_log_pos= relay_log_pos;
    rli->group_master_log_pos= master_log_pos;

    if (init_relay_log_pos(rli,
			   rli->group_relay_log_name,
			   rli->group_relay_log_pos,
			   0 /* no data lock*/,
			   &msg, 0))
    {
      char llbuf[22];
      sql_print_error("Failed to open the relay log '%s' (relay_log_pos %s)",
		      rli->group_relay_log_name,
		      llstr(rli->group_relay_log_pos, llbuf));
      goto err;
    }
  }

#ifndef DBUG_OFF
  {
    char llbuf1[22], llbuf2[22];
    DBUG_PRINT("info", ("my_b_tell(rli->cur_log)=%s rli->event_relay_log_pos=%s",
                        llstr(my_b_tell(rli->cur_log),llbuf1), 
                        llstr(rli->event_relay_log_pos,llbuf2)));
    DBUG_ASSERT(rli->event_relay_log_pos >= BIN_LOG_HEADER_SIZE);
    DBUG_ASSERT(my_b_tell(rli->cur_log) == rli->event_relay_log_pos);
  }
#endif

  /*
    Now change the cache from READ to WRITE - must do this
    before flush_relay_log_info
  */
  reinit_io_cache(&rli->info_file, WRITE_CACHE,0L,0,1);
  if ((error= flush_relay_log_info(rli)))
    sql_print_error("Failed to flush relay log info file");
  if (count_relay_log_space(rli))
  {
    msg="Error counting relay log space";
    goto err;
  }
  rli->inited= 1;
  pthread_mutex_unlock(&rli->data_lock);
  DBUG_RETURN(error);

err:
  sql_print_error(msg);
  end_io_cache(&rli->info_file);
  if (info_fd >= 0)
    my_close(info_fd, MYF(0));
  rli->info_fd= -1;
  rli->relay_log.close(LOG_CLOSE_INDEX | LOG_CLOSE_STOP_EVENT);
  pthread_mutex_unlock(&rli->data_lock);
  DBUG_RETURN(1);
}


static inline int add_relay_log(RELAY_LOG_INFO* rli,LOG_INFO* linfo)
{
  MY_STAT s;
  DBUG_ENTER("add_relay_log");
  if (!my_stat(linfo->log_file_name,&s,MYF(0)))
  {
    sql_print_error("log %s listed in the index, but failed to stat",
		    linfo->log_file_name);
    DBUG_RETURN(1);
  }
  rli->log_space_total += s.st_size;
#ifndef DBUG_OFF
  char buf[22];
  DBUG_PRINT("info",("log_space_total: %s", llstr(rli->log_space_total,buf)));
#endif  
  DBUG_RETURN(0);
}


static bool wait_for_relay_log_space(RELAY_LOG_INFO* rli)
{
  bool slave_killed=0;
  MASTER_INFO* mi = rli->mi;
  const char *save_proc_info;
  THD* thd = mi->io_thd;

  DBUG_ENTER("wait_for_relay_log_space");

  pthread_mutex_lock(&rli->log_space_lock);
  save_proc_info= thd->enter_cond(&rli->log_space_cond,
				  &rli->log_space_lock, 
				  "\
Waiting for the slave SQL thread to free enough relay log space");
  while (rli->log_space_limit < rli->log_space_total &&
	 !(slave_killed=io_slave_killed(thd,mi)) &&
         !rli->ignore_log_space_limit)
    pthread_cond_wait(&rli->log_space_cond, &rli->log_space_lock);
  thd->exit_cond(save_proc_info);
  DBUG_RETURN(slave_killed);
}


static int count_relay_log_space(RELAY_LOG_INFO* rli)
{
  LOG_INFO linfo;
  DBUG_ENTER("count_relay_log_space");
  rli->log_space_total= 0;
  if (rli->relay_log.find_log_pos(&linfo, NullS, 1))
  {
    sql_print_error("Could not find first log while counting relay log space");
    DBUG_RETURN(1);
  }
  do
  {
    if (add_relay_log(rli,&linfo))
      DBUG_RETURN(1);
  } while (!rli->relay_log.find_next_log(&linfo, 1));
  /* 
     As we have counted everything, including what may have written in a
     preceding write, we must reset bytes_written, or we may count some space 
     twice.
  */
  rli->relay_log.reset_bytes_written();
  DBUG_RETURN(0);
}


/*
  Builds a Rotate from the ignored events' info and writes it to relay log.

  SYNOPSIS
  write_ignored_events_info_to_relay_log()
    thd             pointer to I/O thread's thd
    mi

  DESCRIPTION
    Slave I/O thread, going to die, must leave a durable trace of the
    ignored events' end position for the use of the slave SQL thread, by
    calling this function. Only that thread can call it (see assertion).
 */
static void write_ignored_events_info_to_relay_log(THD *thd, MASTER_INFO *mi)
{
  RELAY_LOG_INFO *rli= &mi->rli;
  pthread_mutex_t *log_lock= rli->relay_log.get_log_lock();
  DBUG_ASSERT(thd == mi->io_thd);
  pthread_mutex_lock(log_lock);
  if (rli->ign_master_log_name_end[0])
  {
    DBUG_PRINT("info",("writing a Rotate event to track down ignored events"));
    Rotate_log_event *ev= new Rotate_log_event(thd, rli->ign_master_log_name_end,
                                               0, rli->ign_master_log_pos_end,
                                               Rotate_log_event::DUP_NAME);
    rli->ign_master_log_name_end[0]= 0;
    /* can unlock before writing as slave SQL thd will soon see our Rotate */
    pthread_mutex_unlock(log_lock);
    if (likely((bool)ev))
    {
      ev->server_id= 0; // don't be ignored by slave SQL thread
      if (unlikely(rli->relay_log.append(ev)))
        sql_print_error("Slave I/O thread failed to write a Rotate event"
                        " to the relay log, "
                        "SHOW SLAVE STATUS may be inaccurate");
      rli->relay_log.harvest_bytes_written(&rli->log_space_total);
      if (flush_master_info(mi, 1))
        sql_print_error("Failed to flush master info file");
      delete ev;
    }
    else
      sql_print_error("Slave I/O thread failed to create a Rotate event"
                      " (out of memory?), "
                      "SHOW SLAVE STATUS may be inaccurate");
  }
  else
    pthread_mutex_unlock(log_lock);
}


void init_master_info_with_options(MASTER_INFO* mi)
{
  mi->master_log_name[0] = 0;
  mi->master_log_pos = BIN_LOG_HEADER_SIZE;		// skip magic number
  
  if (master_host)
    strmake(mi->host, master_host, sizeof(mi->host) - 1);
  if (master_user)
    strmake(mi->user, master_user, sizeof(mi->user) - 1);
  if (master_password)
    strmake(mi->password, master_password, MAX_PASSWORD_LENGTH);
  mi->port = master_port;
  mi->connect_retry = master_connect_retry;
  
  mi->ssl= master_ssl;
  if (master_ssl_ca)
    strmake(mi->ssl_ca, master_ssl_ca, sizeof(mi->ssl_ca)-1);
  if (master_ssl_capath)
    strmake(mi->ssl_capath, master_ssl_capath, sizeof(mi->ssl_capath)-1);
  if (master_ssl_cert)
    strmake(mi->ssl_cert, master_ssl_cert, sizeof(mi->ssl_cert)-1);
  if (master_ssl_cipher)
    strmake(mi->ssl_cipher, master_ssl_cipher, sizeof(mi->ssl_cipher)-1);
  if (master_ssl_key)
    strmake(mi->ssl_key, master_ssl_key, sizeof(mi->ssl_key)-1);
}

void clear_slave_error(RELAY_LOG_INFO* rli)
{
  /* Clear the errors displayed by SHOW SLAVE STATUS */
  rli->last_slave_error[0]= 0;
  rli->last_slave_errno= 0;
}

/*
    Reset UNTIL condition for RELAY_LOG_INFO
   SYNOPSYS
    clear_until_condition()
      rli - RELAY_LOG_INFO structure where UNTIL condition should be reset
 */
void clear_until_condition(RELAY_LOG_INFO* rli)
{
  rli->until_condition= RELAY_LOG_INFO::UNTIL_NONE;
  rli->until_log_name[0]= 0;
  rli->until_log_pos= 0;
}


#define LINES_IN_MASTER_INFO_WITH_SSL 14


int init_master_info(MASTER_INFO* mi, const char* master_info_fname,
                     const char* slave_info_fname,
                     bool abort_if_no_master_info_file,
                     int thread_mask)
{
  int fd,error;
  char fname[FN_REFLEN+128];
  DBUG_ENTER("init_master_info");

  if (mi->inited)
  {
    /*
      We have to reset read position of relay-log-bin as we may have
      already been reading from 'hotlog' when the slave was stopped
      last time. If this case pos_in_file would be set and we would
      get a crash when trying to read the signature for the binary
      relay log.

      We only rewind the read position if we are starting the SQL
      thread. The handle_slave_sql thread assumes that the read
      position is at the beginning of the file, and will read the
      "signature" and then fast-forward to the last position read.
    */
    if (thread_mask & SLAVE_SQL)
    {
      my_b_seek(mi->rli.cur_log, (my_off_t) 0);
    }
    DBUG_RETURN(0);
  }

  mi->mysql=0;
  mi->file_id=1;
  fn_format(fname, master_info_fname, mysql_data_home, "", 4+32);

  /*
    We need a mutex while we are changing master info parameters to
    keep other threads from reading bogus info
  */

  pthread_mutex_lock(&mi->data_lock);
  fd = mi->fd;

  /* does master.info exist ? */

  if (access(fname,F_OK))
  {
    if (abort_if_no_master_info_file)
    {
      pthread_mutex_unlock(&mi->data_lock);
      DBUG_RETURN(0);
    }
    /*
      if someone removed the file from underneath our feet, just close
      the old descriptor and re-create the old file
    */
    if (fd >= 0)
      my_close(fd, MYF(MY_WME));
    if ((fd = my_open(fname, O_CREAT|O_RDWR|O_BINARY, MYF(MY_WME))) < 0 )
    {
      sql_print_error("Failed to create a new master info file (\
file '%s', errno %d)", fname, my_errno);
      goto err;
    }
    if (init_io_cache(&mi->file, fd, IO_SIZE*2, READ_CACHE, 0L,0,
		      MYF(MY_WME)))
    {
      sql_print_error("Failed to create a cache on master info file (\
file '%s')", fname);
      goto err;
    }

    mi->fd = fd;
    init_master_info_with_options(mi);

  }
  else // file exists
  {
    if (fd >= 0)
      reinit_io_cache(&mi->file, READ_CACHE, 0L,0,0);
    else
    {
      if ((fd = my_open(fname, O_RDWR|O_BINARY, MYF(MY_WME))) < 0 )
      {
        sql_print_error("Failed to open the existing master info file (\
file '%s', errno %d)", fname, my_errno);
        goto err;
      }
      if (init_io_cache(&mi->file, fd, IO_SIZE*2, READ_CACHE, 0L,
                        0, MYF(MY_WME)))
      {
        sql_print_error("Failed to create a cache on master info file (\
file '%s')", fname);
        goto err;
      }
    }

    mi->fd = fd;
    int port, connect_retry, master_log_pos, ssl= 0, lines;
    char *first_non_digit;

    /*
       Starting from 4.1.x master.info has new format. Now its
       first line contains number of lines in file. By reading this
       number we will be always distinguish to which version our
       master.info corresponds to. We can't simply count lines in
       file since versions before 4.1.x could generate files with more
       lines than needed.
       If first line doesn't contain a number or contain number less than
       14 then such file is treated like file from pre 4.1.1 version.
       There is no ambiguity when reading an old master.info, as before
       4.1.1, the first line contained the binlog's name, which is either
       empty or has an extension (contains a '.'), so can't be confused
       with an integer.

       So we're just reading first line and trying to figure which version
       is this.
    */

    /*
       The first row is temporarily stored in mi->master_log_name,
       if it is line count and not binlog name (new format) it will be
       overwritten by the second row later.
    */
    if (init_strvar_from_file(mi->master_log_name,
			      sizeof(mi->master_log_name), &mi->file,
			      ""))
      goto errwithmsg;

    lines= strtoul(mi->master_log_name, &first_non_digit, 10);

    if (mi->master_log_name[0]!='\0' &&
        *first_non_digit=='\0' && lines >= LINES_IN_MASTER_INFO_WITH_SSL)
    {                                          // Seems to be new format
      if (init_strvar_from_file(mi->master_log_name,
            sizeof(mi->master_log_name), &mi->file, ""))
        goto errwithmsg;
    }
    else
      lines= 7;

    if (init_intvar_from_file(&master_log_pos, &mi->file, 4) ||
	init_strvar_from_file(mi->host, sizeof(mi->host), &mi->file,
			      master_host) ||
	init_strvar_from_file(mi->user, sizeof(mi->user), &mi->file,
			      master_user) ||
        init_strvar_from_file(mi->password, SCRAMBLED_PASSWORD_CHAR_LENGTH+1,
                              &mi->file, master_password) ||
	init_intvar_from_file(&port, &mi->file, master_port) ||
	init_intvar_from_file(&connect_retry, &mi->file,
			      master_connect_retry))
      goto errwithmsg;

    /*
       If file has ssl part use it even if we have server without
       SSL support. But these option will be ignored later when
       slave will try connect to master, so in this case warning
       is printed.
     */
    if (lines >= LINES_IN_MASTER_INFO_WITH_SSL &&
        (init_intvar_from_file(&ssl, &mi->file, master_ssl) ||
         init_strvar_from_file(mi->ssl_ca, sizeof(mi->ssl_ca),
                               &mi->file, master_ssl_ca) ||
         init_strvar_from_file(mi->ssl_capath, sizeof(mi->ssl_capath),
                               &mi->file, master_ssl_capath) ||
         init_strvar_from_file(mi->ssl_cert, sizeof(mi->ssl_cert),
                               &mi->file, master_ssl_cert) ||
         init_strvar_from_file(mi->ssl_cipher, sizeof(mi->ssl_cipher),
                               &mi->file, master_ssl_cipher) ||
         init_strvar_from_file(mi->ssl_key, sizeof(mi->ssl_key),
                              &mi->file, master_ssl_key)))
      goto errwithmsg;
#ifndef HAVE_OPENSSL
    if (ssl)
      sql_print_warning("SSL information in the master info file "
                      "('%s') are ignored because this MySQL slave was compiled "
                      "without SSL support.", fname);
#endif /* HAVE_OPENSSL */

    /*
      This has to be handled here as init_intvar_from_file can't handle
      my_off_t types
    */
    mi->master_log_pos= (my_off_t) master_log_pos;
    mi->port= (uint) port;
    mi->connect_retry= (uint) connect_retry;
    mi->ssl= (my_bool) ssl;
  }
  DBUG_PRINT("master_info",("log_file_name: %s  position: %ld",
			    mi->master_log_name,
			    (ulong) mi->master_log_pos));

  mi->rli.mi = mi;
  if (init_relay_log_info(&mi->rli, slave_info_fname))
    goto err;

  mi->inited = 1;
  // now change cache READ -> WRITE - must do this before flush_master_info
  reinit_io_cache(&mi->file, WRITE_CACHE, 0L, 0, 1);
  if ((error=test(flush_master_info(mi, 1))))
    sql_print_error("Failed to flush master info file");
  pthread_mutex_unlock(&mi->data_lock);
  DBUG_RETURN(error);

errwithmsg:
  sql_print_error("Error reading master configuration");

err:
  if (fd >= 0)
  {
    my_close(fd, MYF(0));
    end_io_cache(&mi->file);
  }
  mi->fd= -1;
  pthread_mutex_unlock(&mi->data_lock);
  DBUG_RETURN(1);
}


int register_slave_on_master(MYSQL* mysql)
{
  char buf[1024], *pos= buf;
  uint report_host_len, report_user_len=0, report_password_len=0;

  if (!report_host)
    return 0;
  report_host_len= strlen(report_host);
  if (report_user)
    report_user_len= strlen(report_user);
  if (report_password)
    report_password_len= strlen(report_password);
  /* 30 is a good safety margin */
  if (report_host_len + report_user_len + report_password_len + 30 >
      sizeof(buf))
    return 0;					// safety

  int4store(pos, server_id); pos+= 4;
  pos= net_store_data(pos, report_host, report_host_len); 
  pos= net_store_data(pos, report_user, report_user_len);
  pos= net_store_data(pos, report_password, report_password_len);
  int2store(pos, (uint16) report_port); pos+= 2;
  int4store(pos, rpl_recovery_rank);	pos+= 4;
  /* The master will fill in master_id */
  int4store(pos, 0);			pos+= 4;

  if (simple_command(mysql, COM_REGISTER_SLAVE, (char*) buf,
			(uint) (pos- buf), 0))
  {
    sql_print_error("Error on COM_REGISTER_SLAVE: %d '%s'",
		    mysql_errno(mysql),
		    mysql_error(mysql));
    return 1;
  }
  return 0;
}


/*
  Builds a String from a HASH of TABLE_RULE_ENT. Cannot be used for any other 
  hash, as it assumes that the hash entries are TABLE_RULE_ENT.

  SYNOPSIS
    table_rule_ent_hash_to_str()
    s               pointer to the String to fill
    h               pointer to the HASH to read

  RETURN VALUES
    none
*/

void table_rule_ent_hash_to_str(String* s, HASH* h)
{
  s->length(0);
  for (uint i=0 ; i < h->records ; i++)
  {
    TABLE_RULE_ENT* e= (TABLE_RULE_ENT*) hash_element(h, i);
    if (s->length())
      s->append(',');
    s->append(e->db,e->key_len);
  }
}

/*
  Mostly the same thing as above
*/

void table_rule_ent_dynamic_array_to_str(String* s, DYNAMIC_ARRAY* a)
{
  s->length(0);
  for (uint i=0 ; i < a->elements ; i++)
  {
    TABLE_RULE_ENT* e;
    get_dynamic(a, (gptr)&e, i);
    if (s->length())
      s->append(',');
    s->append(e->db,e->key_len);
  }
}

bool show_master_info(THD* thd, MASTER_INFO* mi)
{
  // TODO: fix this for multi-master
  List<Item> field_list;
  Protocol *protocol= thd->protocol;
  DBUG_ENTER("show_master_info");

  field_list.push_back(new Item_empty_string("Slave_IO_State",
						     14));
  field_list.push_back(new Item_empty_string("Master_Host",
						     sizeof(mi->host)));
  field_list.push_back(new Item_empty_string("Master_User",
						     sizeof(mi->user)));
  field_list.push_back(new Item_return_int("Master_Port", 7,
					   MYSQL_TYPE_LONG));
  field_list.push_back(new Item_return_int("Connect_Retry", 10,
					   MYSQL_TYPE_LONG));
  field_list.push_back(new Item_empty_string("Master_Log_File",
					     FN_REFLEN));
  field_list.push_back(new Item_return_int("Read_Master_Log_Pos", 10,
					   MYSQL_TYPE_LONGLONG));
  field_list.push_back(new Item_empty_string("Relay_Log_File",
					     FN_REFLEN));
  field_list.push_back(new Item_return_int("Relay_Log_Pos", 10,
					   MYSQL_TYPE_LONGLONG));
  field_list.push_back(new Item_empty_string("Relay_Master_Log_File",
					     FN_REFLEN));
  field_list.push_back(new Item_empty_string("Slave_IO_Running", 3));
  field_list.push_back(new Item_empty_string("Slave_SQL_Running", 3));
  field_list.push_back(new Item_empty_string("Replicate_Do_DB", 20));
  field_list.push_back(new Item_empty_string("Replicate_Ignore_DB", 20));
  field_list.push_back(new Item_empty_string("Replicate_Do_Table", 20));
  field_list.push_back(new Item_empty_string("Replicate_Ignore_Table", 23));
  field_list.push_back(new Item_empty_string("Replicate_Wild_Do_Table", 24));
  field_list.push_back(new Item_empty_string("Replicate_Wild_Ignore_Table",
					     28));
  field_list.push_back(new Item_return_int("Last_Errno", 4, MYSQL_TYPE_LONG));
  field_list.push_back(new Item_empty_string("Last_Error", 20));
  field_list.push_back(new Item_return_int("Skip_Counter", 10,
					   MYSQL_TYPE_LONG));
  field_list.push_back(new Item_return_int("Exec_Master_Log_Pos", 10,
					   MYSQL_TYPE_LONGLONG));
  field_list.push_back(new Item_return_int("Relay_Log_Space", 10,
					   MYSQL_TYPE_LONGLONG));
  field_list.push_back(new Item_empty_string("Until_Condition", 6));
  field_list.push_back(new Item_empty_string("Until_Log_File", FN_REFLEN));
  field_list.push_back(new Item_return_int("Until_Log_Pos", 10, 
                                           MYSQL_TYPE_LONGLONG));
  field_list.push_back(new Item_empty_string("Master_SSL_Allowed", 7));
  field_list.push_back(new Item_empty_string("Master_SSL_CA_File",
                                             sizeof(mi->ssl_ca)));
  field_list.push_back(new Item_empty_string("Master_SSL_CA_Path", 
                                             sizeof(mi->ssl_capath)));
  field_list.push_back(new Item_empty_string("Master_SSL_Cert", 
                                             sizeof(mi->ssl_cert)));
  field_list.push_back(new Item_empty_string("Master_SSL_Cipher", 
                                             sizeof(mi->ssl_cipher)));
  field_list.push_back(new Item_empty_string("Master_SSL_Key", 
                                             sizeof(mi->ssl_key)));
  field_list.push_back(new Item_return_int("Seconds_Behind_Master", 10,
                                           MYSQL_TYPE_LONGLONG));
  
  if (protocol->send_fields(&field_list,
                            Protocol::SEND_NUM_ROWS | Protocol::SEND_EOF))
    DBUG_RETURN(TRUE);

  if (mi->host[0])
  {
    DBUG_PRINT("info",("host is set: '%s'", mi->host));
    String *packet= &thd->packet;
    protocol->prepare_for_resend();
  
    /*
      TODO: we read slave_running without run_lock, whereas these variables
      are updated under run_lock and not data_lock. In 5.0 we should lock
      run_lock on top of data_lock (with good order).
    */
    pthread_mutex_lock(&mi->data_lock);
    pthread_mutex_lock(&mi->rli.data_lock);

    protocol->store(mi->io_thd ? mi->io_thd->proc_info : "", &my_charset_bin);
    protocol->store(mi->host, &my_charset_bin);
    protocol->store(mi->user, &my_charset_bin);
    protocol->store((uint32) mi->port);
    protocol->store((uint32) mi->connect_retry);
    protocol->store(mi->master_log_name, &my_charset_bin);
    protocol->store((ulonglong) mi->master_log_pos);
    protocol->store(mi->rli.group_relay_log_name +
		    dirname_length(mi->rli.group_relay_log_name),
		    &my_charset_bin);
    protocol->store((ulonglong) mi->rli.group_relay_log_pos);
    protocol->store(mi->rli.group_master_log_name, &my_charset_bin);
    protocol->store(mi->slave_running == MYSQL_SLAVE_RUN_CONNECT ?
                    "Yes" : "No", &my_charset_bin);
    protocol->store(mi->rli.slave_running ? "Yes":"No", &my_charset_bin);
    protocol->store(&replicate_do_db);
    protocol->store(&replicate_ignore_db);
    /*
      We can't directly use some protocol->store for 
      replicate_*_table,
      as Protocol doesn't know the TABLE_RULE_ENT struct.
      We first build Strings and then pass them to protocol->store.
    */
    char buf[256];
    String tmp(buf, sizeof(buf), &my_charset_bin);
    table_rule_ent_hash_to_str(&tmp, &replicate_do_table);
    protocol->store(&tmp);
    table_rule_ent_hash_to_str(&tmp, &replicate_ignore_table);
    protocol->store(&tmp);
    table_rule_ent_dynamic_array_to_str(&tmp, &replicate_wild_do_table);
    protocol->store(&tmp);
    table_rule_ent_dynamic_array_to_str(&tmp, &replicate_wild_ignore_table);
    protocol->store(&tmp);

    protocol->store((uint32) mi->rli.last_slave_errno);
    protocol->store(mi->rli.last_slave_error, &my_charset_bin);
    protocol->store((uint32) mi->rli.slave_skip_counter);
    protocol->store((ulonglong) mi->rli.group_master_log_pos);
    protocol->store((ulonglong) mi->rli.log_space_total);

    protocol->store(
      mi->rli.until_condition==RELAY_LOG_INFO::UNTIL_NONE ? "None": 
        ( mi->rli.until_condition==RELAY_LOG_INFO::UNTIL_MASTER_POS? "Master":
          "Relay"), &my_charset_bin);
    protocol->store(mi->rli.until_log_name, &my_charset_bin);
    protocol->store((ulonglong) mi->rli.until_log_pos);
    
#ifdef HAVE_OPENSSL 
    protocol->store(mi->ssl? "Yes":"No", &my_charset_bin);
#else
    protocol->store(mi->ssl? "Ignored":"No", &my_charset_bin);
#endif
    protocol->store(mi->ssl_ca, &my_charset_bin);
    protocol->store(mi->ssl_capath, &my_charset_bin);
    protocol->store(mi->ssl_cert, &my_charset_bin);
    protocol->store(mi->ssl_cipher, &my_charset_bin);
    protocol->store(mi->ssl_key, &my_charset_bin);

    /*
      Seconds_Behind_Master: if SQL thread is running and I/O thread is
      connected, we can compute it otherwise show NULL (i.e. unknown).
    */
    if ((mi->slave_running == MYSQL_SLAVE_RUN_CONNECT) &&
        mi->rli.slave_running)
    {
      long time_diff= ((long)((time_t)time((time_t*) 0)
                              - mi->rli.last_master_timestamp)
                       - mi->clock_diff_with_master);
      /*
        Apparently on some systems time_diff can be <0. Here are possible
        reasons related to MySQL:
        - the master is itself a slave of another master whose time is ahead.
        - somebody used an explicit SET TIMESTAMP on the master.
        Possible reason related to granularity-to-second of time functions
        (nothing to do with MySQL), which can explain a value of -1:
        assume the master's and slave's time are perfectly synchronized, and
        that at slave's connection time, when the master's timestamp is read,
        it is at the very end of second 1, and (a very short time later) when
        the slave's timestamp is read it is at the very beginning of second
        2. Then the recorded value for master is 1 and the recorded value for
        slave is 2. At SHOW SLAVE STATUS time, assume that the difference
        between timestamp of slave and rli->last_master_timestamp is 0
        (i.e. they are in the same second), then we get 0-(2-1)=-1 as a result.
        This confuses users, so we don't go below 0: hence the max().

        last_master_timestamp == 0 (an "impossible" timestamp 1970) is a
        special marker to say "consider we have caught up".
      */
      protocol->store((longlong)(mi->rli.last_master_timestamp ?
                                 max(0, time_diff) : 0));
    }
    else
      protocol->store_null();

    pthread_mutex_unlock(&mi->rli.data_lock);
    pthread_mutex_unlock(&mi->data_lock);

    if (my_net_write(&thd->net, (char*)thd->packet.ptr(), packet->length()))
      DBUG_RETURN(TRUE);
  }
  send_eof(thd);
  DBUG_RETURN(FALSE);
}

/*
  RETURN
     2 - flush relay log failed
     1 - flush master info failed
     0 - all ok
*/
int flush_master_info(MASTER_INFO* mi, bool flush_relay_log_cache)
{
  IO_CACHE* file = &mi->file;
  char lbuf[22];
  DBUG_ENTER("flush_master_info");
  DBUG_PRINT("enter",("master_pos: %ld", (long) mi->master_log_pos));

  /*
    Flush the relay log to disk. If we don't do it, then the relay log while
    have some part (its last kilobytes) in memory only, so if the slave server
    dies now, with, say, from master's position 100 to 150 in memory only (not
    on disk), and with position 150 in master.info, then when the slave
    restarts, the I/O thread will fetch binlogs from 150, so in the relay log
    we will have "[0, 100] U [150, infinity[" and nobody will notice it, so the
    SQL thread will jump from 100 to 150, and replication will silently break.

    When we come to this place in code, relay log may or not be initialized;
    the caller is responsible for setting 'flush_relay_log_cache' accordingly.
  */
  if (flush_relay_log_cache &&
      flush_io_cache(mi->rli.relay_log.get_log_file()))
    DBUG_RETURN(2);

  /*
    We flushed the relay log BEFORE the master.info file, because if we crash
    now, we will get a duplicate event in the relay log at restart. If we
    flushed in the other order, we would get a hole in the relay log.
    And duplicate is better than hole (with a duplicate, in later versions we
    can add detection and scrap one event; with a hole there's nothing we can
    do).
  */

  /*
     In certain cases this code may create master.info files that seems
     corrupted, because of extra lines filled with garbage in the end
     file (this happens if new contents take less space than previous
     contents of file). But because of number of lines in the first line
     of file we don't care about this garbage.
  */

  my_b_seek(file, 0L);
  my_b_printf(file, "%u\n%s\n%s\n%s\n%s\n%s\n%d\n%d\n%d\n%s\n%s\n%s\n%s\n%s\n",
	      LINES_IN_MASTER_INFO_WITH_SSL,
              mi->master_log_name, llstr(mi->master_log_pos, lbuf),
	      mi->host, mi->user,
	      mi->password, mi->port, mi->connect_retry,
              (int)(mi->ssl), mi->ssl_ca, mi->ssl_capath, mi->ssl_cert,
              mi->ssl_cipher, mi->ssl_key);
  DBUG_RETURN(-flush_io_cache(file));
}


st_relay_log_info::st_relay_log_info()
  :info_fd(-1), cur_log_fd(-1), save_temporary_tables(0),
   cur_log_old_open_count(0), group_master_log_pos(0), log_space_total(0),
   ignore_log_space_limit(0), last_master_timestamp(0), slave_skip_counter(0),
   abort_pos_wait(0), slave_run_id(0), sql_thd(0), last_slave_errno(0),
   inited(0), abort_slave(0), slave_running(0), until_condition(UNTIL_NONE),
   until_log_pos(0), retried_trans(0)
{
  group_relay_log_name[0]= event_relay_log_name[0]=
    group_master_log_name[0]= 0;
  last_slave_error[0]= until_log_name[0]= ign_master_log_name_end[0]= 0;

  bzero((char*) &info_file, sizeof(info_file));
  bzero((char*) &cache_buf, sizeof(cache_buf));
  cached_charset_invalidate();
  pthread_mutex_init(&run_lock, MY_MUTEX_INIT_FAST);
  pthread_mutex_init(&data_lock, MY_MUTEX_INIT_FAST);
  pthread_mutex_init(&log_space_lock, MY_MUTEX_INIT_FAST);
  pthread_cond_init(&data_cond, NULL);
  pthread_cond_init(&start_cond, NULL);
  pthread_cond_init(&stop_cond, NULL);
  pthread_cond_init(&log_space_cond, NULL);
  relay_log.init_pthread_objects();
}


st_relay_log_info::~st_relay_log_info()
{
  pthread_mutex_destroy(&run_lock);
  pthread_mutex_destroy(&data_lock);
  pthread_mutex_destroy(&log_space_lock);
  pthread_cond_destroy(&data_cond);
  pthread_cond_destroy(&start_cond);
  pthread_cond_destroy(&stop_cond);
  pthread_cond_destroy(&log_space_cond);
  relay_log.cleanup();
}

/*
  Waits until the SQL thread reaches (has executed up to) the
  log/position or timed out.

  SYNOPSIS
    wait_for_pos()
    thd             client thread that sent SELECT MASTER_POS_WAIT
    log_name        log name to wait for
    log_pos         position to wait for 
    timeout         timeout in seconds before giving up waiting

  NOTES
    timeout is longlong whereas it should be ulong ; but this is
    to catch if the user submitted a negative timeout.

  RETURN VALUES
    -2          improper arguments (log_pos<0)
                or slave not running, or master info changed
                during the function's execution,
                or client thread killed. -2 is translated to NULL by caller
    -1          timed out
    >=0         number of log events the function had to wait
                before reaching the desired log/position
 */

int st_relay_log_info::wait_for_pos(THD* thd, String* log_name,
                                    longlong log_pos,
                                    longlong timeout)
{
  if (!inited)
    return -1;
  int event_count = 0;
  ulong init_abort_pos_wait;
  int error=0;
  struct timespec abstime; // for timeout checking
  const char *msg;
  DBUG_ENTER("wait_for_pos");
  DBUG_PRINT("enter",("log_name: '%s'  log_pos: %lu  timeout: %lu",
                      log_name->c_ptr(), (ulong) log_pos, (ulong) timeout));

  set_timespec(abstime,timeout);
  pthread_mutex_lock(&data_lock);
  msg= thd->enter_cond(&data_cond, &data_lock,
                       "Waiting for the slave SQL thread to "
                       "advance position");
  /* 
     This function will abort when it notices that some CHANGE MASTER or
     RESET MASTER has changed the master info.
     To catch this, these commands modify abort_pos_wait ; We just monitor
     abort_pos_wait and see if it has changed.
     Why do we have this mechanism instead of simply monitoring slave_running
     in the loop (we do this too), as CHANGE MASTER/RESET SLAVE require that
     the SQL thread be stopped?
     This is becasue if someones does:
     STOP SLAVE;CHANGE MASTER/RESET SLAVE; START SLAVE;
     the change may happen very quickly and we may not notice that
     slave_running briefly switches between 1/0/1.
  */
  init_abort_pos_wait= abort_pos_wait;

  /*
    We'll need to
    handle all possible log names comparisons (e.g. 999 vs 1000).
    We use ulong for string->number conversion ; this is no
    stronger limitation than in find_uniq_filename in sql/log.cc
  */
  ulong log_name_extension;
  char log_name_tmp[FN_REFLEN]; //make a char[] from String

  strmake(log_name_tmp, log_name->ptr(), min(log_name->length(), FN_REFLEN-1));

  char *p= fn_ext(log_name_tmp);
  char *p_end;
  if (!*p || log_pos<0)
  {
    error= -2; //means improper arguments
    goto err;
  }
  // Convert 0-3 to 4
  log_pos= max(log_pos, BIN_LOG_HEADER_SIZE);
  /* p points to '.' */
  log_name_extension= strtoul(++p, &p_end, 10);
  /*
    p_end points to the first invalid character.
    If it equals to p, no digits were found, error.
    If it contains '\0' it means conversion went ok.
  */
  if (p_end==p || *p_end)
  {
    error= -2;
    goto err;
  }    

  /* The "compare and wait" main loop */
  while (!thd->killed &&
         init_abort_pos_wait == abort_pos_wait &&
         slave_running)
  {
    bool pos_reached;
    int cmp_result= 0;

    DBUG_PRINT("info",
               ("init_abort_pos_wait: %ld  abort_pos_wait: %ld",
                init_abort_pos_wait, abort_pos_wait));
    DBUG_PRINT("info",("group_master_log_name: '%s'  pos: %lu",
                       group_master_log_name, (ulong) group_master_log_pos));

    /*
      group_master_log_name can be "", if we are just after a fresh
      replication start or after a CHANGE MASTER TO MASTER_HOST/PORT
      (before we have executed one Rotate event from the master) or
      (rare) if the user is doing a weird slave setup (see next
      paragraph).  If group_master_log_name is "", we assume we don't
      have enough info to do the comparison yet, so we just wait until
      more data. In this case master_log_pos is always 0 except if
      somebody (wrongly) sets this slave to be a slave of itself
      without using --replicate-same-server-id (an unsupported
      configuration which does nothing), then group_master_log_pos
      will grow and group_master_log_name will stay "".
    */
    if (*group_master_log_name)
    {
      char *basename= (group_master_log_name +
                       dirname_length(group_master_log_name));
      /*
        First compare the parts before the extension.
        Find the dot in the master's log basename,
        and protect against user's input error :
        if the names do not match up to '.' included, return error
      */
      char *q= (char*)(fn_ext(basename)+1);
      if (strncmp(basename, log_name_tmp, (int)(q-basename)))
      {
        error= -2;
        break;
      }
      // Now compare extensions.
      char *q_end;
      ulong group_master_log_name_extension= strtoul(q, &q_end, 10);
      if (group_master_log_name_extension < log_name_extension)
        cmp_result= -1 ;
      else
        cmp_result= (group_master_log_name_extension > log_name_extension) ? 1 : 0 ;

      pos_reached= ((!cmp_result && group_master_log_pos >= (ulonglong)log_pos) ||
                    cmp_result > 0);
      if (pos_reached || thd->killed)
        break;
    }

    //wait for master update, with optional timeout.
    
    DBUG_PRINT("info",("Waiting for master update"));
    /*
      We are going to pthread_cond_(timed)wait(); if the SQL thread stops it
      will wake us up.
    */
    if (timeout > 0)
    {
      /*
        Note that pthread_cond_timedwait checks for the timeout
        before for the condition ; i.e. it returns ETIMEDOUT 
        if the system time equals or exceeds the time specified by abstime
        before the condition variable is signaled or broadcast, _or_ if
        the absolute time specified by abstime has already passed at the time
        of the call.
        For that reason, pthread_cond_timedwait will do the "timeoutting" job
        even if its condition is always immediately signaled (case of a loaded
        master).
      */
      error=pthread_cond_timedwait(&data_cond, &data_lock, &abstime);
    }
    else
      pthread_cond_wait(&data_cond, &data_lock);
    DBUG_PRINT("info",("Got signal of master update or timed out"));
    if (error == ETIMEDOUT || error == ETIME)
    {
      error= -1;
      break;
    }
    error=0;
    event_count++;
    DBUG_PRINT("info",("Testing if killed or SQL thread not running"));
  }

err:
  thd->exit_cond(msg);
  DBUG_PRINT("exit",("killed: %d  abort: %d  slave_running: %d \
improper_arguments: %d  timed_out: %d",
                     thd->killed_errno(),
                     (int) (init_abort_pos_wait != abort_pos_wait),
                     (int) slave_running,
                     (int) (error == -2),
                     (int) (error == -1)));
  if (thd->killed || init_abort_pos_wait != abort_pos_wait ||
      !slave_running) 
  {
    error= -2;
  }
  DBUG_RETURN( error ? error : event_count );
}

void set_slave_thread_options(THD* thd)
{
  /*
     It's nonsense to constrain the slave threads with max_join_size; if a
     query succeeded on master, we HAVE to execute it. So set
     OPTION_BIG_SELECTS. Setting max_join_size to HA_POS_ERROR is not enough
     (and it's not needed if we have OPTION_BIG_SELECTS) because an INSERT
     SELECT examining more than 4 billion rows would still fail (yes, because
     when max_join_size is 4G, OPTION_BIG_SELECTS is automatically set, but
     only for client threads.
  */
  ulonglong options= thd->options | OPTION_BIG_SELECTS;
  if (opt_log_slave_updates)
    options|= OPTION_BIN_LOG;
  else
    options&= ~OPTION_BIN_LOG;
  thd->options= options;
  thd->variables.completion_type= 0;
}

void set_slave_thread_default_charset(THD* thd, RELAY_LOG_INFO *rli)
{
  thd->variables.character_set_client=
    global_system_variables.character_set_client;
  thd->variables.collation_connection=
    global_system_variables.collation_connection;
  thd->variables.collation_server=
    global_system_variables.collation_server;
  thd->update_charset();
  rli->cached_charset_invalidate();
}

/*
  init_slave_thread()
*/

static int init_slave_thread(THD* thd, SLAVE_THD_TYPE thd_type)
{
  DBUG_ENTER("init_slave_thread");
  thd->system_thread = (thd_type == SLAVE_THD_SQL) ?
    SYSTEM_THREAD_SLAVE_SQL : SYSTEM_THREAD_SLAVE_IO; 
  thd->security_ctx->skip_grants();
  my_net_init(&thd->net, 0);
/*
  Adding MAX_LOG_EVENT_HEADER_LEN to the max_allowed_packet on all
  slave threads, since a replication event can become this much larger
  than the corresponding packet (query) sent from client to master.
*/
  thd->variables.max_allowed_packet= global_system_variables.max_allowed_packet
    + MAX_LOG_EVENT_HEADER;  /* note, incr over the global not session var */
  thd->slave_thread = 1;
  set_slave_thread_options(thd);
  thd->client_capabilities = CLIENT_LOCAL_FILES;
  thd->real_id=pthread_self();
  pthread_mutex_lock(&LOCK_thread_count);
  thd->thread_id = thread_id++;
  pthread_mutex_unlock(&LOCK_thread_count);

  if (init_thr_lock() || thd->store_globals())
  {
    thd->cleanup();
    delete thd;
    DBUG_RETURN(-1);
  }

#if !defined(__WIN__) && !defined(OS2) && !defined(__NETWARE__)
  sigset_t set;
  VOID(sigemptyset(&set));			// Get mask in use
  VOID(pthread_sigmask(SIG_UNBLOCK,&set,&thd->block_signals));
#endif

  if (thd_type == SLAVE_THD_SQL)
    thd_proc_info(thd, "Waiting for the next event in relay log");
  else
    thd_proc_info(thd, "Waiting for master update");
  thd->version=refresh_version;
  thd->set_time();
  DBUG_RETURN(0);
}


static int safe_sleep(THD* thd, int sec, CHECK_KILLED_FUNC thread_killed,
		      void* thread_killed_arg)
{
  int nap_time;
  thr_alarm_t alarmed;
  thr_alarm_init(&alarmed);
  time_t start_time= time((time_t*) 0);
  time_t end_time= start_time+sec;

  while ((nap_time= (int) (end_time - start_time)) > 0)
  {
    ALARM alarm_buff;
    /*
      The only reason we are asking for alarm is so that
      we will be woken up in case of murder, so if we do not get killed,
      set the alarm so it goes off after we wake up naturally
    */
    thr_alarm(&alarmed, 2 * nap_time, &alarm_buff);
    sleep(nap_time);
    thr_end_alarm(&alarmed);
    
    if ((*thread_killed)(thd,thread_killed_arg))
      return 1;
    start_time=time((time_t*) 0);
  }
  return 0;
}


static int request_dump(MYSQL* mysql, MASTER_INFO* mi,
			bool *suppress_warnings)
{
  char buf[FN_REFLEN + 10];
  int len;
  int binlog_flags = 0; // for now
  char* logname = mi->master_log_name;
  DBUG_ENTER("request_dump");

  // TODO if big log files: Change next to int8store()
  int4store(buf, (ulong) mi->master_log_pos);
  int2store(buf + 4, binlog_flags);
  int4store(buf + 6, server_id);
  len = (uint) strlen(logname);
  memcpy(buf + 10, logname,len);
  if (simple_command(mysql, COM_BINLOG_DUMP, buf, len + 10, 1))
  {
    /*
      Something went wrong, so we will just reconnect and retry later
      in the future, we should do a better error analysis, but for
      now we just fill up the error log :-)
    */
    if (mysql_errno(mysql) == ER_NET_READ_INTERRUPTED)
      *suppress_warnings= 1;			// Suppress reconnect warning
    else
      sql_print_error("Error on COM_BINLOG_DUMP: %d  %s, will retry in %d secs",
		      mysql_errno(mysql), mysql_error(mysql),
		      master_connect_retry);
    DBUG_RETURN(1);
  }

  DBUG_RETURN(0);
}


static int request_table_dump(MYSQL* mysql, const char* db, const char* table)
{
  char buf[1024];
  char * p = buf;
  uint table_len = (uint) strlen(table);
  uint db_len = (uint) strlen(db);
  if (table_len + db_len > sizeof(buf) - 2)
  {
    sql_print_error("request_table_dump: Buffer overrun");
    return 1;
  } 
  
  *p++ = db_len;
  memcpy(p, db, db_len);
  p += db_len;
  *p++ = table_len;
  memcpy(p, table, table_len);
  
  if (simple_command(mysql, COM_TABLE_DUMP, buf, p - buf + table_len, 1))
  {
    sql_print_error("request_table_dump: Error sending the table dump \
command");
    return 1;
  }

  return 0;
}


/*
  Read one event from the master
  
  SYNOPSIS
    read_event()
    mysql		MySQL connection
    mi			Master connection information
    suppress_warnings	TRUE when a normal net read timeout has caused us to
			try a reconnect.  We do not want to print anything to
			the error log in this case because this a anormal
			event in an idle server.

    RETURN VALUES
    'packet_error'	Error
    number		Length of packet
*/

static ulong read_event(MYSQL* mysql, MASTER_INFO *mi, bool* suppress_warnings)
{
  ulong len;

  *suppress_warnings= 0;
  /*
    my_real_read() will time us out
    We check if we were told to die, and if not, try reading again

    TODO:  Move 'events_till_disconnect' to the MASTER_INFO structure
  */
#ifndef DBUG_OFF
  if (disconnect_slave_event_count && !(events_till_disconnect--))
    return packet_error;      
#endif
  
  len = cli_safe_read(mysql);
  if (len == packet_error || (long) len < 1)
  {
    if (mysql_errno(mysql) == ER_NET_READ_INTERRUPTED)
    {
      /*
	We are trying a normal reconnect after a read timeout;
	we suppress prints to .err file as long as the reconnect
	happens without problems
      */
      *suppress_warnings= TRUE;
    }
    else
      sql_print_error("Error reading packet from server: %s ( server_errno=%d)",
		      mysql_error(mysql), mysql_errno(mysql));
    return packet_error;
  }

  /* Check if eof packet */
  if (len < 8 && mysql->net.read_pos[0] == 254)
  {
    sql_print_information("Slave: received end packet from server, apparent "
                          "master shutdown: %s",
		     mysql_error(mysql));
     return packet_error;
  }
  
  DBUG_PRINT("info",( "len: %lu  net->read_pos[4]: %d\n",
		      len, mysql->net.read_pos[4]));
  return len - 1;   
}


int check_expected_error(THD* thd, RELAY_LOG_INFO* rli, int expected_error)
{
  switch (expected_error) {
  case ER_NET_READ_ERROR:
  case ER_NET_ERROR_ON_WRITE:  
  case ER_QUERY_INTERRUPTED:
  case ER_SERVER_SHUTDOWN:  
  case ER_NEW_ABORTING_CONNECTION:
    return 1;
  default:
    return 0;
  }
}

/*
     Check if condition stated in UNTIL clause of START SLAVE is reached.
   SYNOPSYS
     st_relay_log_info::is_until_satisfied()
   DESCRIPTION
     Checks if UNTIL condition is reached. Uses caching result of last 
     comparison of current log file name and target log file name. So cached 
     value should be invalidated if current log file name changes 
     (see st_relay_log_info::notify_... functions).
     
     This caching is needed to avoid of expensive string comparisons and 
     strtol() conversions needed for log names comparison. We don't need to
     compare them each time this function is called, we only need to do this 
     when current log name changes. If we have UNTIL_MASTER_POS condition we 
     need to do this only after Rotate_log_event::exec_event() (which is 
     rare, so caching gives real benifit), and if we have UNTIL_RELAY_POS 
     condition then we should invalidate cached comarison value after 
     inc_group_relay_log_pos() which called for each group of events (so we
     have some benefit if we have something like queries that use 
     autoincrement or if we have transactions).
     
     Should be called ONLY if until_condition != UNTIL_NONE !
   RETURN VALUE
     true - condition met or error happened (condition seems to have 
            bad log file name)
     false - condition not met
*/

bool st_relay_log_info::is_until_satisfied()
{
  const char *log_name;
  ulonglong log_pos;

  DBUG_ASSERT(until_condition != UNTIL_NONE);
  
  if (until_condition == UNTIL_MASTER_POS)
  {
    log_name= group_master_log_name;
    log_pos= group_master_log_pos;
  }
  else
  { /* until_condition == UNTIL_RELAY_POS */
    log_name= group_relay_log_name;
    log_pos= group_relay_log_pos;
  }
  
  if (until_log_names_cmp_result == UNTIL_LOG_NAMES_CMP_UNKNOWN)
  {
    /*
      We have no cached comparison results so we should compare log names
      and cache result.
      If we are after RESET SLAVE, and the SQL slave thread has not processed
      any event yet, it could be that group_master_log_name is "". In that case,
      just wait for more events (as there is no sensible comparison to do).
    */

    if (*log_name)
    {
      const char *basename= log_name + dirname_length(log_name);
      
      const char *q= (const char*)(fn_ext(basename)+1);
      if (strncmp(basename, until_log_name, (int)(q-basename)) == 0)
      {
        /* Now compare extensions. */
        char *q_end;
        ulong log_name_extension= strtoul(q, &q_end, 10);
        if (log_name_extension < until_log_name_extension)
          until_log_names_cmp_result= UNTIL_LOG_NAMES_CMP_LESS;
        else
          until_log_names_cmp_result= 
            (log_name_extension > until_log_name_extension) ? 
            UNTIL_LOG_NAMES_CMP_GREATER : UNTIL_LOG_NAMES_CMP_EQUAL ;
      }
      else  
      {
        /* Probably error so we aborting */
        sql_print_error("Slave SQL thread is stopped because UNTIL "
                        "condition is bad.");
        return TRUE;
      }
    }
    else
      return until_log_pos == 0;
  }
    
  return ((until_log_names_cmp_result == UNTIL_LOG_NAMES_CMP_EQUAL && 
           log_pos >= until_log_pos) ||
          until_log_names_cmp_result == UNTIL_LOG_NAMES_CMP_GREATER);
}


void st_relay_log_info::cached_charset_invalidate()
{
  /* Full of zeroes means uninitialized. */
  bzero(cached_charset, sizeof(cached_charset));
}


bool st_relay_log_info::cached_charset_compare(char *charset)
{
  if (bcmp(cached_charset, charset, sizeof(cached_charset)))
  {
    memcpy(cached_charset, charset, sizeof(cached_charset));
    return 1;
  }
  return 0;
}


static int exec_relay_log_event(THD* thd, RELAY_LOG_INFO* rli)
{
  /*
     We acquire this mutex since we need it for all operations except
     event execution. But we will release it in places where we will
     wait for something for example inside of next_event().
   */
  pthread_mutex_lock(&rli->data_lock);
  /*
    This tests if the position of the end of the last previous executed event
    hits the UNTIL barrier.
    We would prefer to test if the position of the start (or possibly) end of
    the to-be-read event hits the UNTIL barrier, this is different if there
    was an event ignored by the I/O thread just before (BUG#13861 to be
    fixed).
  */
  if (rli->until_condition!=RELAY_LOG_INFO::UNTIL_NONE &&
      rli->is_until_satisfied())
  {
    char buf[22];
    sql_print_information("Slave SQL thread stopped because it reached its"
                    " UNTIL position %s", llstr(rli->until_pos(), buf));
    /*
      Setting abort_slave flag because we do not want additional message about
      error in query execution to be printed.
    */
    rli->abort_slave= 1;
    pthread_mutex_unlock(&rli->data_lock);
    return 1;
  }

  Log_event * ev = next_event(rli);

  DBUG_ASSERT(rli->sql_thd==thd);

  if (sql_slave_killed(thd,rli))
  {
    pthread_mutex_unlock(&rli->data_lock);
    delete ev;
    return 1;
  }
  if (ev)
  {
    int type_code = ev->get_type_code();
    int exec_res;

    /*
      Queries originating from this server must be skipped.
      Low-level events (Format_desc, Rotate, Stop) from this server
      must also be skipped. But for those we don't want to modify
      group_master_log_pos, because these events did not exist on the master.
      Format_desc is not completely skipped.
      Skip queries specified by the user in slave_skip_counter.
      We can't however skip events that has something to do with the
      log files themselves.
      Filtering on own server id is extremely important, to ignore execution of
      events created by the creation/rotation of the relay log (remember that
      now the relay log starts with its Format_desc, has a Rotate etc).
    */

    DBUG_PRINT("info",("type_code: %d; server_id: %d; slave_skip_counter: %d",
                       type_code, ev->server_id, rli->slave_skip_counter));

    /*
      If the slave skip counter is positive, we still need to set the
      OPTION_BEGIN flag correctly and not skip the log events that
      start or end a transaction. If we do this, the slave will not
      notice that it is inside a transaction, and happily start
      executing from inside the transaction.

      Note that the code block below is strictly 5.0.
     */
#if MYSQL_VERSION_ID < 50100
    if (unlikely(rli->slave_skip_counter > 0))
    {
      switch (type_code)
      {
      case QUERY_EVENT:
      {
        Query_log_event* const qev= (Query_log_event*) ev;
        DBUG_PRINT("info", ("QUERY_EVENT { query: '%s', q_len: %u }",
                            qev->query, qev->q_len));
        if (memcmp("BEGIN", qev->query, qev->q_len+1) == 0)
          thd->options|= OPTION_BEGIN;
        else if (memcmp("COMMIT", qev->query, qev->q_len+1) == 0 ||
                 memcmp("ROLLBACK", qev->query, qev->q_len+1) == 0)
          thd->options&= ~OPTION_BEGIN;
      }
      break;

      case XID_EVENT:
        DBUG_PRINT("info", ("XID_EVENT"));
        thd->options&= ~OPTION_BEGIN;
        break;
      }
    }
#endif

    if ((ev->server_id == (uint32) ::server_id &&
         !replicate_same_server_id &&
         type_code != FORMAT_DESCRIPTION_EVENT) ||
        (rli->slave_skip_counter &&
         type_code != ROTATE_EVENT && type_code != STOP_EVENT &&
         type_code != START_EVENT_V3 && type_code!= FORMAT_DESCRIPTION_EVENT))
    {
      DBUG_PRINT("info", ("event skipped"));
      if (thd->options & OPTION_BEGIN)
        rli->inc_event_relay_log_pos();
      else
      {
        rli->inc_group_relay_log_pos((type_code == ROTATE_EVENT ||
                                      type_code == STOP_EVENT ||
                                      type_code == FORMAT_DESCRIPTION_EVENT) ?
                                     LL(0) : ev->log_pos,
                                     1/* skip lock*/);
        flush_relay_log_info(rli);
      }

      DBUG_PRINT("info", ("thd->options: %s",
                          (thd->options & OPTION_BEGIN) ? "OPTION_BEGIN" : ""))

      /*
        Protect against common user error of setting the counter to 1
        instead of 2 while recovering from an insert which used auto_increment,
        rand or user var.
      */
      if (rli->slave_skip_counter &&
          !((type_code == INTVAR_EVENT ||
             type_code == RAND_EVENT ||
             type_code == USER_VAR_EVENT) &&
            rli->slave_skip_counter == 1) &&
#if MYSQL_VERSION_ID < 50100
          /*
            Decrease the slave skip counter only if we are not inside
            a transaction or the slave skip counter is more than
            1. The slave skip counter will be decreased from 1 to 0
            when reaching the final ROLLBACK, COMMIT, or XID_EVENT.
           */
          (!(thd->options & OPTION_BEGIN) || rli->slave_skip_counter > 1) &&
#endif
          /*
            The events from ourselves which have something to do with the relay
            log itself must be skipped, true, but they mustn't decrement
            rli->slave_skip_counter, because the user is supposed to not see
            these events (they are not in the master's binlog) and if we
            decremented, START SLAVE would for example decrement when it sees
            the Rotate, so the event which the user probably wanted to skip
            would not be skipped.
          */
          !(ev->server_id == (uint32) ::server_id &&
            (type_code == ROTATE_EVENT ||
             type_code == STOP_EVENT ||
             type_code == START_EVENT_V3 ||
             type_code == FORMAT_DESCRIPTION_EVENT)))
        --rli->slave_skip_counter;
      pthread_mutex_unlock(&rli->data_lock);
      delete ev;
      return 0;                                 // avoid infinite update loops
    }
    pthread_mutex_unlock(&rli->data_lock);

    thd->server_id = ev->server_id; // use the original server id for logging
    thd->set_time();				// time the query
    thd->lex->current_select= 0;
    if (!ev->when)
      ev->when = time(NULL);
    ev->thd = thd;
    exec_res = ev->exec_event(rli);
    DBUG_ASSERT(rli->sql_thd==thd);
    /*
       Format_description_log_event should not be deleted because it will be
       used to read info about the relay log's format; it will be deleted when
       the SQL thread does not need it, i.e. when this thread terminates.
    */
    if (ev->get_type_code() != FORMAT_DESCRIPTION_EVENT)
    {
      DBUG_PRINT("info", ("Deleting the event after it has been executed"));
      delete ev;
    }
    if (slave_trans_retries)
    {
      if (exec_res &&
          (thd->net.last_errno == ER_LOCK_DEADLOCK ||
           thd->net.last_errno == ER_LOCK_WAIT_TIMEOUT) &&
          !thd->is_fatal_error)
      {
        const char *errmsg;
        /*
          We were in a transaction which has been rolled back because of a
        Sonera  deadlock. if lock wait timeout (innodb_lock_wait_timeout exceeded)
	  there is no rollback since 5.0.13 (ref: manual).
	  let's seek back to BEGIN log event and retry it all again.
          We have to not only seek but also
          a) init_master_info(), to seek back to hot relay log's start for later
          (for when we will come back to this hot log after re-processing the
          possibly existing old logs where BEGIN is: check_binlog_magic() will
          then need the cache to be at position 0 (see comments at beginning of
          init_master_info()).
          b) init_relay_log_pos(), because the BEGIN may be an older relay log.
        */
        if (rli->trans_retries < slave_trans_retries)
        {
          if (init_master_info(rli->mi, 0, 0, 0, SLAVE_SQL))
            sql_print_error("Failed to initialize the master info structure");
          else if (init_relay_log_pos(rli,
                                      rli->group_relay_log_name,
                                      rli->group_relay_log_pos,
                                      1, &errmsg, 1))
            sql_print_error("Error initializing relay log position: %s",
                            errmsg);
          else
          {
            exec_res= 0;
	    end_trans(thd, ROLLBACK);
	    /* chance for concurrent connection to get more locks */
            safe_sleep(thd, min(rli->trans_retries, MAX_SLAVE_RETRY_PAUSE),
		       (CHECK_KILLED_FUNC)sql_slave_killed, (void*)rli);
            pthread_mutex_lock(&rli->data_lock); // because of SHOW STATUS
	    rli->trans_retries++;
            rli->retried_trans++;
            pthread_mutex_unlock(&rli->data_lock);
            DBUG_PRINT("info", ("Slave retries transaction "
                                "rli->trans_retries: %lu", rli->trans_retries));
	  }
        }
        else
          sql_print_error("Slave SQL thread retried transaction %lu time(s) "
                          "in vain, giving up. Consider raising the value of "
                          "the slave_transaction_retries variable.",
                          slave_trans_retries);
      }
      else if (!((thd->options & OPTION_BEGIN) && opt_using_transactions))
      {
        /*
          Only reset the retry counter if the event succeeded or
          failed with a non-transient error.  On a successful event,
          the execution will proceed as usual; in the case of a
          non-transient error, the slave will stop with an error.
	*/
        rli->trans_retries= 0; // restart from fresh
      }
    }
    return exec_res;
  }
  else
  {
    pthread_mutex_unlock(&rli->data_lock);
    slave_print_error(rli, 0, "\
Could not parse relay log event entry. The possible reasons are: the master's \
binary log is corrupted (you can check this by running 'mysqlbinlog' on the \
binary log), the slave's relay log is corrupted (you can check this by running \
'mysqlbinlog' on the relay log), a network problem, or a bug in the master's \
or slave's MySQL code. If you want to check the master's binary log or slave's \
relay log, you will be able to know their names by issuing 'SHOW SLAVE STATUS' \
on this slave.\
");
    return 1;
  }
}


/* Slave I/O Thread entry point */

pthread_handler_t handle_slave_io(void *arg)
{
  THD *thd; // needs to be first for thread_stack
  MYSQL *mysql;
  MASTER_INFO *mi = (MASTER_INFO*)arg;
  RELAY_LOG_INFO *rli= &mi->rli;
  char llbuff[22];
  uint retry_count;

  // needs to call my_thread_init(), otherwise we get a coredump in DBUG_ stuff
  my_thread_init();
  DBUG_ENTER("handle_slave_io");

#ifndef DBUG_OFF
slave_begin:
#endif
  DBUG_ASSERT(mi->inited);
  mysql= NULL ;
  retry_count= 0;

  pthread_mutex_lock(&mi->run_lock);
  /* Inform waiting threads that slave has started */
  mi->slave_run_id++;

#ifndef DBUG_OFF
  mi->events_till_abort = abort_slave_event_count;
#endif

  thd= new THD; // note that contructor of THD uses DBUG_ !
  THD_CHECK_SENTRY(thd);

  pthread_detach_this_thread();
  thd->thread_stack= (char*) &thd; // remember where our stack is
  if (init_slave_thread(thd, SLAVE_THD_IO))
  {
    pthread_cond_broadcast(&mi->start_cond);
    pthread_mutex_unlock(&mi->run_lock);
    sql_print_error("Failed during slave I/O thread initialization");
    goto err;
  }
  mi->io_thd = thd;
  pthread_mutex_lock(&LOCK_thread_count);
  threads.append(thd);
  pthread_mutex_unlock(&LOCK_thread_count);
  mi->slave_running = 1;
  mi->abort_slave = 0;
  pthread_mutex_unlock(&mi->run_lock);
  pthread_cond_broadcast(&mi->start_cond);

  DBUG_PRINT("master_info",("log_file_name: '%s'  position: %s",
			    mi->master_log_name,
			    llstr(mi->master_log_pos,llbuff)));

  if (!(mi->mysql = mysql = mysql_init(NULL)))
  {
    sql_print_error("Slave I/O thread: error in mysql_init()");
    goto err;
  }

  thd_proc_info(thd, "Connecting to master");
  // we can get killed during safe_connect
  if (!safe_connect(thd, mysql, mi))
  {
    sql_print_information("Slave I/O thread: connected to master '%s@%s:%d',\
  replication started in log '%s' at position %s", mi->user,
			  mi->host, mi->port,
			  IO_RPL_LOG_NAME,
			  llstr(mi->master_log_pos,llbuff));
  /*
    Adding MAX_LOG_EVENT_HEADER_LEN to the max_packet_size on the I/O
    thread, since a replication event can become this much larger than
    the corresponding packet (query) sent from client to master.
  */
    mysql->net.max_packet_size= thd->net.max_packet_size+= MAX_LOG_EVENT_HEADER;
  }
  else
  {
    sql_print_information("Slave I/O thread killed while connecting to master");
    goto err;
  }

connected:

  // TODO: the assignment below should be under mutex (5.0)
  mi->slave_running= MYSQL_SLAVE_RUN_CONNECT;
  thd->slave_net = &mysql->net;
  thd_proc_info(thd, "Checking master version");
  if (get_master_version_and_clock(mysql, mi))
    goto err;

  if (mi->rli.relay_log.description_event_for_queue->binlog_version > 1)
  {
    /*
      Register ourselves with the master.
      If fails, this is not fatal - we just print the error message and go
      on with life.
    */
<<<<<<< HEAD
    thd->proc_info = "Registering slave on master";
    if (register_slave_on_master(mysql))
=======
    thd_proc_info(thd, "Registering slave on master");
    if (register_slave_on_master(mysql) ||  update_slave_list(mysql, mi))
>>>>>>> aac083b4
      goto err;
  }

  DBUG_PRINT("info",("Starting reading binary log from master"));
  while (!io_slave_killed(thd,mi))
  {
    bool suppress_warnings= 0;
    thd_proc_info(thd, "Requesting binlog dump");
    if (request_dump(mysql, mi, &suppress_warnings))
    {
      sql_print_error("Failed on request_dump()");
      if (io_slave_killed(thd,mi))
      {
	sql_print_information("Slave I/O thread killed while requesting master \
dump");
	goto err;
      }

      mi->slave_running= MYSQL_SLAVE_RUN_NOT_CONNECT;
      thd_proc_info(thd, "Waiting to reconnect after a failed binlog dump request");
#ifdef SIGNAL_WITH_VIO_CLOSE
      thd->clear_active_vio();
#endif
      end_server(mysql);
      /*
	First time retry immediately, assuming that we can recover
	right away - if first time fails, sleep between re-tries
	hopefuly the admin can fix the problem sometime
      */
      if (retry_count++)
      {
	if (retry_count > master_retry_count)
	  goto err;				// Don't retry forever
	safe_sleep(thd,mi->connect_retry,(CHECK_KILLED_FUNC)io_slave_killed,
		   (void*)mi);
      }
      if (io_slave_killed(thd,mi))
      {
	sql_print_information("Slave I/O thread killed while retrying master \
dump");
	goto err;
      }

      thd_proc_info(thd, "Reconnecting after a failed binlog dump request");
      if (!suppress_warnings)
	sql_print_error("Slave I/O thread: failed dump request, \
reconnecting to try again, log '%s' at postion %s", IO_RPL_LOG_NAME,
			llstr(mi->master_log_pos,llbuff));
      if (safe_reconnect(thd, mysql, mi, suppress_warnings) ||
	  io_slave_killed(thd,mi))
      {
	sql_print_information("Slave I/O thread killed during or \
after reconnect");
	goto err;
      }

      goto connected;
    }

    while (!io_slave_killed(thd,mi))
    {
      ulong event_len;

      suppress_warnings= 0;
      /*
         We say "waiting" because read_event() will wait if there's nothing to
         read. But if there's something to read, it will not wait. The
         important thing is to not confuse users by saying "reading" whereas
         we're in fact receiving nothing.
      */
      thd_proc_info(thd, "Waiting for master to send event");
      event_len= read_event(mysql, mi, &suppress_warnings);
      if (io_slave_killed(thd,mi))
      {
	if (global_system_variables.log_warnings)
	  sql_print_information("Slave I/O thread killed while reading event");
	goto err;
      }

      if (event_len == packet_error)
      {
        uint mysql_error_number= mysql_errno(mysql);
        switch (mysql_error_number) {
        case CR_NET_PACKET_TOO_LARGE:
          sql_print_error("\
Log entry on master is longer than max_allowed_packet (%ld) on \
slave. If the entry is correct, restart the server with a higher value of \
max_allowed_packet",
                          thd->variables.max_allowed_packet);
          goto err;
        case ER_MASTER_FATAL_ERROR_READING_BINLOG:
          sql_print_error(ER(mysql_error_number), mysql_error_number,
                          mysql_error(mysql));
          goto err;
        case EE_OUTOFMEMORY:
        case ER_OUTOFMEMORY:
          sql_print_error("\
Stopping slave I/O thread due to out-of-memory error from master");
          goto err;
        }
        mi->slave_running= MYSQL_SLAVE_RUN_NOT_CONNECT;
	thd_proc_info(thd, "Waiting to reconnect after a failed master event read");
#ifdef SIGNAL_WITH_VIO_CLOSE
        thd->clear_active_vio();
#endif
	end_server(mysql);
	if (retry_count++)
	{
	  if (retry_count > master_retry_count)
	    goto err;				// Don't retry forever
	  safe_sleep(thd,mi->connect_retry,(CHECK_KILLED_FUNC)io_slave_killed,
		     (void*) mi);
	}
	if (io_slave_killed(thd,mi))
	{
	  if (global_system_variables.log_warnings)
	    sql_print_information("Slave I/O thread killed while waiting to \
reconnect after a failed read");
	  goto err;
	}
	thd_proc_info(thd, "Reconnecting after a failed master event read");
	if (!suppress_warnings)
	  sql_print_information("Slave I/O thread: Failed reading log event, \
reconnecting to retry, log '%s' position %s", IO_RPL_LOG_NAME,
			  llstr(mi->master_log_pos, llbuff));
	if (safe_reconnect(thd, mysql, mi, suppress_warnings) ||
	    io_slave_killed(thd,mi))
	{
	  if (global_system_variables.log_warnings)
	    sql_print_information("Slave I/O thread killed during or after a \
reconnect done to recover from failed read");
	  goto err;
	}
	goto connected;
      } // if (event_len == packet_error)

      retry_count=0;			// ok event, reset retry counter
      thd_proc_info(thd, "Queueing master event to the relay log");
      if (queue_event(mi,(const char*)mysql->net.read_pos + 1,
		      event_len))
      {
	sql_print_error("Slave I/O thread could not queue event from master");
	goto err;
      }
      if (flush_master_info(mi, 1))
      {
        sql_print_error("Failed to flush master info file");
        goto err;
      }
      /*
        See if the relay logs take too much space.
        We don't lock mi->rli.log_space_lock here; this dirty read saves time
        and does not introduce any problem:
        - if mi->rli.ignore_log_space_limit is 1 but becomes 0 just after (so
        the clean value is 0), then we are reading only one more event as we
        should, and we'll block only at the next event. No big deal.
        - if mi->rli.ignore_log_space_limit is 0 but becomes 1 just after (so
        the clean value is 1), then we are going into wait_for_relay_log_space()
        for no reason, but this function will do a clean read, notice the clean
        value and exit immediately.
      */
#ifndef DBUG_OFF
      {
        char llbuf1[22], llbuf2[22];
        DBUG_PRINT("info", ("log_space_limit=%s log_space_total=%s \
ignore_log_space_limit=%d",
                            llstr(rli->log_space_limit,llbuf1),
                            llstr(rli->log_space_total,llbuf2),
                            (int) rli->ignore_log_space_limit)); 
      }
#endif

      if (rli->log_space_limit && rli->log_space_limit <
	  rli->log_space_total &&
          !rli->ignore_log_space_limit)
	if (wait_for_relay_log_space(rli))
	{
	  sql_print_error("Slave I/O thread aborted while waiting for relay \
log space");
	  goto err;
	}
      // TODO: check debugging abort code
#ifndef DBUG_OFF
      if (abort_slave_event_count && !--events_till_abort)
      {
	sql_print_error("Slave I/O thread: debugging abort");
	goto err;
      }
#endif
    } 
  }

  // error = 0;
err:
  // print the current replication position
  sql_print_information("Slave I/O thread exiting, read up to log '%s', position %s",
		  IO_RPL_LOG_NAME, llstr(mi->master_log_pos,llbuff));
  VOID(pthread_mutex_lock(&LOCK_thread_count));
  thd->query= 0; // extra safety
  thd->query_length= 0;
  thd->reset_db(NULL, 0);
  VOID(pthread_mutex_unlock(&LOCK_thread_count));
  if (mysql)
  {
    /*
      Here we need to clear the active VIO before closing the
      connection with the master.  The reason is that THD::awake()
      might be called from terminate_slave_thread() because somebody
      issued a STOP SLAVE.  If that happends, the close_active_vio()
      can be called in the middle of closing the VIO associated with
      the 'mysql' object, causing a crash.
    */
#ifdef SIGNAL_WITH_VIO_CLOSE
    thd->clear_active_vio();
#endif
    mysql_close(mysql);
    mi->mysql=0;
  }
  write_ignored_events_info_to_relay_log(thd, mi);
  thd_proc_info(thd, "Waiting for slave mutex on exit");
  pthread_mutex_lock(&mi->run_lock);

  /* Forget the relay log's format */
  delete mi->rli.relay_log.description_event_for_queue;
  mi->rli.relay_log.description_event_for_queue= 0;
  // TODO: make rpl_status part of MASTER_INFO
  change_rpl_status(RPL_ACTIVE_SLAVE,RPL_IDLE_SLAVE);
  DBUG_ASSERT(thd->net.buff != 0);
  net_end(&thd->net); // destructor will not free it, because net.vio is 0
  close_thread_tables(thd, 0);
  pthread_mutex_lock(&LOCK_thread_count);
  THD_CHECK_SENTRY(thd);
  delete thd;
  pthread_mutex_unlock(&LOCK_thread_count);
  mi->abort_slave= 0;
  mi->slave_running= 0;
  mi->io_thd= 0;
  /*
    Note: the order of the two following calls (first broadcast, then unlock)
    is important. Otherwise a killer_thread can execute between the calls and
    delete the mi structure leading to a crash! (see BUG#25306 for details)
   */ 
  pthread_cond_broadcast(&mi->stop_cond);       // tell the world we are done
  pthread_mutex_unlock(&mi->run_lock);
#ifndef DBUG_OFF
  if (abort_slave_event_count && !events_till_abort)
    goto slave_begin;
#endif
  my_thread_end();
  pthread_exit(0);
  DBUG_RETURN(0);				// Can't return anything here
}


/* Slave SQL Thread entry point */

pthread_handler_t handle_slave_sql(void *arg)
{
  THD *thd;			/* needs to be first for thread_stack */
  char llbuff[22],llbuff1[22];
  RELAY_LOG_INFO* rli = &((MASTER_INFO*)arg)->rli;
  const char *errmsg;

  // needs to call my_thread_init(), otherwise we get a coredump in DBUG_ stuff
  my_thread_init();
  DBUG_ENTER("handle_slave_sql");

#ifndef DBUG_OFF
slave_begin:
#endif  

  DBUG_ASSERT(rli->inited);
  pthread_mutex_lock(&rli->run_lock);
  DBUG_ASSERT(!rli->slave_running);
  errmsg= 0;
#ifndef DBUG_OFF  
  rli->events_till_abort = abort_slave_event_count;
#endif  

  thd = new THD; // note that contructor of THD uses DBUG_ !
  thd->thread_stack = (char*)&thd; // remember where our stack is
  
  /* Inform waiting threads that slave has started */
  rli->slave_run_id++;

  pthread_detach_this_thread();
  if (init_slave_thread(thd, SLAVE_THD_SQL))
  {
    /*
      TODO: this is currently broken - slave start and change master
      will be stuck if we fail here
    */
    pthread_cond_broadcast(&rli->start_cond);
    pthread_mutex_unlock(&rli->run_lock);
    sql_print_error("Failed during slave thread initialization");
    goto err;
  }
  thd->init_for_queries();
  rli->sql_thd= thd;
  thd->temporary_tables = rli->save_temporary_tables; // restore temp tables
  pthread_mutex_lock(&LOCK_thread_count);
  threads.append(thd);
  pthread_mutex_unlock(&LOCK_thread_count);
  /*
    We are going to set slave_running to 1. Assuming slave I/O thread is
    alive and connected, this is going to make Seconds_Behind_Master be 0
    i.e. "caught up". Even if we're just at start of thread. Well it's ok, at
    the moment we start we can think we are caught up, and the next second we
    start receiving data so we realize we are not caught up and
    Seconds_Behind_Master grows. No big deal.
  */
  rli->slave_running = 1;
  rli->abort_slave = 0;
  pthread_mutex_unlock(&rli->run_lock);
  pthread_cond_broadcast(&rli->start_cond);

  /*
    Reset errors for a clean start (otherwise, if the master is idle, the SQL
    thread may execute no Query_log_event, so the error will remain even
    though there's no problem anymore). Do not reset the master timestamp
    (imagine the slave has caught everything, the STOP SLAVE and START SLAVE:
    as we are not sure that we are going to receive a query, we want to
    remember the last master timestamp (to say how many seconds behind we are
    now.
    But the master timestamp is reset by RESET SLAVE & CHANGE MASTER.
  */
  clear_slave_error(rli);

  //tell the I/O thread to take relay_log_space_limit into account from now on
  pthread_mutex_lock(&rli->log_space_lock);
  rli->ignore_log_space_limit= 0;
  pthread_mutex_unlock(&rli->log_space_lock);
  rli->trans_retries= 0; // start from "no error"

  if (init_relay_log_pos(rli,
			 rli->group_relay_log_name,
			 rli->group_relay_log_pos,
			 1 /*need data lock*/, &errmsg,
                         1 /*look for a description_event*/))
  {
    sql_print_error("Error initializing relay log position: %s",
		    errmsg);
    goto err;
  }
  THD_CHECK_SENTRY(thd);
#ifndef DBUG_OFF
  {
    char llbuf1[22], llbuf2[22];
    DBUG_PRINT("info", ("my_b_tell(rli->cur_log)=%s rli->event_relay_log_pos=%s",
                        llstr(my_b_tell(rli->cur_log),llbuf1), 
                        llstr(rli->event_relay_log_pos,llbuf2)));
    DBUG_ASSERT(rli->event_relay_log_pos >= BIN_LOG_HEADER_SIZE);
    /*
      Wonder if this is correct. I (Guilhem) wonder if my_b_tell() returns the
      correct position when it's called just after my_b_seek() (the questionable
      stuff is those "seek is done on next read" comments in the my_b_seek()
      source code).
      The crude reality is that this assertion randomly fails whereas
      replication seems to work fine. And there is no easy explanation why it
      fails (as we my_b_seek(rli->event_relay_log_pos) at the very end of
      init_relay_log_pos() called above). Maybe the assertion would be
      meaningful if we held rli->data_lock between the my_b_seek() and the
      DBUG_ASSERT().
    */
#ifdef SHOULD_BE_CHECKED
    DBUG_ASSERT(my_b_tell(rli->cur_log) == rli->event_relay_log_pos);
#endif
  }
#endif
  DBUG_ASSERT(rli->sql_thd == thd);

  DBUG_PRINT("master_info",("log_file_name: %s  position: %s",
			    rli->group_master_log_name,
			    llstr(rli->group_master_log_pos,llbuff)));
  if (global_system_variables.log_warnings)
    sql_print_information("Slave SQL thread initialized, starting replication in \
log '%s' at position %s, relay log '%s' position: %s", RPL_LOG_NAME,
		    llstr(rli->group_master_log_pos,llbuff),rli->group_relay_log_name,
		    llstr(rli->group_relay_log_pos,llbuff1));

  /* execute init_slave variable */
  if (sys_init_slave.value_length)
  {
    execute_init_command(thd, &sys_init_slave, &LOCK_sys_init_slave);
    if (thd->query_error)
    {
      sql_print_error("\
Slave SQL thread aborted. Can't execute init_slave query");
      goto err;
    }
  }

  /* Read queries from the IO/THREAD until this thread is killed */

  while (!sql_slave_killed(thd,rli))
  {
    thd_proc_info(thd, "Reading event from the relay log");
    DBUG_ASSERT(rli->sql_thd == thd);
    THD_CHECK_SENTRY(thd);
    if (exec_relay_log_event(thd,rli))
    {
      // do not scare the user if SQL thread was simply killed or stopped
      if (!sql_slave_killed(thd,rli))
        sql_print_error("\
Error running query, slave SQL thread aborted. Fix the problem, and restart \
the slave SQL thread with \"SLAVE START\". We stopped at log \
'%s' position %s", RPL_LOG_NAME, llstr(rli->group_master_log_pos, llbuff));
      goto err;
    }
  }

  /* Thread stopped. Print the current replication position to the log */
  sql_print_information("Slave SQL thread exiting, replication stopped in log "
 			"'%s' at position %s",
		        RPL_LOG_NAME, llstr(rli->group_master_log_pos,llbuff));

 err:
  VOID(pthread_mutex_lock(&LOCK_thread_count));
  /*
    Some extra safety, which should not been needed (normally, event deletion
    should already have done these assignments (each event which sets these
    variables is supposed to set them to 0 before terminating)).
  */
  thd->catalog= 0; 
  thd->reset_db(NULL, 0);
  thd->query= 0; 
  thd->query_length= 0;
  VOID(pthread_mutex_unlock(&LOCK_thread_count));
  thd_proc_info(thd, "Waiting for slave mutex on exit");
  pthread_mutex_lock(&rli->run_lock);
  /* We need data_lock, at least to wake up any waiting master_pos_wait() */
  pthread_mutex_lock(&rli->data_lock);
  DBUG_ASSERT(rli->slave_running == 1); // tracking buffer overrun
  /* When master_pos_wait() wakes up it will check this and terminate */
  rli->slave_running= 0; 
  /* Forget the relay log's format */
  delete rli->relay_log.description_event_for_exec;
  rli->relay_log.description_event_for_exec= 0;
  /* Wake up master_pos_wait() */
  pthread_mutex_unlock(&rli->data_lock);
  DBUG_PRINT("info",("Signaling possibly waiting master_pos_wait() functions"));
  pthread_cond_broadcast(&rli->data_cond);
  rli->ignore_log_space_limit= 0; /* don't need any lock */
  /* we die so won't remember charset - re-update them on next thread start */
  rli->cached_charset_invalidate();
  rli->save_temporary_tables = thd->temporary_tables;

  /*
    TODO: see if we can do this conditionally in next_event() instead
    to avoid unneeded position re-init
  */
  thd->temporary_tables = 0; // remove tempation from destructor to close them
  DBUG_ASSERT(thd->net.buff != 0);
  net_end(&thd->net); // destructor will not free it, because we are weird
  DBUG_ASSERT(rli->sql_thd == thd);
  THD_CHECK_SENTRY(thd);
  rli->sql_thd= 0;
  pthread_mutex_lock(&LOCK_thread_count);
  THD_CHECK_SENTRY(thd);
  delete thd;
  pthread_mutex_unlock(&LOCK_thread_count);

 /*
  Note: the order of the broadcast and unlock calls below (first broadcast, then unlock)
  is important. Otherwise a killer_thread can execute between the calls and
  delete the mi structure leading to a crash! (see BUG#25306 for details)
 */ 
  pthread_cond_broadcast(&rli->stop_cond);
#ifndef DBUG_OFF
  /*
    Bug #19938 Valgrind error (race) in handle_slave_sql()
    Read the value of rli->event_till_abort before releasing the mutex
  */
  const int eta= rli->events_till_abort;
#endif
  pthread_mutex_unlock(&rli->run_lock);  // tell the world we are done
  
#ifndef DBUG_OFF // TODO: reconsider the code below
  if (abort_slave_event_count && !eta)
    goto slave_begin;
#endif  
  my_thread_end();
  pthread_exit(0);
  DBUG_RETURN(0);				// Can't return anything here
}


/*
  process_io_create_file()
*/

static int process_io_create_file(MASTER_INFO* mi, Create_file_log_event* cev)
{
  int error = 1;
  ulong num_bytes;
  bool cev_not_written;
  THD *thd = mi->io_thd;
  NET *net = &mi->mysql->net;
  DBUG_ENTER("process_io_create_file");

  if (unlikely(!cev->is_valid()))
    DBUG_RETURN(1);
  /*
    TODO: fix to honor table rules, not only db rules
  */
  if (!db_ok(cev->db, replicate_do_db, replicate_ignore_db))
  {
    skip_load_data_infile(net);
    DBUG_RETURN(0);
  }
  DBUG_ASSERT(cev->inited_from_old);
  thd->file_id = cev->file_id = mi->file_id++;
  thd->server_id = cev->server_id;
  cev_not_written = 1;
  
  if (unlikely(net_request_file(net,cev->fname)))
  {
    sql_print_error("Slave I/O: failed requesting download of '%s'",
		    cev->fname);
    goto err;
  }

  /*
    This dummy block is so we could instantiate Append_block_log_event
    once and then modify it slightly instead of doing it multiple times
    in the loop
  */
  {
    Append_block_log_event aev(thd,0,0,0,0);
  
    for (;;)
    {
      if (unlikely((num_bytes=my_net_read(net)) == packet_error))
      {
	sql_print_error("Network read error downloading '%s' from master",
			cev->fname);
	goto err;
      }
      if (unlikely(!num_bytes)) /* eof */
      {
	net_write_command(net, 0, "", 0, "", 0);/* 3.23 master wants it */
        /*
          If we wrote Create_file_log_event, then we need to write
          Execute_load_log_event. If we did not write Create_file_log_event,
          then this is an empty file and we can just do as if the LOAD DATA
          INFILE had not existed, i.e. write nothing.
        */
        if (unlikely(cev_not_written))
	  break;
	Execute_load_log_event xev(thd,0,0);
	xev.log_pos = cev->log_pos;
	if (unlikely(mi->rli.relay_log.append(&xev)))
	{
	  sql_print_error("Slave I/O: error writing Exec_load event to \
relay log");
	  goto err;
	}
	mi->rli.relay_log.harvest_bytes_written(&mi->rli.log_space_total);
	break;
      }
      if (unlikely(cev_not_written))
      {
	cev->block = (char*)net->read_pos;
	cev->block_len = num_bytes;
	if (unlikely(mi->rli.relay_log.append(cev)))
	{
	  sql_print_error("Slave I/O: error writing Create_file event to \
relay log");
	  goto err;
	}
	cev_not_written=0;
	mi->rli.relay_log.harvest_bytes_written(&mi->rli.log_space_total);
      }
      else
      {
	aev.block = (char*)net->read_pos;
	aev.block_len = num_bytes;
	aev.log_pos = cev->log_pos;
	if (unlikely(mi->rli.relay_log.append(&aev)))
	{
	  sql_print_error("Slave I/O: error writing Append_block event to \
relay log");
	  goto err;
	}
	mi->rli.relay_log.harvest_bytes_written(&mi->rli.log_space_total) ;
      }
    }
  }
  error=0;
err:
  DBUG_RETURN(error);
}


/*
  Start using a new binary log on the master

  SYNOPSIS
    process_io_rotate()
    mi			master_info for the slave
    rev			The rotate log event read from the binary log

  DESCRIPTION
    Updates the master info with the place in the next binary
    log where we should start reading.
    Rotate the relay log to avoid mixed-format relay logs.

  NOTES
    We assume we already locked mi->data_lock

  RETURN VALUES
    0		ok
    1	        Log event is illegal

*/

static int process_io_rotate(MASTER_INFO *mi, Rotate_log_event *rev)
{
  DBUG_ENTER("process_io_rotate");
  safe_mutex_assert_owner(&mi->data_lock);

  if (unlikely(!rev->is_valid()))
    DBUG_RETURN(1);

  /* Safe copy as 'rev' has been "sanitized" in Rotate_log_event's ctor */
  memcpy(mi->master_log_name, rev->new_log_ident, rev->ident_len+1);
  mi->master_log_pos= rev->pos;
  DBUG_PRINT("info", ("master_log_pos: '%s' %lu",
		      mi->master_log_name, (ulong) mi->master_log_pos));
#ifndef DBUG_OFF
  /*
    If we do not do this, we will be getting the first
    rotate event forever, so we need to not disconnect after one.
  */
  if (disconnect_slave_event_count)
    events_till_disconnect++;
#endif

  /*
    If description_event_for_queue is format <4, there is conversion in the
    relay log to the slave's format (4). And Rotate can mean upgrade or
    nothing. If upgrade, it's to 5.0 or newer, so we will get a Format_desc, so
    no need to reset description_event_for_queue now. And if it's nothing (same
    master version as before), no need (still using the slave's format).
  */
  if (mi->rli.relay_log.description_event_for_queue->binlog_version >= 4)
  {
    delete mi->rli.relay_log.description_event_for_queue;
    /* start from format 3 (MySQL 4.0) again */
    mi->rli.relay_log.description_event_for_queue= new
      Format_description_log_event(3);
  }
  /*
    Rotate the relay log makes binlog format detection easier (at next slave
    start or mysqlbinlog)
  */
  rotate_relay_log(mi); /* will take the right mutexes */
  DBUG_RETURN(0);
}

/*
  Reads a 3.23 event and converts it to the slave's format. This code was
  copied from MySQL 4.0.
*/
static int queue_binlog_ver_1_event(MASTER_INFO *mi, const char *buf,
			   ulong event_len)
{
  const char *errmsg = 0;
  ulong inc_pos;
  bool ignore_event= 0;
  char *tmp_buf = 0;
  RELAY_LOG_INFO *rli= &mi->rli;
  DBUG_ENTER("queue_binlog_ver_1_event");

  /*
    If we get Load event, we need to pass a non-reusable buffer
    to read_log_event, so we do a trick
  */
  if (buf[EVENT_TYPE_OFFSET] == LOAD_EVENT)
  {
    if (unlikely(!(tmp_buf=(char*)my_malloc(event_len+1,MYF(MY_WME)))))
    {
      sql_print_error("Slave I/O: out of memory for Load event");
      DBUG_RETURN(1);
    }
    memcpy(tmp_buf,buf,event_len);
    /*
      Create_file constructor wants a 0 as last char of buffer, this 0 will
      serve as the string-termination char for the file's name (which is at the
      end of the buffer)
      We must increment event_len, otherwise the event constructor will not see
      this end 0, which leads to segfault.
    */
    tmp_buf[event_len++]=0;
    int4store(tmp_buf+EVENT_LEN_OFFSET, event_len);
    buf = (const char*)tmp_buf;
  }
  /*
    This will transform LOAD_EVENT into CREATE_FILE_EVENT, ask the master to
    send the loaded file, and write it to the relay log in the form of
    Append_block/Exec_load (the SQL thread needs the data, as that thread is not
    connected to the master).
  */
  Log_event *ev = Log_event::read_log_event(buf,event_len, &errmsg,
                                            mi->rli.relay_log.description_event_for_queue);
  if (unlikely(!ev))
  {
    sql_print_error("Read invalid event from master: '%s',\
 master could be corrupt but a more likely cause of this is a bug",
		    errmsg);
    my_free((char*) tmp_buf, MYF(MY_ALLOW_ZERO_PTR));
    DBUG_RETURN(1);
  }
  pthread_mutex_lock(&mi->data_lock);
  ev->log_pos= mi->master_log_pos; /* 3.23 events don't contain log_pos */
  switch (ev->get_type_code()) {
  case STOP_EVENT:
    ignore_event= 1;
    inc_pos= event_len;
    break;
  case ROTATE_EVENT:
    if (unlikely(process_io_rotate(mi,(Rotate_log_event*)ev)))
    {
      delete ev;
      pthread_mutex_unlock(&mi->data_lock);
      DBUG_RETURN(1);
    }
    inc_pos= 0;
    break;
  case CREATE_FILE_EVENT:
    /*
      Yes it's possible to have CREATE_FILE_EVENT here, even if we're in
      queue_old_event() which is for 3.23 events which don't comprise
      CREATE_FILE_EVENT. This is because read_log_event() above has just
      transformed LOAD_EVENT into CREATE_FILE_EVENT.
    */
  {
    /* We come here when and only when tmp_buf != 0 */
    DBUG_ASSERT(tmp_buf != 0);
    inc_pos=event_len;
    ev->log_pos+= inc_pos;
    int error = process_io_create_file(mi,(Create_file_log_event*)ev);
    delete ev;
    mi->master_log_pos += inc_pos;
    DBUG_PRINT("info", ("master_log_pos: %lu", (ulong) mi->master_log_pos));
    pthread_mutex_unlock(&mi->data_lock);
    my_free((char*)tmp_buf, MYF(0));
    DBUG_RETURN(error);
  }
  default:
    inc_pos= event_len;
    break;
  }
  if (likely(!ignore_event))
  {
    if (ev->log_pos) 
      /* 
         Don't do it for fake Rotate events (see comment in
      Log_event::Log_event(const char* buf...) in log_event.cc).
      */
      ev->log_pos+= event_len; /* make log_pos be the pos of the end of the event */
    if (unlikely(rli->relay_log.append(ev)))
    {
      delete ev;
      pthread_mutex_unlock(&mi->data_lock);
      DBUG_RETURN(1);
    }
    rli->relay_log.harvest_bytes_written(&rli->log_space_total);
  }
  delete ev;
  mi->master_log_pos+= inc_pos;
  DBUG_PRINT("info", ("master_log_pos: %lu", (ulong) mi->master_log_pos));
  pthread_mutex_unlock(&mi->data_lock);
  DBUG_RETURN(0);
}

/*
  Reads a 4.0 event and converts it to the slave's format. This code was copied
  from queue_binlog_ver_1_event(), with some affordable simplifications.
*/
static int queue_binlog_ver_3_event(MASTER_INFO *mi, const char *buf,
			   ulong event_len)
{
  const char *errmsg = 0;
  ulong inc_pos;
  char *tmp_buf = 0;
  RELAY_LOG_INFO *rli= &mi->rli;
  DBUG_ENTER("queue_binlog_ver_3_event");

  /* read_log_event() will adjust log_pos to be end_log_pos */
  Log_event *ev = Log_event::read_log_event(buf,event_len, &errmsg,
                                            mi->rli.relay_log.description_event_for_queue);
  if (unlikely(!ev))
  {
    sql_print_error("Read invalid event from master: '%s',\
 master could be corrupt but a more likely cause of this is a bug",
		    errmsg);
    my_free((char*) tmp_buf, MYF(MY_ALLOW_ZERO_PTR));
    DBUG_RETURN(1);
  }
  pthread_mutex_lock(&mi->data_lock);
  switch (ev->get_type_code()) {
  case STOP_EVENT:
    goto err;
  case ROTATE_EVENT:
    if (unlikely(process_io_rotate(mi,(Rotate_log_event*)ev)))
    {
      delete ev;
      pthread_mutex_unlock(&mi->data_lock);
      DBUG_RETURN(1);
    }
    inc_pos= 0;
    break;
  default:
    inc_pos= event_len;
    break;
  }
  if (unlikely(rli->relay_log.append(ev)))
  {
    delete ev;
    pthread_mutex_unlock(&mi->data_lock);
    DBUG_RETURN(1);
  }
  rli->relay_log.harvest_bytes_written(&rli->log_space_total);
  delete ev;
  mi->master_log_pos+= inc_pos;
err:
  DBUG_PRINT("info", ("master_log_pos: %lu", (ulong) mi->master_log_pos));
  pthread_mutex_unlock(&mi->data_lock);
  DBUG_RETURN(0);
}

/*
  queue_old_event()

  Writes a 3.23 or 4.0 event to the relay log, after converting it to the 5.0
  (exactly, slave's) format. To do the conversion, we create a 5.0 event from
  the 3.23/4.0 bytes, then write this event to the relay log.

  TODO: 
    Test this code before release - it has to be tested on a separate
    setup with 3.23 master or 4.0 master
*/

static int queue_old_event(MASTER_INFO *mi, const char *buf,
			   ulong event_len)
{
  switch (mi->rli.relay_log.description_event_for_queue->binlog_version)
  {
  case 1:
      return queue_binlog_ver_1_event(mi,buf,event_len);
  case 3:
      return queue_binlog_ver_3_event(mi,buf,event_len);
  default: /* unsupported format; eg version 2 */
    DBUG_PRINT("info",("unsupported binlog format %d in queue_old_event()",
                       mi->rli.relay_log.description_event_for_queue->binlog_version));  
    return 1;
  }
}

/*
  queue_event()

  If the event is 3.23/4.0, passes it to queue_old_event() which will convert
  it. Otherwise, writes a 5.0 (or newer) event to the relay log. Then there is
  no format conversion, it's pure read/write of bytes.
  So a 5.0.0 slave's relay log can contain events in the slave's format or in
  any >=5.0.0 format.
*/

int queue_event(MASTER_INFO* mi,const char* buf, ulong event_len)
{
  int error= 0;
  ulong inc_pos;
  RELAY_LOG_INFO *rli= &mi->rli;
  pthread_mutex_t *log_lock= rli->relay_log.get_log_lock();
  DBUG_ENTER("queue_event");

  LINT_INIT(inc_pos);

  if (mi->rli.relay_log.description_event_for_queue->binlog_version<4 &&
      buf[EVENT_TYPE_OFFSET] != FORMAT_DESCRIPTION_EVENT /* a way to escape */)
    DBUG_RETURN(queue_old_event(mi,buf,event_len));

  pthread_mutex_lock(&mi->data_lock);

  switch (buf[EVENT_TYPE_OFFSET]) {
  case STOP_EVENT:
    /*
      We needn't write this event to the relay log. Indeed, it just indicates a
      master server shutdown. The only thing this does is cleaning. But
      cleaning is already done on a per-master-thread basis (as the master
      server is shutting down cleanly, it has written all DROP TEMPORARY TABLE
      prepared statements' deletion are TODO only when we binlog prep stmts).
      
      We don't even increment mi->master_log_pos, because we may be just after
      a Rotate event. Btw, in a few milliseconds we are going to have a Start
      event from the next binlog (unless the master is presently running
      without --log-bin).
    */
    goto err;
  case ROTATE_EVENT:
  {
    Rotate_log_event rev(buf,event_len,mi->rli.relay_log.description_event_for_queue); 
    if (unlikely(process_io_rotate(mi,&rev)))
    {
      error= 1;
      goto err;
    }
    /*
      Now the I/O thread has just changed its mi->master_log_name, so
      incrementing mi->master_log_pos is nonsense.
    */
    inc_pos= 0;
    break;
  }
  case FORMAT_DESCRIPTION_EVENT:
  {
    /*
      Create an event, and save it (when we rotate the relay log, we will have
      to write this event again).
    */
    /*
      We are the only thread which reads/writes description_event_for_queue.
      The relay_log struct does not move (though some members of it can
      change), so we needn't any lock (no rli->data_lock, no log lock).
    */
    Format_description_log_event* tmp;
    const char* errmsg;
    if (!(tmp= (Format_description_log_event*)
          Log_event::read_log_event(buf, event_len, &errmsg,
                                    mi->rli.relay_log.description_event_for_queue)))
    {
      error= 2;
      goto err;
    }
    delete mi->rli.relay_log.description_event_for_queue;
    mi->rli.relay_log.description_event_for_queue= tmp;
    /* 
       Though this does some conversion to the slave's format, this will
       preserve the master's binlog format version, and number of event types. 
    */
    /* 
       If the event was not requested by the slave (the slave did not ask for
       it), i.e. has end_log_pos=0, we do not increment mi->master_log_pos 
    */
    inc_pos= uint4korr(buf+LOG_POS_OFFSET) ? event_len : 0;
    DBUG_PRINT("info",("binlog format is now %d",
                       mi->rli.relay_log.description_event_for_queue->binlog_version));  

  }
  break;
  default:
    inc_pos= event_len;
    break;
  }

  /* 
     If this event is originating from this server, don't queue it. 
     We don't check this for 3.23 events because it's simpler like this; 3.23
     will be filtered anyway by the SQL slave thread which also tests the
     server id (we must also keep this test in the SQL thread, in case somebody
     upgrades a 4.0 slave which has a not-filtered relay log).

     ANY event coming from ourselves can be ignored: it is obvious for queries;
     for STOP_EVENT/ROTATE_EVENT/START_EVENT: these cannot come from ourselves
     (--log-slave-updates would not log that) unless this slave is also its
     direct master (an unsupported, useless setup!).
  */

  pthread_mutex_lock(log_lock);

  if ((uint4korr(buf + SERVER_ID_OFFSET) == ::server_id) &&
      !replicate_same_server_id)
  {
    /*
      Do not write it to the relay log.
      a) We still want to increment mi->master_log_pos, so that we won't
      re-read this event from the master if the slave IO thread is now
      stopped/restarted (more efficient if the events we are ignoring are big
      LOAD DATA INFILE).
      b) We want to record that we are skipping events, for the information of
      the slave SQL thread, otherwise that thread may let
      rli->group_relay_log_pos stay too small if the last binlog's event is
      ignored.
      But events which were generated by this slave and which do not exist in
      the master's binlog (i.e. Format_desc, Rotate & Stop) should not increment
      mi->master_log_pos.
    */
    if (buf[EVENT_TYPE_OFFSET]!=FORMAT_DESCRIPTION_EVENT &&
        buf[EVENT_TYPE_OFFSET]!=ROTATE_EVENT &&
        buf[EVENT_TYPE_OFFSET]!=STOP_EVENT)
    {
      mi->master_log_pos+= inc_pos;
      memcpy(rli->ign_master_log_name_end, mi->master_log_name, FN_REFLEN);
      DBUG_ASSERT(rli->ign_master_log_name_end[0]);
      rli->ign_master_log_pos_end= mi->master_log_pos;
    }
    rli->relay_log.signal_update(); // the slave SQL thread needs to re-check
    DBUG_PRINT("info", ("master_log_pos: %lu  event originating from the same server, ignored",
                        (ulong) mi->master_log_pos));
  }  
  else
  {
    /* write the event to the relay log */
    if (likely(!(rli->relay_log.appendv(buf,event_len,0))))
    {
      mi->master_log_pos+= inc_pos;
      DBUG_PRINT("info", ("master_log_pos: %lu", (ulong) mi->master_log_pos));
      rli->relay_log.harvest_bytes_written(&rli->log_space_total);
    }
    else
      error= 3;
    rli->ign_master_log_name_end[0]= 0; // last event is not ignored
  }
  pthread_mutex_unlock(log_lock);


err:
  pthread_mutex_unlock(&mi->data_lock);
  DBUG_PRINT("info", ("error: %d", error));
  DBUG_RETURN(error);
}


void end_relay_log_info(RELAY_LOG_INFO* rli)
{
  DBUG_ENTER("end_relay_log_info");

  if (!rli->inited)
    DBUG_VOID_RETURN;
  if (rli->info_fd >= 0)
  {
    end_io_cache(&rli->info_file);
    (void) my_close(rli->info_fd, MYF(MY_WME));
    rli->info_fd = -1;
  }
  if (rli->cur_log_fd >= 0)
  {
    end_io_cache(&rli->cache_buf);
    (void)my_close(rli->cur_log_fd, MYF(MY_WME));
    rli->cur_log_fd = -1;
  }
  rli->inited = 0;
  rli->relay_log.close(LOG_CLOSE_INDEX | LOG_CLOSE_STOP_EVENT);
  rli->relay_log.harvest_bytes_written(&rli->log_space_total);
  /*
    Delete the slave's temporary tables from memory.
    In the future there will be other actions than this, to ensure persistance
    of slave's temp tables after shutdown.
  */
  rli->close_temporary_tables();
  DBUG_VOID_RETURN;
}

/*
  Try to connect until successful or slave killed

  SYNPOSIS
    safe_connect()
    thd			Thread handler for slave
    mysql		MySQL connection handle
    mi			Replication handle

  RETURN
    0	ok
    #	Error
*/

static int safe_connect(THD* thd, MYSQL* mysql, MASTER_INFO* mi)
{
  return connect_to_master(thd, mysql, mi, 0, 0);
}


/*
  SYNPOSIS
    connect_to_master()

  IMPLEMENTATION
    Try to connect until successful or slave killed or we have retried
    master_retry_count times
*/

static int connect_to_master(THD* thd, MYSQL* mysql, MASTER_INFO* mi,
			     bool reconnect, bool suppress_warnings)
{
  int slave_was_killed;
  int last_errno= -2;				// impossible error
  ulong err_count=0;
  char llbuff[22];
  DBUG_ENTER("connect_to_master");

#ifndef DBUG_OFF
  events_till_disconnect = disconnect_slave_event_count;
#endif
  ulong client_flag= CLIENT_REMEMBER_OPTIONS;
  if (opt_slave_compressed_protocol)
    client_flag=CLIENT_COMPRESS;		/* We will use compression */

  mysql_options(mysql, MYSQL_OPT_CONNECT_TIMEOUT, (char *) &slave_net_timeout);
  mysql_options(mysql, MYSQL_OPT_READ_TIMEOUT, (char *) &slave_net_timeout);
 
#ifdef HAVE_OPENSSL
  if (mi->ssl)
    mysql_ssl_set(mysql, 
                  mi->ssl_key[0]?mi->ssl_key:0,
                  mi->ssl_cert[0]?mi->ssl_cert:0, 
                  mi->ssl_ca[0]?mi->ssl_ca:0,
                  mi->ssl_capath[0]?mi->ssl_capath:0,
                  mi->ssl_cipher[0]?mi->ssl_cipher:0);
#endif

  mysql_options(mysql, MYSQL_SET_CHARSET_NAME, default_charset_info->csname);
  /* This one is not strictly needed but we have it here for completeness */
  mysql_options(mysql, MYSQL_SET_CHARSET_DIR, (char *) charsets_dir);

  while (!(slave_was_killed = io_slave_killed(thd,mi)) &&
	 (reconnect ? mysql_reconnect(mysql) != 0 :
	  mysql_real_connect(mysql, mi->host, mi->user, mi->password, 0,
			     mi->port, 0, client_flag) == 0))
  {
    /* Don't repeat last error */
    if ((int)mysql_errno(mysql) != last_errno)
    {
      last_errno=mysql_errno(mysql);
      suppress_warnings= 0;
      sql_print_error("Slave I/O thread: error %s to master \
'%s@%s:%d': \
Error: '%s'  errno: %d  retry-time: %d  retries: %lu",
		      (reconnect ? "reconnecting" : "connecting"),
		      mi->user,mi->host,mi->port,
		      mysql_error(mysql), last_errno,
		      mi->connect_retry,
		      master_retry_count);
    }
    /*
      By default we try forever. The reason is that failure will trigger
      master election, so if the user did not set master_retry_count we
      do not want to have election triggered on the first failure to
      connect
    */
    if (++err_count == master_retry_count)
    {
      slave_was_killed=1;
      if (reconnect)
        change_rpl_status(RPL_ACTIVE_SLAVE,RPL_LOST_SOLDIER);
      break;
    }
    safe_sleep(thd,mi->connect_retry,(CHECK_KILLED_FUNC)io_slave_killed,
	       (void*)mi);
  }

  if (!slave_was_killed)
  {
    if (reconnect)
    { 
      if (!suppress_warnings && global_system_variables.log_warnings)
	sql_print_information("Slave: connected to master '%s@%s:%d',\
replication resumed in log '%s' at position %s", mi->user,
			mi->host, mi->port,
			IO_RPL_LOG_NAME,
			llstr(mi->master_log_pos,llbuff));
    }
    else
    {
      change_rpl_status(RPL_IDLE_SLAVE,RPL_ACTIVE_SLAVE);
      mysql_log.write(thd, COM_CONNECT_OUT, "%s@%s:%d",
		      mi->user, mi->host, mi->port);
    }
#ifdef SIGNAL_WITH_VIO_CLOSE
    thd->set_active_vio(mysql->net.vio);
#endif      
  }
  mysql->reconnect= 1;
  DBUG_PRINT("exit",("slave_was_killed: %d", slave_was_killed));
  DBUG_RETURN(slave_was_killed);
}


/*
  safe_reconnect()

  IMPLEMENTATION
    Try to connect until successful or slave killed or we have retried
    master_retry_count times
*/

static int safe_reconnect(THD* thd, MYSQL* mysql, MASTER_INFO* mi,
			  bool suppress_warnings)
{
  DBUG_ENTER("safe_reconnect");
  DBUG_RETURN(connect_to_master(thd, mysql, mi, 1, suppress_warnings));
}


/*
  Store the file and position where the execute-slave thread are in the
  relay log.

  SYNOPSIS
    flush_relay_log_info()
    rli			Relay log information

  NOTES
    - As this is only called by the slave thread, we don't need to
      have a lock on this.
    - If there is an active transaction, then we don't update the position
      in the relay log.  This is to ensure that we re-execute statements
      if we die in the middle of an transaction that was rolled back.
    - As a transaction never spans binary logs, we don't have to handle the
      case where we do a relay-log-rotation in the middle of the transaction.
      If this would not be the case, we would have to ensure that we
      don't delete the relay log file where the transaction started when
      we switch to a new relay log file.

  TODO
    - Change the log file information to a binary format to avoid calling
      longlong2str.

  RETURN VALUES
    0	ok
    1	write error
*/

bool flush_relay_log_info(RELAY_LOG_INFO* rli)
{
  bool error=0;
  IO_CACHE *file = &rli->info_file;
  char buff[FN_REFLEN*2+22*2+4], *pos;

  my_b_seek(file, 0L);
  pos=strmov(buff, rli->group_relay_log_name);
  *pos++='\n';
  pos=longlong2str(rli->group_relay_log_pos, pos, 10);
  *pos++='\n';
  pos=strmov(pos, rli->group_master_log_name);
  *pos++='\n';
  pos=longlong2str(rli->group_master_log_pos, pos, 10);
  *pos='\n';
  if (my_b_write(file, (byte*) buff, (ulong) (pos-buff)+1))
    error=1;
  if (flush_io_cache(file))
    error=1;
  /* Flushing the relay log is done by the slave I/O thread */
  return error;
}


/*
  Called when we notice that the current "hot" log got rotated under our feet.
*/

static IO_CACHE *reopen_relay_log(RELAY_LOG_INFO *rli, const char **errmsg)
{
  DBUG_ASSERT(rli->cur_log != &rli->cache_buf);
  DBUG_ASSERT(rli->cur_log_fd == -1);
  DBUG_ENTER("reopen_relay_log");

  IO_CACHE *cur_log = rli->cur_log=&rli->cache_buf;
  if ((rli->cur_log_fd=open_binlog(cur_log,rli->event_relay_log_name,
				   errmsg)) <0)
    DBUG_RETURN(0);
  /*
    We want to start exactly where we was before:
    relay_log_pos	Current log pos
    pending		Number of bytes already processed from the event
  */
  rli->event_relay_log_pos= max(rli->event_relay_log_pos, BIN_LOG_HEADER_SIZE);
  my_b_seek(cur_log,rli->event_relay_log_pos);
  DBUG_RETURN(cur_log);
}


Log_event* next_event(RELAY_LOG_INFO* rli)
{
  Log_event* ev;
  IO_CACHE* cur_log = rli->cur_log;
  pthread_mutex_t *log_lock = rli->relay_log.get_log_lock(); 
  const char* errmsg=0;
  THD* thd = rli->sql_thd;
  
  DBUG_ENTER("next_event");
  DBUG_ASSERT(thd != 0);

  /*
    For most operations we need to protect rli members with data_lock,
    so we assume calling function acquired this mutex for us and we will
    hold it for the most of the loop below However, we will release it
    whenever it is worth the hassle,  and in the cases when we go into a
    pthread_cond_wait() with the non-data_lock mutex
  */
  safe_mutex_assert_owner(&rli->data_lock);
  
  while (!sql_slave_killed(thd,rli))
  {
    /*
      We can have two kinds of log reading:
      hot_log:
        rli->cur_log points at the IO_CACHE of relay_log, which
        is actively being updated by the I/O thread. We need to be careful
        in this case and make sure that we are not looking at a stale log that
        has already been rotated. If it has been, we reopen the log.

      The other case is much simpler:
        We just have a read only log that nobody else will be updating.
    */
    bool hot_log;
    if ((hot_log = (cur_log != &rli->cache_buf)))
    {
      DBUG_ASSERT(rli->cur_log_fd == -1); // foreign descriptor
      pthread_mutex_lock(log_lock);

      /*
	Reading xxx_file_id is safe because the log will only
	be rotated when we hold relay_log.LOCK_log
      */
      if (rli->relay_log.get_open_count() != rli->cur_log_old_open_count)
      {
	// The master has switched to a new log file; Reopen the old log file
	cur_log=reopen_relay_log(rli, &errmsg);
	pthread_mutex_unlock(log_lock);
	if (!cur_log)				// No more log files
	  goto err;
	hot_log=0;				// Using old binary log
      }
    }
    /* 
      As there is no guarantee that the relay is open (for example, an I/O
      error during a write by the slave I/O thread may have closed it), we
      have to test it.
    */
    if (!my_b_inited(cur_log))
      goto err;
#ifndef DBUG_OFF
    {
      /* This is an assertion which sometimes fails, let's try to track it */
      char llbuf1[22], llbuf2[22];
      DBUG_PRINT("info", ("my_b_tell(cur_log)=%s rli->event_relay_log_pos=%s",
                          llstr(my_b_tell(cur_log),llbuf1),
                          llstr(rli->event_relay_log_pos,llbuf2)));
      DBUG_ASSERT(my_b_tell(cur_log) >= BIN_LOG_HEADER_SIZE);
      DBUG_ASSERT(my_b_tell(cur_log) == rli->event_relay_log_pos);
    }
#endif
    /*
      Relay log is always in new format - if the master is 3.23, the
      I/O thread will convert the format for us.
      A problem: the description event may be in a previous relay log. So if
      the slave has been shutdown meanwhile, we would have to look in old relay
      logs, which may even have been deleted. So we need to write this
      description event at the beginning of the relay log.
      When the relay log is created when the I/O thread starts, easy: the
      master will send the description event and we will queue it.
      But if the relay log is created by new_file(): then the solution is:
      MYSQL_LOG::open() will write the buffered description event.
    */
    if ((ev=Log_event::read_log_event(cur_log,0,
                                      rli->relay_log.description_event_for_exec)))

    {
      DBUG_ASSERT(thd==rli->sql_thd);
      /*
        read it while we have a lock, to avoid a mutex lock in
        inc_event_relay_log_pos()
      */
      rli->future_event_relay_log_pos= my_b_tell(cur_log);
      if (hot_log)
	pthread_mutex_unlock(log_lock);
      DBUG_RETURN(ev);
    }
    DBUG_ASSERT(thd==rli->sql_thd);
    if (opt_reckless_slave)			// For mysql-test
      cur_log->error = 0;
    if (cur_log->error < 0)
    {
      errmsg = "slave SQL thread aborted because of I/O error";
      if (hot_log)
	pthread_mutex_unlock(log_lock);
      goto err;
    }
    if (!cur_log->error) /* EOF */
    {
      /*
	On a hot log, EOF means that there are no more updates to
	process and we must block until I/O thread adds some and
	signals us to continue
      */
      if (hot_log)
      {
        /*
          We say in Seconds_Behind_Master that we have "caught up". Note that
          for example if network link is broken but I/O slave thread hasn't
          noticed it (slave_net_timeout not elapsed), then we'll say "caught
          up" whereas we're not really caught up. Fixing that would require
          internally cutting timeout in smaller pieces in network read, no
          thanks. Another example: SQL has caught up on I/O, now I/O has read
          a new event and is queuing it; the false "0" will exist until SQL
          finishes executing the new event; it will be look abnormal only if
          the events have old timestamps (then you get "many", 0, "many").

          Transient phases like this can be fixed with implemeting
          Heartbeat event which provides the slave the status of the
          master at time the master does not have any new update to send.
          Seconds_Behind_Master would be zero only when master has no
          more updates in binlog for slave. The heartbeat can be sent
          in a (small) fraction of slave_net_timeout. Until it's done
          rli->last_master_timestamp is temporarely (for time of
          waiting for the following event) reset whenever EOF is
          reached.
        */
        time_t save_timestamp= rli->last_master_timestamp;
        rli->last_master_timestamp= 0;

	DBUG_ASSERT(rli->relay_log.get_open_count() ==
                    rli->cur_log_old_open_count);

        if (rli->ign_master_log_name_end[0])
        {
          /* We generate and return a Rotate, to make our positions advance */
          DBUG_PRINT("info",("seeing an ignored end segment"));
          ev= new Rotate_log_event(thd, rli->ign_master_log_name_end,
                                   0, rli->ign_master_log_pos_end,
                                   Rotate_log_event::DUP_NAME);
          rli->ign_master_log_name_end[0]= 0;
          pthread_mutex_unlock(log_lock);
          if (unlikely(!ev))
          {
            errmsg= "Slave SQL thread failed to create a Rotate event "
              "(out of memory?), SHOW SLAVE STATUS may be inaccurate";
            goto err;
          }
          ev->server_id= 0; // don't be ignored by slave SQL thread
          DBUG_RETURN(ev);
        }

	/*
	  We can, and should release data_lock while we are waiting for
	  update. If we do not, show slave status will block
	*/
	pthread_mutex_unlock(&rli->data_lock);

        /*
          Possible deadlock : 
          - the I/O thread has reached log_space_limit
          - the SQL thread has read all relay logs, but cannot purge for some
          reason:
            * it has already purged all logs except the current one
            * there are other logs than the current one but they're involved in
            a transaction that finishes in the current one (or is not finished)
          Solution :
          Wake up the possibly waiting I/O thread, and set a boolean asking
          the I/O thread to temporarily ignore the log_space_limit
          constraint, because we do not want the I/O thread to block because of
          space (it's ok if it blocks for any other reason (e.g. because the
          master does not send anything). Then the I/O thread stops waiting 
          and reads more events.
          The SQL thread decides when the I/O thread should take log_space_limit
          into account again : ignore_log_space_limit is reset to 0 
          in purge_first_log (when the SQL thread purges the just-read relay
          log), and also when the SQL thread starts. We should also reset
          ignore_log_space_limit to 0 when the user does RESET SLAVE, but in
          fact, no need as RESET SLAVE requires that the slave
          be stopped, and the SQL thread sets ignore_log_space_limit to 0 when
          it stops.
        */
        pthread_mutex_lock(&rli->log_space_lock);
        // prevent the I/O thread from blocking next times
        rli->ignore_log_space_limit= 1; 
        /*
          If the I/O thread is blocked, unblock it.
          Ok to broadcast after unlock, because the mutex is only destroyed in
          ~st_relay_log_info(), i.e. when rli is destroyed, and rli will not be
          destroyed before we exit the present function.
        */
        pthread_mutex_unlock(&rli->log_space_lock);
        pthread_cond_broadcast(&rli->log_space_cond);
        // Note that wait_for_update unlocks lock_log !
        rli->relay_log.wait_for_update(rli->sql_thd, 1);
        // re-acquire data lock since we released it earlier
        pthread_mutex_lock(&rli->data_lock);
        rli->last_master_timestamp= save_timestamp;
	continue;
      }
      /*
	If the log was not hot, we need to move to the next log in
	sequence. The next log could be hot or cold, we deal with both
	cases separately after doing some common initialization
      */
      end_io_cache(cur_log);
      DBUG_ASSERT(rli->cur_log_fd >= 0);
      my_close(rli->cur_log_fd, MYF(MY_WME));
      rli->cur_log_fd = -1;
	
      if (relay_log_purge)
      {
	/*
          purge_first_log will properly set up relay log coordinates in rli.
          If the group's coordinates are equal to the event's coordinates
          (i.e. the relay log was not rotated in the middle of a group),
          we can purge this relay log too.
          We do ulonglong and string comparisons, this may be slow but
          - purging the last relay log is nice (it can save 1GB of disk), so we
          like to detect the case where we can do it, and given this,
          - I see no better detection method
          - purge_first_log is not called that often
        */
	if (rli->relay_log.purge_first_log
            (rli,
             rli->group_relay_log_pos == rli->event_relay_log_pos
             && !strcmp(rli->group_relay_log_name,rli->event_relay_log_name)))
	{
	  errmsg = "Error purging processed logs";
	  goto err;
	}
      }
      else
      {
	/*
	  If hot_log is set, then we already have a lock on
	  LOCK_log.  If not, we have to get the lock.

	  According to Sasha, the only time this code will ever be executed
	  is if we are recovering from a bug.
	*/
	if (rli->relay_log.find_next_log(&rli->linfo, !hot_log))
	{
	  errmsg = "error switching to the next log";
	  goto err;
	}
	rli->event_relay_log_pos = BIN_LOG_HEADER_SIZE;
	strmake(rli->event_relay_log_name,rli->linfo.log_file_name,
		sizeof(rli->event_relay_log_name)-1);
	flush_relay_log_info(rli);
      }

      /*
        Now we want to open this next log. To know if it's a hot log (the one
        being written by the I/O thread now) or a cold log, we can use
        is_active(); if it is hot, we use the I/O cache; if it's cold we open
        the file normally. But if is_active() reports that the log is hot, this
        may change between the test and the consequence of the test. So we may
        open the I/O cache whereas the log is now cold, which is nonsense.
        To guard against this, we need to have LOCK_log.
      */

      DBUG_PRINT("info",("hot_log: %d",hot_log));
      if (!hot_log) /* if hot_log, we already have this mutex */
        pthread_mutex_lock(log_lock);
      if (rli->relay_log.is_active(rli->linfo.log_file_name))
      {
#ifdef EXTRA_DEBUG
	if (global_system_variables.log_warnings)
	  sql_print_information("next log '%s' is currently active",
                                rli->linfo.log_file_name);
#endif	  
	rli->cur_log= cur_log= rli->relay_log.get_log_file();
	rli->cur_log_old_open_count= rli->relay_log.get_open_count();
	DBUG_ASSERT(rli->cur_log_fd == -1);
	  
	/*
	  Read pointer has to be at the start since we are the only
	  reader.
          We must keep the LOCK_log to read the 4 first bytes, as this is a hot
          log (same as when we call read_log_event() above: for a hot log we
          take the mutex).
	*/
	if (check_binlog_magic(cur_log,&errmsg))
        {
          if (!hot_log) pthread_mutex_unlock(log_lock);
	  goto err;
        }
        if (!hot_log) pthread_mutex_unlock(log_lock);
	continue;
      }
      if (!hot_log) pthread_mutex_unlock(log_lock);
      /*
	if we get here, the log was not hot, so we will have to open it
	ourselves. We are sure that the log is still not hot now (a log can get
	from hot to cold, but not from cold to hot). No need for LOCK_log.
      */
#ifdef EXTRA_DEBUG
      if (global_system_variables.log_warnings)
	sql_print_information("next log '%s' is not active",
                              rli->linfo.log_file_name);
#endif	  
      // open_binlog() will check the magic header
      if ((rli->cur_log_fd=open_binlog(cur_log,rli->linfo.log_file_name,
				       &errmsg)) <0)
	goto err;
    }
    else
    {
      /*
	Read failed with a non-EOF error.
	TODO: come up with something better to handle this error
      */
      if (hot_log)
	pthread_mutex_unlock(log_lock);
      sql_print_error("Slave SQL thread: I/O error reading \
event(errno: %d  cur_log->error: %d)",
		      my_errno,cur_log->error);
      // set read position to the beginning of the event
      my_b_seek(cur_log,rli->event_relay_log_pos);
      /* otherwise, we have had a partial read */
      errmsg = "Aborting slave SQL thread because of partial event read";
      break;					// To end of function
    }
  }
  if (!errmsg && global_system_variables.log_warnings)
  {
    sql_print_information("Error reading relay log event: %s", 
                          "slave SQL thread was killed");
    DBUG_RETURN(0);
  }

err:
  if (errmsg)
    sql_print_error("Error reading relay log event: %s", errmsg);
  DBUG_RETURN(0);
}

/*
  Rotate a relay log (this is used only by FLUSH LOGS; the automatic rotation
  because of size is simpler because when we do it we already have all relevant
  locks; here we don't, so this function is mainly taking locks). 
  Returns nothing as we cannot catch any error (MYSQL_LOG::new_file() is void).
*/

void rotate_relay_log(MASTER_INFO* mi)
{
  DBUG_ENTER("rotate_relay_log");
  RELAY_LOG_INFO* rli= &mi->rli;

  /* We don't lock rli->run_lock. This would lead to deadlocks. */
  pthread_mutex_lock(&mi->run_lock);

  /* 
     We need to test inited because otherwise, new_file() will attempt to lock
     LOCK_log, which may not be inited (if we're not a slave).
  */
  if (!rli->inited)
  {
    DBUG_PRINT("info", ("rli->inited == 0"));
    goto end;
  }

  /* If the relay log is closed, new_file() will do nothing. */
  rli->relay_log.new_file(1);

  /*
    We harvest now, because otherwise BIN_LOG_HEADER_SIZE will not immediately
    be counted, so imagine a succession of FLUSH LOGS  and assume the slave
    threads are started:
    relay_log_space decreases by the size of the deleted relay log, but does
    not increase, so flush-after-flush we may become negative, which is wrong.
    Even if this will be corrected as soon as a query is replicated on the
    slave (because the I/O thread will then call harvest_bytes_written() which
    will harvest all these BIN_LOG_HEADER_SIZE we forgot), it may give strange
    output in SHOW SLAVE STATUS meanwhile. So we harvest now.
    If the log is closed, then this will just harvest the last writes, probably
    0 as they probably have been harvested.
  */
  rli->relay_log.harvest_bytes_written(&rli->log_space_total);
end:
  pthread_mutex_unlock(&mi->run_lock);
  DBUG_VOID_RETURN;
}


/**
   Detects, based on master's version (as found in the relay log), if master
   has a certain bug.
   @param rli RELAY_LOG_INFO which tells the master's version
   @param bug_id Number of the bug as found in bugs.mysql.com
   @return TRUE if master has the bug, FALSE if it does not.
*/
bool rpl_master_has_bug(RELAY_LOG_INFO *rli, uint bug_id)
{
  struct st_version_range_for_one_bug {
    uint        bug_id;
    const uchar introduced_in[3]; // first version with bug
    const uchar fixed_in[3];      // first version with fix
  };
  static struct st_version_range_for_one_bug versions_for_all_bugs[]=
  {
    {24432, { 5, 0, 24 }, { 5, 0, 38 } },
    {24432, { 5, 1, 12 }, { 5, 1, 17 } }
  };
  const uchar *master_ver=
    rli->relay_log.description_event_for_exec->server_version_split;

  DBUG_ASSERT(sizeof(rli->relay_log.description_event_for_exec->server_version_split) == 3);

  for (uint i= 0;
       i < sizeof(versions_for_all_bugs)/sizeof(*versions_for_all_bugs);i++)
  {
    const uchar *introduced_in= versions_for_all_bugs[i].introduced_in,
      *fixed_in= versions_for_all_bugs[i].fixed_in;
    if ((versions_for_all_bugs[i].bug_id == bug_id) &&
        (memcmp(introduced_in, master_ver, 3) <= 0) &&
        (memcmp(fixed_in,      master_ver, 3) >  0))
    {
      // a verbose message for the error log
      slave_print_error(rli, ER_UNKNOWN_ERROR,
                        "According to the master's version ('%s'),"
                        " it is probable that master suffers from this bug:"
                        " http://bugs.mysql.com/bug.php?id=%u"
                        " and thus replicating the current binary log event"
                        " may make the slave's data become different from the"
                        " master's data."
                        " To take no risk, slave refuses to replicate"
                        " this event and stops."
                        " We recommend that all updates be stopped on the"
                        " master and slave, that the data of both be"
                        " manually synchronized,"
                        " that master's binary logs be deleted,"
                        " that master be upgraded to a version at least"
                        " equal to '%d.%d.%d'. Then replication can be"
                        " restarted.",
                        rli->relay_log.description_event_for_exec->server_version,
                        bug_id,
                        fixed_in[0], fixed_in[1], fixed_in[2]);
      // a short message for SHOW SLAVE STATUS (message length constraints)
      my_printf_error(ER_UNKNOWN_ERROR, "master may suffer from"
                      " http://bugs.mysql.com/bug.php?id=%u"
                      " so slave stops; check error log on slave"
                      " for more info", MYF(0), bug_id);
      return TRUE;
    }
  }
  return FALSE;
}

#ifdef HAVE_EXPLICIT_TEMPLATE_INSTANTIATION
template class I_List_iterator<i_string>;
template class I_List_iterator<i_string_pair>;
#endif


#endif /* HAVE_REPLICATION */<|MERGE_RESOLUTION|>--- conflicted
+++ resolved
@@ -3579,13 +3579,8 @@
       If fails, this is not fatal - we just print the error message and go
       on with life.
     */
-<<<<<<< HEAD
-    thd->proc_info = "Registering slave on master";
+    thd_proc_info(thd, "Registering slave on master");
     if (register_slave_on_master(mysql))
-=======
-    thd_proc_info(thd, "Registering slave on master");
-    if (register_slave_on_master(mysql) ||  update_slave_list(mysql, mi))
->>>>>>> aac083b4
       goto err;
   }
 
