--- conflicted
+++ resolved
@@ -3231,7 +3231,7 @@
       Make sure we do not errorneously update gtid_slave_pos with a lingering
       GTID from this failed event group (MDEV-4906).
     */
-    rli->gtid_sub_id= 0;
+    rgi->gtid_sub_id= 0;
   }
 
   DBUG_RETURN(exec_res ? 1 : 0);
@@ -4345,7 +4345,7 @@
   rli->ignore_log_space_limit= 0;
   mysql_mutex_unlock(&rli->log_space_lock);
 
-  rli->gtid_sub_id= 0;
+  serial_rgi->gtid_sub_id= 0;
   if (init_relay_log_pos(rli,
                          rli->group_relay_log_name,
                          rli->group_relay_log_pos,
@@ -5709,8 +5709,8 @@
   mysql_options(mysql, MYSQL_SET_CHARSET_DIR, (char *) charsets_dir);
 
   /* Set MYSQL_PLUGIN_DIR in case master asks for an external authentication plugin */
-  if (opt_plugin_dir_ptr && *opt_plugin_dir_ptr)
-    mysql_options(mysql, MYSQL_PLUGIN_DIR, opt_plugin_dir_ptr);
+  if (opt_plugin_dir_ptr && *opt_plugin_dir_ptr)
+    mysql_options(mysql, MYSQL_PLUGIN_DIR, opt_plugin_dir_ptr);
 
   /* we disallow empty users */
   if (mi->user == NULL || mi->user[0] == 0)
@@ -6081,30 +6081,7 @@
         inc_event_relay_log_pos()
       */
       rli->future_event_relay_log_pos= my_b_tell(cur_log);
-<<<<<<< HEAD
-      /*
-        For GTID, allocate a new sub_id for the given domain_id.
-        The sub_id must be allocated in increasing order of binlog order.
-      */
-      if (ev->get_type_code() == GTID_EVENT)
-      {
-        Gtid_log_event *gev= static_cast<Gtid_log_event *>(ev);
-        uint64 sub_id= rpl_global_gtid_slave_state.next_sub_id(gev->domain_id);
-        if (!sub_id)
-        {
-          errmsg = "slave SQL thread aborted because of out-of-memory error";
-          if (hot_log)
-            mysql_mutex_unlock(log_lock);
-          goto err;
-        }
-        rli->gtid_sub_id= sub_id;
-        rli->current_gtid.server_id= gev->server_id;
-        rli->current_gtid.domain_id= gev->domain_id;
-        rli->current_gtid.seq_no= gev->seq_no;
-      }
-=======
       *event_size= rli->future_event_relay_log_pos - old_pos;
->>>>>>> 1669e284
 
       if (hot_log)
         mysql_mutex_unlock(log_lock);
