--- conflicted
+++ resolved
@@ -324,13 +324,7 @@
     for (i= 0; i < m_tot_parts; i++)
       delete m_file[i];
   }
-<<<<<<< HEAD
-
-  my_free(m_ordered_rec_buffer, MYF(MY_ALLOW_ZERO_PTR));
-  m_ordered_rec_buffer= NULL;
-=======
   destroy_record_priority_queue();
->>>>>>> 813b661d
 
   clear_handler_file();
 
