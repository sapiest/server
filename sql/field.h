--- conflicted
+++ resolved
@@ -3880,11 +3880,7 @@
 
   bool sp_prepare_create_field(THD *thd, MEM_ROOT *mem_root);
 
-<<<<<<< HEAD
-  bool prepare_create_field(uint *blob_columns, longlong table_flags);
-=======
   bool prepare_create_field(uint *blob_columns, ulonglong table_flags);
->>>>>>> ec8c38a8
 
   bool check(THD *thd);
 
