--- conflicted
+++ resolved
@@ -192,7 +192,6 @@
 #endif
 
 
-<<<<<<< HEAD
 static bool some_non_temp_table_to_be_updated(THD *thd, TABLE_LIST *tables)
 {
   for (TABLE_LIST *table= tables; table; table= table->next_global)
@@ -205,9 +204,7 @@
   return 0;
 }
 
-=======
 #ifndef NO_EMBEDDED_ACCESS_CHECKS
->>>>>>> eddaafb1
 static HASH hash_user_connections;
 
 static int get_or_create_user_conn(THD *thd, const char *user,
@@ -299,7 +296,6 @@
   /* Change database if necessary */
   if (db && db[0])
   {
-<<<<<<< HEAD
     /*
       thd->db is saved in caller and needs to be freed by caller if this
       function returns 0
@@ -309,13 +305,6 @@
     {
       /* Send the error to the client */
       net_send_error(thd);
-      if (thd->user_connect)
-	decrease_user_connections(thd->user_connect);
-=======
-    thd->db= 0;
-    thd->db_length= 0;
-    if (mysql_change_db(thd, db))
->>>>>>> eddaafb1
       DBUG_RETURN(-1);
   }
   send_ok(thd);
