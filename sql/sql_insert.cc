--- conflicted
+++ resolved
@@ -341,9 +341,6 @@
 }
 
 
-<<<<<<< HEAD
-=======
-/*
   Prepare triggers  for INSERT-like statement.
 
   SYNOPSIS
@@ -389,33 +386,6 @@
 
 
 /*
-  Mark fields used by triggers for INSERT-like statement.
-
-  SYNOPSIS
-    mark_fields_used_by_triggers_for_insert_stmt()
-      thd     The current thread
-      table   Table to which insert will happen
-      duplic  Type of duplicate handling for insert which will happen
-
-  NOTE
-    For REPLACE there is no sense in marking particular fields
-    used by ON DELETE trigger as to execute it properly we have
-    to retrieve and store values for all table columns anyway.
-*/
-
-void mark_fields_used_by_triggers_for_insert_stmt(THD *thd, TABLE *table,
-                                                  enum_duplicates duplic)
-{
-  if (table->triggers)
-  {
-    table->triggers->mark_fields_used(thd, TRG_EVENT_INSERT);
-    if (duplic == DUP_UPDATE)
-      table->triggers->mark_fields_used(thd, TRG_EVENT_UPDATE);
-  }
-}
-
-
->>>>>>> 625a2629
 bool mysql_insert(THD *thd,TABLE_LIST *table_list,
                   List<Item> &fields,
                   List<List_item> &values_list,
@@ -614,11 +584,7 @@
     error= 1;
   }
 
-<<<<<<< HEAD
   table->mark_columns_needed_for_insert();
-=======
-  prepare_triggers_for_insert_stmt(thd, table, duplic);
->>>>>>> 625a2629
 
   if (table_list->prepare_where(thd, 0, TRUE) ||
       table_list->prepare_check_option(thd))
@@ -2636,13 +2602,8 @@
         table_list->prepare_check_option(thd));
 
   if (!res)
-<<<<<<< HEAD
     table->mark_columns_needed_for_insert();
 
-=======
-    prepare_triggers_for_insert_stmt(thd, table,
-                                     info.handle_duplicates);
->>>>>>> 625a2629
   DBUG_RETURN(res);
 }
 
