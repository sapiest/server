#include "my_global.h"
#include "rpl_parallel.h"
#include "slave.h"
#include "rpl_mi.h"
#include "debug_sync.h"


/*
  Code for optional parallel execution of replicated events on the slave.

  ToDo list:

   - Retry of failed transactions is not yet implemented for the parallel case.

   - All the waits (eg. in struct wait_for_commit and in
     rpl_parallel_thread_pool::get_thread()) need to be killable. And on kill,
     everything needs to be correctly rolled back and stopped in all threads,
     to ensure a consistent slave replication state.
*/

struct rpl_parallel_thread_pool global_rpl_thread_pool;


static int
rpt_handle_event(rpl_parallel_thread::queued_event *qev,
                 struct rpl_parallel_thread *rpt)
{
  int err;
  rpl_group_info *rgi= qev->rgi;
  Relay_log_info *rli= rgi->rli;
  THD *thd= rgi->thd;

  thd->rgi_slave= rgi;
  thd->rpl_filter = rli->mi->rpl_filter;

  /* ToDo: Access to thd, and what about rli, split out a parallel part? */
  mysql_mutex_lock(&rli->data_lock);
  qev->ev->thd= thd;
  strcpy(rgi->event_relay_log_name_buf, qev->event_relay_log_name);
  rgi->event_relay_log_name= rgi->event_relay_log_name_buf;
  rgi->event_relay_log_pos= qev->event_relay_log_pos;
  rgi->future_event_relay_log_pos= qev->future_event_relay_log_pos;
  strcpy(rgi->future_event_master_log_name, qev->future_event_master_log_name);
  err= apply_event_and_update_pos(qev->ev, thd, rgi, rpt);
  thd->rgi_slave= NULL;

  thread_safe_increment64(&rli->executed_entries,
                          &slave_executed_entries_lock);
  /* ToDo: error handling. */
  return err;
}


static void
handle_queued_pos_update(THD *thd, rpl_parallel_thread::queued_event *qev)
{
  int cmp;
  Relay_log_info *rli;
  /*
    Events that are not part of an event group, such as Format Description,
    Stop, GTID List and such, are executed directly in the driver SQL thread,
    to keep the relay log state up-to-date. But the associated position update
    is done here, in sync with other normal events as they are queued to
    worker threads.
  */
  if ((thd->variables.option_bits & OPTION_BEGIN) &&
      opt_using_transactions)
    return;
  rli= qev->rgi->rli;
  mysql_mutex_lock(&rli->data_lock);
  cmp= strcmp(rli->group_relay_log_name, qev->event_relay_log_name);
  if (cmp < 0)
  {
    rli->group_relay_log_pos= qev->future_event_relay_log_pos;
    strmake_buf(rli->group_relay_log_name, qev->event_relay_log_name);
    rli->notify_group_relay_log_name_update();
  } else if (cmp == 0 &&
             rli->group_relay_log_pos < qev->future_event_relay_log_pos)
    rli->group_relay_log_pos= qev->future_event_relay_log_pos;

  cmp= strcmp(rli->group_master_log_name, qev->future_event_master_log_name);
  if (cmp < 0)
  {
    strcpy(rli->group_master_log_name, qev->future_event_master_log_name);
    rli->notify_group_master_log_name_update();
    rli->group_master_log_pos= qev->future_event_master_log_pos;
  }
  else if (cmp == 0
           && rli->group_master_log_pos < qev->future_event_master_log_pos)
    rli->group_master_log_pos= qev->future_event_master_log_pos;
  mysql_mutex_unlock(&rli->data_lock);
  mysql_cond_broadcast(&rli->data_cond);
}


static void
finish_event_group(THD *thd, int err, uint64 sub_id,
                   rpl_parallel_entry *entry, rpl_group_info *rgi)
{
  wait_for_commit *wfc= &rgi->commit_orderer;

  /*
    Remove any left-over registration to wait for a prior commit to
    complete. Normally, such wait would already have been removed at
    this point by wait_for_prior_commit() called from within COMMIT
    processing. However, in case of MyISAM and no binlog, we might not
    have any commit processing, and so we need to do the wait here,
    before waking up any subsequent commits, to preserve correct
    order of event execution. Also, in the error case we might have
    skipped waiting and thus need to remove it explicitly.

    It is important in the non-error case to do a wait, not just an
    unregister. Because we might be last in a group-commit that is
    replicated in parallel, and the following event will then wait
    for us to complete and rely on this also ensuring that any other
    event in the group has completed.

    But in the error case, we have to abort anyway, and it seems best
    to just complete as quickly as possible with unregister. Anyone
    waiting for us will in any case receive the error back from their
    wait_for_prior_commit() call.
  */
  if (err)
    wfc->unregister_wait_for_prior_commit();
  else
    err= wfc->wait_for_prior_commit(thd);
  thd->wait_for_commit_ptr= NULL;

  /*
    Record that this event group has finished (eg. transaction is
    committed, if transactional), so other event groups will no longer
    attempt to wait for us to commit. Once we have increased
    entry->last_committed_sub_id, no other threads will execute
    register_wait_for_prior_commit() against us. Thus, by doing one
    extra (usually redundant) wakeup_subsequent_commits() we can ensure
    that no register_wait_for_prior_commit() can ever happen without a
    subsequent wakeup_subsequent_commits() to wake it up.

    We can race here with the next transactions, but that is fine, as
    long as we check that we do not decrease last_committed_sub_id. If
    this commit is done, then any prior commits will also have been
    done and also no longer need waiting for.
  */
  mysql_mutex_lock(&entry->LOCK_parallel_entry);
  if (entry->last_committed_sub_id < sub_id)
    entry->last_committed_sub_id= sub_id;

  /*
    If this event group got error, then any following event groups that have
    not yet started should just skip their group, preparing for stop of the
    SQL driver thread.
  */
  if (unlikely(rgi->is_error) &&
      entry->stop_on_error_sub_id == (uint64)ULONGLONG_MAX)
    entry->stop_on_error_sub_id= sub_id;
  /*
    We need to mark that this event group started its commit phase, in case we
    missed it before (otherwise we would deadlock the next event group that is
    waiting for this). In most cases (normal DML), it will be a no-op.
  */
  rgi->mark_start_commit_no_lock();
  mysql_mutex_unlock(&entry->LOCK_parallel_entry);

  thd->clear_error();
  thd->stmt_da->reset_diagnostics_area();
  wfc->wakeup_subsequent_commits(err);
}


static void
signal_error_to_sql_driver_thread(THD *thd, rpl_group_info *rgi)
{
  rgi->is_error= true;
  rgi->cleanup_context(thd, true);
  rgi->rli->abort_slave= true;
  mysql_mutex_lock(rgi->rli->relay_log.get_log_lock());
  mysql_mutex_unlock(rgi->rli->relay_log.get_log_lock());
  rgi->rli->relay_log.signal_update();
}


static void
unlock_or_exit_cond(THD *thd, mysql_mutex_t *lock, bool *did_enter_cond,
                    const char *old_msg)
{
  if (*did_enter_cond)
  {
    thd->exit_cond(old_msg);
    *did_enter_cond= false;
  }
  else
    mysql_mutex_unlock(lock);
}


pthread_handler_t
handle_rpl_parallel_thread(void *arg)
{
  THD *thd;
  PSI_stage_info old_stage;
  struct rpl_parallel_thread::queued_event *events;
  bool group_standalone= true;
  bool in_event_group= false;
  bool group_skip_for_stop= false;
  rpl_group_info *group_rgi= NULL;
  group_commit_orderer *gco, *tmp_gco;
  uint64 event_gtid_sub_id= 0;
  rpl_parallel_thread::queued_event *qevs_to_free;
  rpl_group_info *rgis_to_free;
  group_commit_orderer *gcos_to_free;
  size_t total_event_size;
  int err;

  struct rpl_parallel_thread *rpt= (struct rpl_parallel_thread *)arg;

  my_thread_init();
  thd = new THD;
  thd->thread_stack = (char*)&thd;
  mysql_mutex_lock(&LOCK_thread_count);
  thd->thread_id= thd->variables.pseudo_thread_id= thread_id++;
  threads.append(thd);
  mysql_mutex_unlock(&LOCK_thread_count);
  set_current_thd(thd);
  pthread_detach_this_thread();
  thd->init_for_queries();
  thd->variables.binlog_annotate_row_events= 0;
  init_thr_lock();
  thd->store_globals();
  thd->system_thread= SYSTEM_THREAD_SLAVE_SQL;
  thd->security_ctx->skip_grants();
  thd->variables.max_allowed_packet= slave_max_allowed_packet;
  thd->slave_thread= 1;
  thd->enable_slow_log= opt_log_slow_slave_statements;
  thd->variables.log_slow_filter= global_system_variables.log_slow_filter;
  set_slave_thread_options(thd);
  thd->client_capabilities = CLIENT_LOCAL_FILES;
  thd->net.reading_or_writing= 0;
  thd_proc_info(thd, "Waiting for work from main SQL threads");
  thd->set_time();
  thd->variables.lock_wait_timeout= LONG_TIMEOUT;

  mysql_mutex_lock(&rpt->LOCK_rpl_thread);
  rpt->thd= thd;

  while (rpt->delay_start)
    mysql_cond_wait(&rpt->COND_rpl_thread, &rpt->LOCK_rpl_thread);

  rpt->running= true;
  mysql_cond_signal(&rpt->COND_rpl_thread);

  while (!rpt->stop)
  {
<<<<<<< HEAD
    rpl_parallel_thread *list;

    thd->ENTER_COND(&rpt->COND_rpl_thread, &rpt->LOCK_rpl_thread,
                    &stage_waiting_for_work_from_sql_thread, &old_stage);
    while (!(events= rpt->event_queue) && !rpt->stop && !thd->killed &&
           !(rpt->current_entry && rpt->current_entry->force_abort))
      mysql_cond_wait(&rpt->COND_rpl_thread, &rpt->LOCK_rpl_thread);
    rpt->dequeue(events);
    thd->EXIT_COND(&old_stage);
    mysql_cond_signal(&rpt->COND_rpl_thread);
=======
    old_msg= thd->proc_info;
    thd->enter_cond(&rpt->COND_rpl_thread, &rpt->LOCK_rpl_thread,
                    "Waiting for work from SQL thread");
    /*
      There are 4 cases that should cause us to wake up:
       - Events have been queued for us to handle.
       - We have an owner, but no events and not inside event group -> we need
         to release ourself to the thread pool
       - SQL thread is stopping, and we have an owner but no events, and we are
         inside an event group; no more events will be queued to us, so we need
         to abort the group (force_abort==1).
       - Thread pool shutdown (rpt->stop==1).
    */
    while (!( (events= rpt->event_queue) ||
              (rpt->current_owner && !in_event_group) ||
              (rpt->current_owner && group_rgi->parallel_entry->force_abort) ||
              rpt->stop))
      mysql_cond_wait(&rpt->COND_rpl_thread, &rpt->LOCK_rpl_thread);
    rpt->dequeue1(events);
    thd->exit_cond(old_msg);
>>>>>>> 79f018cb

  more_events:
    qevs_to_free= NULL;
    rgis_to_free= NULL;
    gcos_to_free= NULL;
    total_event_size= 0;
    while (events)
    {
      struct rpl_parallel_thread::queued_event *next= events->next;
      Log_event_type event_type;
      rpl_group_info *rgi= events->rgi;
      rpl_parallel_entry *entry= rgi->parallel_entry;
      bool end_of_group, group_ending;

      total_event_size+= events->event_size;
      if (!events->ev)
      {
        handle_queued_pos_update(thd, events);
        events->next= qevs_to_free;
        qevs_to_free= events;
        events= next;
        continue;
      }

      err= 0;
      group_rgi= rgi;
      gco= rgi->gco;
      /* Handle a new event group, which will be initiated by a GTID event. */
      if ((event_type= events->ev->get_type_code()) == GTID_EVENT)
      {
        bool did_enter_cond= false;
        const char *old_msg= NULL;
        uint64 wait_count;

        in_event_group= true;
        /*
          If the standalone flag is set, then this event group consists of a
          single statement (possibly preceeded by some Intvar_log_event and
          similar), without any terminating COMMIT/ROLLBACK/XID.
        */
        group_standalone=
          (0 != (static_cast<Gtid_log_event *>(events->ev)->flags2 &
                 Gtid_log_event::FL_STANDALONE));

        /* Save this, as it gets cleared when the event group commits. */
        event_gtid_sub_id= rgi->gtid_sub_id;

        rgi->thd= thd;

        /*
          Register ourself to wait for the previous commit, if we need to do
          such registration _and_ that previous commit has not already
          occured.

          Also do not start parallel execution of this event group until all
          prior groups have reached the commit phase that are not safe to run
          in parallel with.
        */
        mysql_mutex_lock(&entry->LOCK_parallel_entry);
        if (!gco->installed)
        {
<<<<<<< HEAD
          bool did_enter_cond= false;
          PSI_stage_info old_stage;

          mysql_mutex_lock(&entry->LOCK_parallel_entry);
          if (wait_start_sub_id)
          {
            thd->ENTER_COND(&entry->COND_parallel_entry,
                            &entry->LOCK_parallel_entry,
                            &stage_waiting_for_prior_transaction_to_commit,
                            &old_stage);
            did_enter_cond= true;
            DEBUG_SYNC(thd, "rpl_parallel_start_waiting_for_prior");
            while (wait_start_sub_id > entry->last_committed_sub_id &&
                   !thd->check_killed())
              mysql_cond_wait(&entry->COND_parallel_entry,
                              &entry->LOCK_parallel_entry);
            if (wait_start_sub_id > entry->last_committed_sub_id)
=======
          if (gco->prev_gco)
            gco->prev_gco->next_gco= gco;
          gco->installed= true;
        }
        wait_count= gco->wait_count;
        if (wait_count > entry->count_committing_event_groups)
        {
          DEBUG_SYNC(thd, "rpl_parallel_start_waiting_for_prior");
          old_msg= thd->enter_cond(&gco->COND_group_commit_orderer,
                                   &entry->LOCK_parallel_entry,
                                   "Waiting for prior transaction to start "
                                   "commit before starting next transaction");
          did_enter_cond= true;
          do
          {
            if (thd->check_killed() && !rgi->is_error)
>>>>>>> 79f018cb
            {
              DEBUG_SYNC(thd, "rpl_parallel_start_waiting_for_prior_killed");
              thd->send_kill_message();
              slave_output_error_info(rgi->rli, thd);
              signal_error_to_sql_driver_thread(thd, rgi);
              /*
                Even though we were killed, we need to continue waiting for the
                prior event groups to signal that we can continue. Otherwise we
                mess up the accounting for ordering. However, now that we have
                marked the error, events will just be skipped rather than
                executed, and things will progress quickly towards stop.
              */
            }
<<<<<<< HEAD
            rgi->wait_start_sub_id= 0;            /* No need to check again. */
          }
          if (wait_for_sub_id > entry->last_committed_sub_id)
          {
            wait_for_commit *waitee=
              &rgi->wait_commit_group_info->commit_orderer;
            rgi->commit_orderer.register_wait_for_prior_commit(waitee);
          }
          if (did_enter_cond)
            thd->EXIT_COND(&old_stage);
          else
            mysql_mutex_unlock(&entry->LOCK_parallel_entry);
=======
            mysql_cond_wait(&gco->COND_group_commit_orderer,
                            &entry->LOCK_parallel_entry);
          } while (wait_count > entry->count_committing_event_groups);
        }

        if ((tmp_gco= gco->prev_gco))
        {
          /*
            Now all the event groups in the previous batch have entered their
            commit phase, and will no longer access their gco. So we can free
            it here.
          */
          DBUG_ASSERT(!tmp_gco->prev_gco);
          gco->prev_gco= NULL;
          tmp_gco->next_gco= gcos_to_free;
          gcos_to_free= tmp_gco;
>>>>>>> 79f018cb
        }

        if (entry->force_abort && wait_count > entry->stop_count)
        {
          /*
            We are stopping (STOP SLAVE), and this event group is beyond the
            point where we can safely stop. So set a flag that will cause us
            to skip, rather than execute, the following events.
          */
          group_skip_for_stop= true;
        }
        else
          group_skip_for_stop= false;

        if (unlikely(entry->stop_on_error_sub_id <= rgi->wait_commit_sub_id))
          group_skip_for_stop= true;
        else if (rgi->wait_commit_sub_id > entry->last_committed_sub_id)
        {
          /*
            Register that the commit of this event group must wait for the
            commit of the previous event group to complete before it may
            complete itself, so that we preserve commit order.
          */
          wait_for_commit *waitee=
            &rgi->wait_commit_group_info->commit_orderer;
          rgi->commit_orderer.register_wait_for_prior_commit(waitee);
        }
        unlock_or_exit_cond(thd, &entry->LOCK_parallel_entry,
                            &did_enter_cond, old_msg);

        if(thd->wait_for_commit_ptr)
        {
          /*
            This indicates that we get a new GTID event in the middle of
            a not completed event group. This is corrupt binlog (the master
            will never write such binlog), so it does not happen unless
            someone tries to inject wrong crafted binlog, but let us still
            try to handle it somewhat nicely.
          */
          rgi->cleanup_context(thd, true);
          thd->wait_for_commit_ptr->unregister_wait_for_prior_commit();
          thd->wait_for_commit_ptr->wakeup_subsequent_commits(err);
        }
        thd->wait_for_commit_ptr= &rgi->commit_orderer;
      }

      group_ending= event_type == XID_EVENT ||
         (event_type == QUERY_EVENT &&
          (((Query_log_event *)events->ev)->is_commit() ||
           ((Query_log_event *)events->ev)->is_rollback()));
      if (group_ending)
      {
        DEBUG_SYNC(thd, "rpl_parallel_before_mark_start_commit");
        rgi->mark_start_commit();
      }

      /*
        If the SQL thread is stopping, we just skip execution of all the
        following event groups. We still do all the normal waiting and wakeup
        processing between the event groups as a simple way to ensure that
        everything is stopped and cleaned up correctly.
      */
      if (!rgi->is_error && !group_skip_for_stop)
        err= rpt_handle_event(events, rpt);
      else
        err= thd->wait_for_prior_commit();

      end_of_group=
        in_event_group &&
        ((group_standalone && !Log_event::is_part_of_group(event_type)) ||
         group_ending);

      delete_or_keep_event_post_apply(rgi, event_type, events->ev);
      events->next= qevs_to_free;
      qevs_to_free= events;

      if (err)
      {
        slave_output_error_info(rgi->rli, thd);
        signal_error_to_sql_driver_thread(thd, rgi);
      }
      if (end_of_group)
      {
        in_event_group= false;
        finish_event_group(thd, err, event_gtid_sub_id, entry, rgi);
        rgi->next= rgis_to_free;
        rgis_to_free= rgi;
        group_rgi= rgi= NULL;
        group_skip_for_stop= false;
        DEBUG_SYNC(thd, "rpl_parallel_end_of_group");
      }

      events= next;
    }

    mysql_mutex_lock(&rpt->LOCK_rpl_thread);
    /* Signal that our queue can now accept more events. */
    rpt->dequeue2(total_event_size);
    mysql_cond_signal(&rpt->COND_rpl_thread_queue);
    /* We need to delay the free here, to when we have the lock. */
    while (gcos_to_free)
    {
      group_commit_orderer *next= gcos_to_free->next_gco;
      rpt->free_gco(gcos_to_free);
      gcos_to_free= next;
    }
    while (rgis_to_free)
    {
      rpl_group_info *next= rgis_to_free->next;
      rpt->free_rgi(rgis_to_free);
      rgis_to_free= next;
    }
    while (qevs_to_free)
    {
      rpl_parallel_thread::queued_event *next= qevs_to_free->next;
      rpt->free_qev(qevs_to_free);
      qevs_to_free= next;
    }

    if ((events= rpt->event_queue) != NULL)
    {
      /*
        Take next group of events from the replication pool.
        This is faster than having to wakeup the pool manager thread to give us
        a new event.
      */
      rpt->dequeue1(events);
      mysql_mutex_unlock(&rpt->LOCK_rpl_thread);
      goto more_events;
    }

    if (in_event_group && group_rgi->parallel_entry->force_abort)
    {
      /*
        We are asked to abort, without getting the remaining events in the
        current event group.

        We have to rollback the current transaction and update the last
        sub_id value so that SQL thread will know we are done with the
        half-processed event group.
      */
      mysql_mutex_unlock(&rpt->LOCK_rpl_thread);
      thd->wait_for_prior_commit();
      finish_event_group(thd, 1, group_rgi->gtid_sub_id,
                         group_rgi->parallel_entry, group_rgi);
      signal_error_to_sql_driver_thread(thd, group_rgi);
      in_event_group= false;
      mysql_mutex_lock(&rpt->LOCK_rpl_thread);
      rpt->free_rgi(group_rgi);
      group_rgi= NULL;
      group_skip_for_stop= false;
    }
    if (!in_event_group)
    {
      rpt->current_owner= NULL;
      /* Tell wait_for_done() that we are done, if it is waiting. */
      if (likely(rpt->current_entry) &&
          unlikely(rpt->current_entry->force_abort))
        mysql_cond_broadcast(&rpt->current_entry->COND_parallel_entry);
      rpt->current_entry= NULL;
      if (!rpt->stop)
        rpt->pool->release_thread(rpt);
    }
  }

  rpt->thd= NULL;
  mysql_mutex_unlock(&rpt->LOCK_rpl_thread);

  thd->clear_error();
  thd->catalog= 0;
  thd->reset_query();
  thd->reset_db(NULL, 0);
  thd_proc_info(thd, "Slave worker thread exiting");
  thd->temporary_tables= 0;
  mysql_mutex_lock(&LOCK_thread_count);
  THD_CHECK_SENTRY(thd);
  delete thd;
  mysql_mutex_unlock(&LOCK_thread_count);

  mysql_mutex_lock(&rpt->LOCK_rpl_thread);
  rpt->running= false;
  mysql_cond_signal(&rpt->COND_rpl_thread);
  mysql_mutex_unlock(&rpt->LOCK_rpl_thread);

  my_thread_end();

  return NULL;
}


static void
dealloc_gco(group_commit_orderer *gco)
{
  DBUG_ASSERT(!gco->prev_gco /* Must only free after dealloc previous */);
  mysql_cond_destroy(&gco->COND_group_commit_orderer);
  my_free(gco);
}


int
rpl_parallel_change_thread_count(rpl_parallel_thread_pool *pool,
                                 uint32 new_count, bool skip_check)
{
  uint32 i;
  rpl_parallel_thread **new_list= NULL;
  rpl_parallel_thread *new_free_list= NULL;
  rpl_parallel_thread *rpt_array= NULL;

  /*
    Allocate the new list of threads up-front.
    That way, if we fail half-way, we only need to free whatever we managed
    to allocate, and will not be left with a half-functional thread pool.
  */
  if (new_count &&
      !my_multi_malloc(MYF(MY_WME|MY_ZEROFILL),
                       &new_list, new_count*sizeof(*new_list),
                       &rpt_array, new_count*sizeof(*rpt_array),
                       NULL))
  {
    my_error(ER_OUTOFMEMORY, MYF(0), (int(new_count*sizeof(*new_list) +
                                          new_count*sizeof(*rpt_array))));
    goto err;;
  }

  for (i= 0; i < new_count; ++i)
  {
    pthread_t th;

    new_list[i]= &rpt_array[i];
    new_list[i]->delay_start= true;
    mysql_mutex_init(key_LOCK_rpl_thread, &new_list[i]->LOCK_rpl_thread,
                     MY_MUTEX_INIT_SLOW);
    mysql_cond_init(key_COND_rpl_thread, &new_list[i]->COND_rpl_thread, NULL);
    mysql_cond_init(key_COND_rpl_thread_queue,
                    &new_list[i]->COND_rpl_thread_queue, NULL);
    new_list[i]->pool= pool;
    if (mysql_thread_create(key_rpl_parallel_thread, &th, &connection_attrib,
                            handle_rpl_parallel_thread, new_list[i]))
    {
      my_error(ER_OUT_OF_RESOURCES, MYF(0));
      goto err;
    }
    new_list[i]->next= new_free_list;
    new_free_list= new_list[i];
  }

  if (!skip_check)
  {
    mysql_mutex_lock(&LOCK_active_mi);
    if (master_info_index->give_error_if_slave_running())
    {
      mysql_mutex_unlock(&LOCK_active_mi);
      goto err;
    }
    if (pool->changing)
    {
      mysql_mutex_unlock(&LOCK_active_mi);
      my_error(ER_CHANGE_SLAVE_PARALLEL_THREADS_ACTIVE, MYF(0));
      goto err;
    }
    pool->changing= true;
    mysql_mutex_unlock(&LOCK_active_mi);
  }

  /*
    Grab each old thread in turn, and signal it to stop.

    Note that since we require all replication threads to be stopped before
    changing the parallel replication worker thread pool, all the threads will
    be already idle and will terminate immediately.
  */
  for (i= 0; i < pool->count; ++i)
  {
    rpl_parallel_thread *rpt= pool->get_thread(NULL, NULL);
    rpt->stop= true;
    mysql_cond_signal(&rpt->COND_rpl_thread);
    mysql_mutex_unlock(&rpt->LOCK_rpl_thread);
  }

  for (i= 0; i < pool->count; ++i)
  {
    rpl_parallel_thread *rpt= pool->threads[i];
    mysql_mutex_lock(&rpt->LOCK_rpl_thread);
    while (rpt->running)
      mysql_cond_wait(&rpt->COND_rpl_thread, &rpt->LOCK_rpl_thread);
    mysql_mutex_unlock(&rpt->LOCK_rpl_thread);
    mysql_mutex_destroy(&rpt->LOCK_rpl_thread);
    mysql_cond_destroy(&rpt->COND_rpl_thread);
    while (rpt->qev_free_list)
    {
      rpl_parallel_thread::queued_event *next= rpt->qev_free_list->next;
      my_free(rpt->qev_free_list);
      rpt->qev_free_list= next;
    }
    while (rpt->rgi_free_list)
    {
      rpl_group_info *next= rpt->rgi_free_list->next;
      delete rpt->rgi_free_list;
      rpt->rgi_free_list= next;
    }
    while (rpt->gco_free_list)
    {
      group_commit_orderer *next= rpt->gco_free_list->next_gco;
      dealloc_gco(rpt->gco_free_list);
      rpt->gco_free_list= next;
    }
  }

  my_free(pool->threads);
  pool->threads= new_list;
  pool->free_list= new_free_list;
  pool->count= new_count;
  for (i= 0; i < pool->count; ++i)
  {
    mysql_mutex_lock(&pool->threads[i]->LOCK_rpl_thread);
    pool->threads[i]->delay_start= false;
    mysql_cond_signal(&pool->threads[i]->COND_rpl_thread);
    while (!pool->threads[i]->running)
      mysql_cond_wait(&pool->threads[i]->COND_rpl_thread,
                      &pool->threads[i]->LOCK_rpl_thread);
    mysql_mutex_unlock(&pool->threads[i]->LOCK_rpl_thread);
  }

  if (!skip_check)
  {
    mysql_mutex_lock(&LOCK_active_mi);
    pool->changing= false;
    mysql_mutex_unlock(&LOCK_active_mi);
  }
  return 0;

err:
  if (new_list)
  {
    while (new_free_list)
    {
      mysql_mutex_lock(&new_free_list->LOCK_rpl_thread);
      new_free_list->delay_start= false;
      new_free_list->stop= true;
      mysql_cond_signal(&new_free_list->COND_rpl_thread);
      while (!new_free_list->running)
        mysql_cond_wait(&new_free_list->COND_rpl_thread,
                        &new_free_list->LOCK_rpl_thread);
      while (new_free_list->running)
        mysql_cond_wait(&new_free_list->COND_rpl_thread,
                        &new_free_list->LOCK_rpl_thread);
      mysql_mutex_unlock(&new_free_list->LOCK_rpl_thread);
      new_free_list= new_free_list->next;
    }
    my_free(new_list);
  }
  if (!skip_check)
  {
    mysql_mutex_lock(&LOCK_active_mi);
    pool->changing= false;
    mysql_mutex_unlock(&LOCK_active_mi);
  }
  return 1;
}


rpl_parallel_thread::queued_event *
rpl_parallel_thread::get_qev(Log_event *ev, ulonglong event_size,
                             Relay_log_info *rli)
{
  queued_event *qev;
  mysql_mutex_assert_owner(&LOCK_rpl_thread);
  if ((qev= qev_free_list))
    qev_free_list= qev->next;
  else if(!(qev= (queued_event *)my_malloc(sizeof(*qev), MYF(0))))
  {
    my_error(ER_OUTOFMEMORY, MYF(0), (int)sizeof(*qev));
    return NULL;
  }
  qev->ev= ev;
  qev->event_size= event_size;
  qev->next= NULL;
  strcpy(qev->event_relay_log_name, rli->event_relay_log_name);
  qev->event_relay_log_pos= rli->event_relay_log_pos;
  qev->future_event_relay_log_pos= rli->future_event_relay_log_pos;
  strcpy(qev->future_event_master_log_name, rli->future_event_master_log_name);
  return qev;
}


void
rpl_parallel_thread::free_qev(rpl_parallel_thread::queued_event *qev)
{
  mysql_mutex_assert_owner(&LOCK_rpl_thread);
  qev->next= qev_free_list;
  qev_free_list= qev;
}


rpl_group_info*
rpl_parallel_thread::get_rgi(Relay_log_info *rli, Gtid_log_event *gtid_ev,
                             rpl_parallel_entry *e)
{
  rpl_group_info *rgi;
  mysql_mutex_assert_owner(&LOCK_rpl_thread);
  if ((rgi= rgi_free_list))
  {
    rgi_free_list= rgi->next;
    rgi->reinit(rli);
  }
  else
  {
    if(!(rgi= new rpl_group_info(rli)))
    {
      my_error(ER_OUTOFMEMORY, MYF(0), (int)sizeof(*rgi));
      return NULL;
    }
    rgi->is_parallel_exec = true;
    if ((rgi->deferred_events_collecting= rli->mi->rpl_filter->is_on()))
      rgi->deferred_events= new Deferred_log_events(rli);
  }
  if (event_group_new_gtid(rgi, gtid_ev))
  {
    free_rgi(rgi);
    my_error(ER_OUT_OF_RESOURCES, MYF(MY_WME));
    return NULL;
  }
  rgi->parallel_entry= e;

  return rgi;
}


void
rpl_parallel_thread::free_rgi(rpl_group_info *rgi)
{
  mysql_mutex_assert_owner(&LOCK_rpl_thread);
  DBUG_ASSERT(rgi->commit_orderer.waitee == NULL);
  rgi->free_annotate_event();
  if (rgi->deferred_events)
  {
    delete rgi->deferred_events;
    rgi->deferred_events= NULL;
  }
  rgi->next= rgi_free_list;
  rgi_free_list= rgi;
}


group_commit_orderer *
rpl_parallel_thread::get_gco(uint64 wait_count, group_commit_orderer *prev)
{
  group_commit_orderer *gco;
  mysql_mutex_assert_owner(&LOCK_rpl_thread);
  if ((gco= gco_free_list))
    gco_free_list= gco->next_gco;
  else if(!(gco= (group_commit_orderer *)my_malloc(sizeof(*gco), MYF(0))))
  {
    my_error(ER_OUTOFMEMORY, MYF(0), (int)sizeof(*gco));
    return NULL;
  }
  mysql_cond_init(key_COND_group_commit_orderer,
                  &gco->COND_group_commit_orderer, NULL);
  gco->wait_count= wait_count;
  gco->prev_gco= prev;
  gco->next_gco= NULL;
  gco->installed= false;
  return gco;
}


void
rpl_parallel_thread::free_gco(group_commit_orderer *gco)
{
  mysql_mutex_assert_owner(&LOCK_rpl_thread);
  DBUG_ASSERT(!gco->prev_gco /* Must not free until wait has completed. */);
  gco->next_gco= gco_free_list;
  gco_free_list= gco;
}


rpl_parallel_thread_pool::rpl_parallel_thread_pool()
  : count(0), threads(0), free_list(0), changing(false), inited(false)
{
}


int
rpl_parallel_thread_pool::init(uint32 size)
{
  count= 0;
  threads= NULL;
  free_list= NULL;

  mysql_mutex_init(key_LOCK_rpl_thread_pool, &LOCK_rpl_thread_pool,
                   MY_MUTEX_INIT_SLOW);
  mysql_cond_init(key_COND_rpl_thread_pool, &COND_rpl_thread_pool, NULL);
  changing= false;
  inited= true;

  return rpl_parallel_change_thread_count(this, size, true);
}


void
rpl_parallel_thread_pool::destroy()
{
  if (!inited)
    return;
  rpl_parallel_change_thread_count(this, 0, true);
  mysql_mutex_destroy(&LOCK_rpl_thread_pool);
  mysql_cond_destroy(&COND_rpl_thread_pool);
  inited= false;
}


/*
  Wait for a worker thread to become idle. When one does, grab the thread for
  our use and return it.

  Note that we return with the worker threads's LOCK_rpl_thread mutex locked.
*/
struct rpl_parallel_thread *
rpl_parallel_thread_pool::get_thread(rpl_parallel_thread **owner,
                                     rpl_parallel_entry *entry)
{
  rpl_parallel_thread *rpt;

  mysql_mutex_lock(&LOCK_rpl_thread_pool);
  while ((rpt= free_list) == NULL)
    mysql_cond_wait(&COND_rpl_thread_pool, &LOCK_rpl_thread_pool);
  free_list= rpt->next;
  mysql_mutex_unlock(&LOCK_rpl_thread_pool);
  mysql_mutex_lock(&rpt->LOCK_rpl_thread);
  rpt->current_owner= owner;
  rpt->current_entry= entry;

  return rpt;
}


/*
  Release a thread to the thread pool.
  The thread should be locked, and should not have any work queued for it.
*/
void
rpl_parallel_thread_pool::release_thread(rpl_parallel_thread *rpt)
{
  rpl_parallel_thread *list;

  mysql_mutex_assert_owner(&rpt->LOCK_rpl_thread);
  DBUG_ASSERT(rpt->current_owner == NULL);
  mysql_mutex_lock(&LOCK_rpl_thread_pool);
  list= free_list;
  rpt->next= list;
  free_list= rpt;
  if (!list)
    mysql_cond_broadcast(&COND_rpl_thread_pool);
  mysql_mutex_unlock(&LOCK_rpl_thread_pool);
}


/*
  Obtain a worker thread that we can queue an event to.

  Each invocation allocates a new worker thread, to maximise
  parallelism. However, only up to a maximum of
  --slave-domain-parallel-threads workers can be occupied by a single
  replication domain; after that point, we start re-using worker threads that
  are still executing events that were queued earlier for this thread.

  We never queue more than --rpl-parallel-wait-queue_max amount of events
  for one worker, to avoid the SQL driver thread using up all memory with
  queued events while worker threads are stalling.

  Note that this function returns with rpl_parallel_thread::LOCK_rpl_thread
  locked. Exception is if we were killed, in which case NULL is returned.

  The *did_enter_cond flag is set true if we had to wait for a worker thread
  to become free (with mysql_cond_wait()). If so, *old_msg will also be set,
  and the LOCK_rpl_thread must be released with THD::EXIT_COND() instead
  of mysql_mutex_unlock.

  If the flag `reuse' is set, the last worker thread will be returned again,
  if it is still available. Otherwise a new worker thread is allocated.
*/
rpl_parallel_thread *
rpl_parallel_entry::choose_thread(Relay_log_info *rli, bool *did_enter_cond,
                                  const char **old_msg, bool reuse)
{
  uint32 idx;
  rpl_parallel_thread *thr;

  idx= rpl_thread_idx;
  if (!reuse)
  {
    ++idx;
    if (idx >= rpl_thread_max)
      idx= 0;
    rpl_thread_idx= idx;
  }
  thr= rpl_threads[idx];
  if (thr)
  {
    *did_enter_cond= false;
    mysql_mutex_lock(&thr->LOCK_rpl_thread);
    for (;;)
    {
      if (thr->current_owner != &rpl_threads[idx])
      {
        /*
          The worker thread became idle, and returned to the free list and
          possibly was allocated to a different request. So we should allocate
          a new worker thread.
        */
        unlock_or_exit_cond(rli->sql_driver_thd, &thr->LOCK_rpl_thread,
                            did_enter_cond, *old_msg);
        thr= NULL;
        break;
      }
      else if (thr->queued_size <= opt_slave_parallel_max_queued)
      {
        /* The thread is ready to queue into. */
        break;
      }
      else if (rli->sql_driver_thd->check_killed())
      {
        unlock_or_exit_cond(rli->sql_driver_thd, &thr->LOCK_rpl_thread,
                            did_enter_cond, *old_msg);
        my_error(ER_CONNECTION_KILLED, MYF(0));
        DBUG_EXECUTE_IF("rpl_parallel_wait_queue_max",
          {
            debug_sync_set_action(rli->sql_driver_thd,
                      STRING_WITH_LEN("now SIGNAL wait_queue_killed"));
          };);
        slave_output_error_info(rli, rli->sql_driver_thd);
        return NULL;
      }
      else
      {
        /*
          We have reached the limit of how much memory we are allowed to use
          for queuing events, so wait for the thread to consume some of its
          queue.
        */
        if (!*did_enter_cond)
        {
          /*
            We need to do the debug_sync before enter_cond().
            Because debug_sync changes the thd->mysys_var->current_mutex,
            and this can cause THD::awake to use the wrong mutex.
          */
          DBUG_EXECUTE_IF("rpl_parallel_wait_queue_max",
            {
              debug_sync_set_action(rli->sql_driver_thd,
                        STRING_WITH_LEN("now SIGNAL wait_queue_ready"));
            };);
          *old_msg= rli->sql_driver_thd->enter_cond
            (&thr->COND_rpl_thread_queue, &thr->LOCK_rpl_thread,
             "Waiting for room in worker thread event queue");
          *did_enter_cond= true;
        }
        mysql_cond_wait(&thr->COND_rpl_thread_queue, &thr->LOCK_rpl_thread);
      }
    }
  }
  if (!thr)
    rpl_threads[idx]= thr= global_rpl_thread_pool.get_thread(&rpl_threads[idx],
                                                             this);

  return thr;
}

static void
free_rpl_parallel_entry(void *element)
{
  rpl_parallel_entry *e= (rpl_parallel_entry *)element;
  if (e->current_gco)
    dealloc_gco(e->current_gco);
  mysql_cond_destroy(&e->COND_parallel_entry);
  mysql_mutex_destroy(&e->LOCK_parallel_entry);
  my_free(e);
}


rpl_parallel::rpl_parallel() :
  current(NULL), sql_thread_stopping(false)
{
  my_hash_init(&domain_hash, &my_charset_bin, 32,
               offsetof(rpl_parallel_entry, domain_id), sizeof(uint32),
               NULL, free_rpl_parallel_entry, HASH_UNIQUE);
}


void
rpl_parallel::reset()
{
  my_hash_reset(&domain_hash);
  current= NULL;
  sql_thread_stopping= false;
}


rpl_parallel::~rpl_parallel()
{
  my_hash_free(&domain_hash);
}


rpl_parallel_entry *
rpl_parallel::find(uint32 domain_id)
{
  struct rpl_parallel_entry *e;

  if (!(e= (rpl_parallel_entry *)my_hash_search(&domain_hash,
                                                (const uchar *)&domain_id, 0)))
  {
    /* Allocate a new, empty one. */
    ulong count= opt_slave_domain_parallel_threads;
    if (count == 0 || count > opt_slave_parallel_threads)
      count= opt_slave_parallel_threads;
    rpl_parallel_thread **p;
    if (!my_multi_malloc(MYF(MY_WME|MY_ZEROFILL),
                         &e, sizeof(*e),
                         &p, count*sizeof(*p),
                         NULL))
    {
      my_error(ER_OUTOFMEMORY, MYF(0), (int)(sizeof(*e)+count*sizeof(*p)));
      return NULL;
    }
    e->rpl_threads= p;
    e->rpl_thread_max= count;
    e->domain_id= domain_id;
    e->stop_on_error_sub_id= (uint64)ULONGLONG_MAX;
    if (my_hash_insert(&domain_hash, (uchar *)e))
    {
      my_free(e);
      return NULL;
    }
    mysql_mutex_init(key_LOCK_parallel_entry, &e->LOCK_parallel_entry,
                     MY_MUTEX_INIT_FAST);
    mysql_cond_init(key_COND_parallel_entry, &e->COND_parallel_entry, NULL);
  }
  else
    e->force_abort= false;

  return e;
}


void
rpl_parallel::wait_for_done(THD *thd)
{
  struct rpl_parallel_entry *e;
  rpl_parallel_thread *rpt;
  uint32 i, j;

  /*
    First signal all workers that they must force quit; no more events will
    be queued to complete any partial event groups executed.
  */
  for (i= 0; i < domain_hash.records; ++i)
  {
    e= (struct rpl_parallel_entry *)my_hash_element(&domain_hash, i);
    mysql_mutex_lock(&e->LOCK_parallel_entry);
    /*
      We want the worker threads to stop as quickly as is safe. If the slave
      SQL threads are behind, we could have significant amount of events
      queued for the workers, and we want to stop without waiting for them
      all to be applied first. But if any event group has already started
      executing in a worker, we want to be sure that all prior event groups
      are also executed, so that we stop at a consistent point in the binlog
      stream (per replication domain).

      All event groups wait for e->count_committing_event_groups to reach
      the value of group_commit_orderer::wait_count before starting to
      execute. Thus, at this point we know that any event group with a
      strictly larger wait_count are safe to skip, none of them can have
      started executing yet. So we set e->stop_count here and use it to
      decide in the worker threads whether to continue executing an event
      group or whether to skip it, when force_abort is set.
    */
    e->force_abort= true;
    e->stop_count= e->count_committing_event_groups;
    mysql_mutex_unlock(&e->LOCK_parallel_entry);
    for (j= 0; j < e->rpl_thread_max; ++j)
    {
      if ((rpt= e->rpl_threads[j]))
      {
        mysql_mutex_lock(&rpt->LOCK_rpl_thread);
        if (rpt->current_owner == &e->rpl_threads[j])
          mysql_cond_signal(&rpt->COND_rpl_thread);
        mysql_mutex_unlock(&rpt->LOCK_rpl_thread);
      }
    }
  }
  DBUG_EXECUTE_IF("rpl_parallel_wait_for_done_trigger",
  {
    debug_sync_set_action(thd,
                          STRING_WITH_LEN("now SIGNAL wait_for_done_waiting"));
  };);

  for (i= 0; i < domain_hash.records; ++i)
  {
    e= (struct rpl_parallel_entry *)my_hash_element(&domain_hash, i);
    for (j= 0; j < e->rpl_thread_max; ++j)
    {
      if ((rpt= e->rpl_threads[j]))
      {
        mysql_mutex_lock(&rpt->LOCK_rpl_thread);
        while (rpt->current_owner == &e->rpl_threads[j])
          mysql_cond_wait(&e->COND_parallel_entry, &rpt->LOCK_rpl_thread);
        mysql_mutex_unlock(&rpt->LOCK_rpl_thread);
      }
    }
  }
}


bool
rpl_parallel::workers_idle()
{
  struct rpl_parallel_entry *e;
  uint32 i, max_i;

  max_i= domain_hash.records;
  for (i= 0; i < max_i; ++i)
  {
    bool active;
    e= (struct rpl_parallel_entry *)my_hash_element(&domain_hash, i);
    mysql_mutex_lock(&e->LOCK_parallel_entry);
    active= e->current_sub_id > e->last_committed_sub_id;
    mysql_mutex_unlock(&e->LOCK_parallel_entry);
    if (active)
      break;
  }
  return (i == max_i);
}


/*
  This is used when we get an error during processing in do_event();
  We will not queue any event to the thread, but we still need to wake it up
  to be sure that it will be returned to the pool.
*/
static void
abandon_worker_thread(THD *thd, rpl_parallel_thread *cur_thread,
                      bool *did_enter_cond, const char *old_msg)
{
  unlock_or_exit_cond(thd, &cur_thread->LOCK_rpl_thread,
                      did_enter_cond, old_msg);
  mysql_cond_signal(&cur_thread->COND_rpl_thread);
}


/*
  do_event() is executed by the sql_driver_thd thread.
  It's main purpose is to find a thread that can execute the query.

  @retval false 	ok, event was accepted
  @retval true          error
*/

bool
rpl_parallel::do_event(rpl_group_info *serial_rgi, Log_event *ev,
                       ulonglong event_size)
{
  rpl_parallel_entry *e;
  rpl_parallel_thread *cur_thread;
  rpl_parallel_thread::queued_event *qev;
  rpl_group_info *rgi= NULL;
  Relay_log_info *rli= serial_rgi->rli;
  enum Log_event_type typ;
  bool is_group_event;
  bool did_enter_cond= false;
  PSI_stage_info old_stage;

  /* ToDo: what to do with this lock?!? */
  mysql_mutex_unlock(&rli->data_lock);

  /*
    Stop queueing additional event groups once the SQL thread is requested to
    stop.

    We have to queue any remaining events of any event group that has already
    been partially queued, but after that we will just ignore any further
    events the SQL driver thread may try to queue, and eventually it will stop.
  */
  if (((typ= ev->get_type_code()) == GTID_EVENT ||
       !(is_group_event= Log_event::is_group_event(typ))) &&
      rli->abort_slave)
    sql_thread_stopping= true;
  if (sql_thread_stopping)
  {
    delete ev;
    /*
      Return false ("no error"); normal stop is not an error, and otherwise the
      error has already been recorded.
    */
    return false;
  }

  if (typ == GTID_EVENT || unlikely(!current))
  {
    uint32 domain_id;
    if (likely(typ == GTID_EVENT))
    {
      Gtid_log_event *gtid_ev= static_cast<Gtid_log_event *>(ev);
      domain_id= (rli->mi->using_gtid == Master_info::USE_GTID_NO ?
                  0 : gtid_ev->domain_id);
    }
    else
      domain_id= 0;
    if (!(e= find(domain_id)))
    {
      my_error(ER_OUT_OF_RESOURCES, MYF(MY_WME));
      delete ev;
      return true;
    }
    current= e;
  }
  else
    e= current;

  /*
    Find a worker thread to queue the event for.
    Prefer a new thread, so we maximise parallelism (at least for the group
    commit). But do not exceed a limit of --slave-domain-parallel-threads;
    instead re-use a thread that we queued for previously.
  */
  cur_thread=
    e->choose_thread(rli, &did_enter_cond, &old_msg, typ != GTID_EVENT);
  if (!cur_thread)
  {
    /* This means we were killed. The error is already signalled. */
    delete ev;
    return true;
  }

  if (!(qev= cur_thread->get_qev(ev, event_size, rli)))
  {
    abandon_worker_thread(rli->sql_driver_thd, cur_thread,
                          &did_enter_cond, old_msg);
    delete ev;
    return true;
  }

  if (typ == GTID_EVENT)
  {
    Gtid_log_event *gtid_ev= static_cast<Gtid_log_event *>(ev);

    if (!(rgi= cur_thread->get_rgi(rli, gtid_ev, e)))
    {
      cur_thread->free_qev(qev);
      abandon_worker_thread(rli->sql_driver_thd, cur_thread,
                            &did_enter_cond, old_msg);
      delete ev;
      return true;
    }

    /*
      We queue the event group in a new worker thread, to run in parallel
      with previous groups.

      To preserve commit order within the replication domain, we set up
      rgi->wait_commit_sub_id to make the new group commit only after the
      previous group has committed.

      Event groups that group-committed together on the master can be run
      in parallel with each other without restrictions. But one batch of
      group-commits may not start before all groups in the previous batch
      have initiated their commit phase; we set up rgi->gco to ensure that.
    */
    rgi->wait_commit_sub_id= e->current_sub_id;
    rgi->wait_commit_group_info= e->current_group_info;

    if (!((gtid_ev->flags2 & Gtid_log_event::FL_GROUP_COMMIT_ID) &&
          e->last_commit_id == gtid_ev->commit_id))
    {
      /*
        A new batch of transactions that group-committed together on the master.

        Remember the count that marks the end of the previous group committed
        batch, and allocate a new gco.
      */
<<<<<<< HEAD
      cur_thread= e->rpl_thread;
      if (cur_thread)
      {
        mysql_mutex_lock(&cur_thread->LOCK_rpl_thread);
        for (;;)
        {
          if (cur_thread->current_entry != e)
          {
            /*
              The worker thread became idle, and returned to the free list and
              possibly was allocated to a different request. This also means
              that everything previously queued has already been executed,
              else the worker thread would not have become idle. So we should
              allocate a new worker thread.
            */
            mysql_mutex_unlock(&cur_thread->LOCK_rpl_thread);
            e->rpl_thread= cur_thread= NULL;
            break;
          }
          else if (cur_thread->queued_size <= opt_slave_parallel_max_queued)
            break;                        // The thread is ready to queue into
          else if (rli->sql_driver_thd->check_killed())
          {
            mysql_mutex_unlock(&cur_thread->LOCK_rpl_thread);
            my_error(ER_CONNECTION_KILLED, MYF(0));
            delete rgi;
            my_free(qev);
            delete ev;
            DBUG_EXECUTE_IF("rpl_parallel_wait_queue_max",
              {
                debug_sync_set_action(rli->sql_driver_thd,
                          STRING_WITH_LEN("now SIGNAL wait_queue_killed"));
              };);
            slave_output_error_info(rli, rli->sql_driver_thd);
            return true;
          }
          else
          {
            /*
              We have reached the limit of how much memory we are allowed to
              use for queuing events, so wait for the thread to consume some
              of its queue.
            */
            if (!did_enter_cond)
            {
              rli->sql_driver_thd->ENTER_COND(&cur_thread->COND_rpl_thread,
                 &cur_thread->LOCK_rpl_thread,
                 &stage_waiting_for_room_in_worker_thread, &old_stage);
              did_enter_cond= true;
              DBUG_EXECUTE_IF("rpl_parallel_wait_queue_max",
                {
                  debug_sync_set_action(rli->sql_driver_thd,
                            STRING_WITH_LEN("now SIGNAL wait_queue_ready"));
                };);
            }
            mysql_cond_wait(&cur_thread->COND_rpl_thread,
                            &cur_thread->LOCK_rpl_thread);
          }
        }
      }
=======
      uint64 count= e->count_queued_event_groups;
      group_commit_orderer *gco;
>>>>>>> 79f018cb

      if (!(gco= cur_thread->get_gco(count, e->current_gco)))
      {
        cur_thread->free_rgi(rgi);
        cur_thread->free_qev(qev);
        abandon_worker_thread(rli->sql_driver_thd, cur_thread,
                              &did_enter_cond, old_msg);
        delete ev;
        return true;
      }
      e->current_gco= rgi->gco= gco;
    }
    else
      rgi->gco= e->current_gco;
    if (gtid_ev->flags2 & Gtid_log_event::FL_GROUP_COMMIT_ID)
      e->last_commit_id= gtid_ev->commit_id;
    else
      e->last_commit_id= 0;
    qev->rgi= e->current_group_info= rgi;
    e->current_sub_id= rgi->gtid_sub_id;
    ++e->count_queued_event_groups;
  }
  else if (!is_group_event || !e)
  {
    my_off_t log_pos;
    int err;
    bool tmp;
    /*
      Events like ROTATE and FORMAT_DESCRIPTION. Do not run in worker thread.
      Same for events not preceeded by GTID (we should not see those normally,
      but they might be from an old master).

      The variable `e' is NULL for the case where the master did not
      have GTID, like a MariaDB 5.5 or MySQL master.
    */
    qev->rgi= serial_rgi;
    /* Handle master log name change, seen in Rotate_log_event. */
    if (typ == ROTATE_EVENT)
    {
      Rotate_log_event *rev= static_cast<Rotate_log_event *>(qev->ev);
      if ((rev->server_id != global_system_variables.server_id ||
           rli->replicate_same_server_id) &&
          !rev->is_relay_log_event() &&
          !rli->is_in_group())
      {
        memcpy(rli->future_event_master_log_name,
               rev->new_log_ident, rev->ident_len+1);
      }
    }

    tmp= serial_rgi->is_parallel_exec;
    serial_rgi->is_parallel_exec= true;
    err= rpt_handle_event(qev, NULL);
    serial_rgi->is_parallel_exec= tmp;
    log_pos= qev->ev->log_pos;
    delete_or_keep_event_post_apply(serial_rgi, typ, qev->ev);

    if (err)
    {
      cur_thread->free_qev(qev);
      abandon_worker_thread(rli->sql_driver_thd, cur_thread,
                            &did_enter_cond, old_msg);
      return true;
    }
    /*
      Queue an empty event, so that the position will be updated in a
      reasonable way relative to other events:

       - If the currently executing events are queued serially for a single
         thread, the position will only be updated when everything before has
         completed.

       - If we are executing multiple independent events in parallel, then at
         least the position will not be updated until one of them has reached
         the current point.
    */
    qev->ev= NULL;
    qev->future_event_master_log_pos= log_pos;
  }
  else
  {
    qev->rgi= e->current_group_info;
  }

  /*
    Queue the event for processing.
  */
  rli->event_relay_log_pos= rli->future_event_relay_log_pos;
  cur_thread->enqueue(qev);
<<<<<<< HEAD
  if (did_enter_cond)
    rli->sql_driver_thd->EXIT_COND(&old_stage);
  else
    mysql_mutex_unlock(&cur_thread->LOCK_rpl_thread);
=======
  unlock_or_exit_cond(rli->sql_driver_thd, &cur_thread->LOCK_rpl_thread,
                      &did_enter_cond, old_msg);
>>>>>>> 79f018cb
  mysql_cond_signal(&cur_thread->COND_rpl_thread);

  return false;
}<|MERGE_RESOLUTION|>--- conflicted
+++ resolved
@@ -162,7 +162,7 @@
   mysql_mutex_unlock(&entry->LOCK_parallel_entry);
 
   thd->clear_error();
-  thd->stmt_da->reset_diagnostics_area();
+  thd->get_stmt_da()->reset_diagnostics_area();
   wfc->wakeup_subsequent_commits(err);
 }
 
@@ -181,11 +181,11 @@
 
 static void
 unlock_or_exit_cond(THD *thd, mysql_mutex_t *lock, bool *did_enter_cond,
-                    const char *old_msg)
+                    PSI_stage_info *old_stage)
 {
   if (*did_enter_cond)
   {
-    thd->exit_cond(old_msg);
+    thd->EXIT_COND(old_stage);
     *did_enter_cond= false;
   }
   else
@@ -250,21 +250,8 @@
 
   while (!rpt->stop)
   {
-<<<<<<< HEAD
-    rpl_parallel_thread *list;
-
     thd->ENTER_COND(&rpt->COND_rpl_thread, &rpt->LOCK_rpl_thread,
                     &stage_waiting_for_work_from_sql_thread, &old_stage);
-    while (!(events= rpt->event_queue) && !rpt->stop && !thd->killed &&
-           !(rpt->current_entry && rpt->current_entry->force_abort))
-      mysql_cond_wait(&rpt->COND_rpl_thread, &rpt->LOCK_rpl_thread);
-    rpt->dequeue(events);
-    thd->EXIT_COND(&old_stage);
-    mysql_cond_signal(&rpt->COND_rpl_thread);
-=======
-    old_msg= thd->proc_info;
-    thd->enter_cond(&rpt->COND_rpl_thread, &rpt->LOCK_rpl_thread,
-                    "Waiting for work from SQL thread");
     /*
       There are 4 cases that should cause us to wake up:
        - Events have been queued for us to handle.
@@ -281,8 +268,7 @@
               rpt->stop))
       mysql_cond_wait(&rpt->COND_rpl_thread, &rpt->LOCK_rpl_thread);
     rpt->dequeue1(events);
-    thd->exit_cond(old_msg);
->>>>>>> 79f018cb
+    thd->EXIT_COND(&old_stage);
 
   more_events:
     qevs_to_free= NULL;
@@ -314,7 +300,7 @@
       if ((event_type= events->ev->get_type_code()) == GTID_EVENT)
       {
         bool did_enter_cond= false;
-        const char *old_msg= NULL;
+        PSI_stage_info old_stage;
         uint64 wait_count;
 
         in_event_group= true;
@@ -344,25 +330,6 @@
         mysql_mutex_lock(&entry->LOCK_parallel_entry);
         if (!gco->installed)
         {
-<<<<<<< HEAD
-          bool did_enter_cond= false;
-          PSI_stage_info old_stage;
-
-          mysql_mutex_lock(&entry->LOCK_parallel_entry);
-          if (wait_start_sub_id)
-          {
-            thd->ENTER_COND(&entry->COND_parallel_entry,
-                            &entry->LOCK_parallel_entry,
-                            &stage_waiting_for_prior_transaction_to_commit,
-                            &old_stage);
-            did_enter_cond= true;
-            DEBUG_SYNC(thd, "rpl_parallel_start_waiting_for_prior");
-            while (wait_start_sub_id > entry->last_committed_sub_id &&
-                   !thd->check_killed())
-              mysql_cond_wait(&entry->COND_parallel_entry,
-                              &entry->LOCK_parallel_entry);
-            if (wait_start_sub_id > entry->last_committed_sub_id)
-=======
           if (gco->prev_gco)
             gco->prev_gco->next_gco= gco;
           gco->installed= true;
@@ -371,15 +338,14 @@
         if (wait_count > entry->count_committing_event_groups)
         {
           DEBUG_SYNC(thd, "rpl_parallel_start_waiting_for_prior");
-          old_msg= thd->enter_cond(&gco->COND_group_commit_orderer,
-                                   &entry->LOCK_parallel_entry,
-                                   "Waiting for prior transaction to start "
-                                   "commit before starting next transaction");
+          thd->ENTER_COND(&gco->COND_group_commit_orderer,
+                          &entry->LOCK_parallel_entry,
+                          &stage_waiting_for_prior_transaction_to_commit,
+                          &old_stage);
           did_enter_cond= true;
           do
           {
             if (thd->check_killed() && !rgi->is_error)
->>>>>>> 79f018cb
             {
               DEBUG_SYNC(thd, "rpl_parallel_start_waiting_for_prior_killed");
               thd->send_kill_message();
@@ -393,20 +359,6 @@
                 executed, and things will progress quickly towards stop.
               */
             }
-<<<<<<< HEAD
-            rgi->wait_start_sub_id= 0;            /* No need to check again. */
-          }
-          if (wait_for_sub_id > entry->last_committed_sub_id)
-          {
-            wait_for_commit *waitee=
-              &rgi->wait_commit_group_info->commit_orderer;
-            rgi->commit_orderer.register_wait_for_prior_commit(waitee);
-          }
-          if (did_enter_cond)
-            thd->EXIT_COND(&old_stage);
-          else
-            mysql_mutex_unlock(&entry->LOCK_parallel_entry);
-=======
             mysql_cond_wait(&gco->COND_group_commit_orderer,
                             &entry->LOCK_parallel_entry);
           } while (wait_count > entry->count_committing_event_groups);
@@ -423,7 +375,6 @@
           gco->prev_gco= NULL;
           tmp_gco->next_gco= gcos_to_free;
           gcos_to_free= tmp_gco;
->>>>>>> 79f018cb
         }
 
         if (entry->force_abort && wait_count > entry->stop_count)
@@ -452,7 +403,7 @@
           rgi->commit_orderer.register_wait_for_prior_commit(waitee);
         }
         unlock_or_exit_cond(thd, &entry->LOCK_parallel_entry,
-                            &did_enter_cond, old_msg);
+                            &did_enter_cond, &old_stage);
 
         if(thd->wait_for_commit_ptr)
         {
@@ -998,7 +949,7 @@
   locked. Exception is if we were killed, in which case NULL is returned.
 
   The *did_enter_cond flag is set true if we had to wait for a worker thread
-  to become free (with mysql_cond_wait()). If so, *old_msg will also be set,
+  to become free (with mysql_cond_wait()). If so, old_stage will also be set,
   and the LOCK_rpl_thread must be released with THD::EXIT_COND() instead
   of mysql_mutex_unlock.
 
@@ -1007,7 +958,7 @@
 */
 rpl_parallel_thread *
 rpl_parallel_entry::choose_thread(Relay_log_info *rli, bool *did_enter_cond,
-                                  const char **old_msg, bool reuse)
+                                  PSI_stage_info *old_stage, bool reuse)
 {
   uint32 idx;
   rpl_parallel_thread *thr;
@@ -1035,7 +986,7 @@
           a new worker thread.
         */
         unlock_or_exit_cond(rli->sql_driver_thd, &thr->LOCK_rpl_thread,
-                            did_enter_cond, *old_msg);
+                            did_enter_cond, old_stage);
         thr= NULL;
         break;
       }
@@ -1047,7 +998,7 @@
       else if (rli->sql_driver_thd->check_killed())
       {
         unlock_or_exit_cond(rli->sql_driver_thd, &thr->LOCK_rpl_thread,
-                            did_enter_cond, *old_msg);
+                            did_enter_cond, old_stage);
         my_error(ER_CONNECTION_KILLED, MYF(0));
         DBUG_EXECUTE_IF("rpl_parallel_wait_queue_max",
           {
@@ -1067,7 +1018,7 @@
         if (!*did_enter_cond)
         {
           /*
-            We need to do the debug_sync before enter_cond().
+            We need to do the debug_sync before ENTER_COND().
             Because debug_sync changes the thd->mysys_var->current_mutex,
             and this can cause THD::awake to use the wrong mutex.
           */
@@ -1076,9 +1027,10 @@
               debug_sync_set_action(rli->sql_driver_thd,
                         STRING_WITH_LEN("now SIGNAL wait_queue_ready"));
             };);
-          *old_msg= rli->sql_driver_thd->enter_cond
-            (&thr->COND_rpl_thread_queue, &thr->LOCK_rpl_thread,
-             "Waiting for room in worker thread event queue");
+          rli->sql_driver_thd->ENTER_COND(&thr->COND_rpl_thread_queue,
+                                          &thr->LOCK_rpl_thread,
+                                          &stage_waiting_for_room_in_worker_thread,
+                                          old_stage);
           *did_enter_cond= true;
         }
         mysql_cond_wait(&thr->COND_rpl_thread_queue, &thr->LOCK_rpl_thread);
@@ -1266,10 +1218,10 @@
 */
 static void
 abandon_worker_thread(THD *thd, rpl_parallel_thread *cur_thread,
-                      bool *did_enter_cond, const char *old_msg)
+                      bool *did_enter_cond, PSI_stage_info *old_stage)
 {
   unlock_or_exit_cond(thd, &cur_thread->LOCK_rpl_thread,
-                      did_enter_cond, old_msg);
+                      did_enter_cond, old_stage);
   mysql_cond_signal(&cur_thread->COND_rpl_thread);
 }
 
@@ -1350,7 +1302,7 @@
     instead re-use a thread that we queued for previously.
   */
   cur_thread=
-    e->choose_thread(rli, &did_enter_cond, &old_msg, typ != GTID_EVENT);
+    e->choose_thread(rli, &did_enter_cond, &old_stage, typ != GTID_EVENT);
   if (!cur_thread)
   {
     /* This means we were killed. The error is already signalled. */
@@ -1361,7 +1313,7 @@
   if (!(qev= cur_thread->get_qev(ev, event_size, rli)))
   {
     abandon_worker_thread(rli->sql_driver_thd, cur_thread,
-                          &did_enter_cond, old_msg);
+                          &did_enter_cond, &old_stage);
     delete ev;
     return true;
   }
@@ -1374,7 +1326,7 @@
     {
       cur_thread->free_qev(qev);
       abandon_worker_thread(rli->sql_driver_thd, cur_thread,
-                            &did_enter_cond, old_msg);
+                            &did_enter_cond, &old_stage);
       delete ev;
       return true;
     }
@@ -1404,78 +1356,15 @@
         Remember the count that marks the end of the previous group committed
         batch, and allocate a new gco.
       */
-<<<<<<< HEAD
-      cur_thread= e->rpl_thread;
-      if (cur_thread)
-      {
-        mysql_mutex_lock(&cur_thread->LOCK_rpl_thread);
-        for (;;)
-        {
-          if (cur_thread->current_entry != e)
-          {
-            /*
-              The worker thread became idle, and returned to the free list and
-              possibly was allocated to a different request. This also means
-              that everything previously queued has already been executed,
-              else the worker thread would not have become idle. So we should
-              allocate a new worker thread.
-            */
-            mysql_mutex_unlock(&cur_thread->LOCK_rpl_thread);
-            e->rpl_thread= cur_thread= NULL;
-            break;
-          }
-          else if (cur_thread->queued_size <= opt_slave_parallel_max_queued)
-            break;                        // The thread is ready to queue into
-          else if (rli->sql_driver_thd->check_killed())
-          {
-            mysql_mutex_unlock(&cur_thread->LOCK_rpl_thread);
-            my_error(ER_CONNECTION_KILLED, MYF(0));
-            delete rgi;
-            my_free(qev);
-            delete ev;
-            DBUG_EXECUTE_IF("rpl_parallel_wait_queue_max",
-              {
-                debug_sync_set_action(rli->sql_driver_thd,
-                          STRING_WITH_LEN("now SIGNAL wait_queue_killed"));
-              };);
-            slave_output_error_info(rli, rli->sql_driver_thd);
-            return true;
-          }
-          else
-          {
-            /*
-              We have reached the limit of how much memory we are allowed to
-              use for queuing events, so wait for the thread to consume some
-              of its queue.
-            */
-            if (!did_enter_cond)
-            {
-              rli->sql_driver_thd->ENTER_COND(&cur_thread->COND_rpl_thread,
-                 &cur_thread->LOCK_rpl_thread,
-                 &stage_waiting_for_room_in_worker_thread, &old_stage);
-              did_enter_cond= true;
-              DBUG_EXECUTE_IF("rpl_parallel_wait_queue_max",
-                {
-                  debug_sync_set_action(rli->sql_driver_thd,
-                            STRING_WITH_LEN("now SIGNAL wait_queue_ready"));
-                };);
-            }
-            mysql_cond_wait(&cur_thread->COND_rpl_thread,
-                            &cur_thread->LOCK_rpl_thread);
-          }
-        }
-      }
-=======
       uint64 count= e->count_queued_event_groups;
       group_commit_orderer *gco;
->>>>>>> 79f018cb
 
       if (!(gco= cur_thread->get_gco(count, e->current_gco)))
       {
         cur_thread->free_rgi(rgi);
         cur_thread->free_qev(qev);
         abandon_worker_thread(rli->sql_driver_thd, cur_thread,
-                              &did_enter_cond, old_msg);
+                              &did_enter_cond, &old_stage);
         delete ev;
         return true;
       }
@@ -1530,7 +1419,7 @@
     {
       cur_thread->free_qev(qev);
       abandon_worker_thread(rli->sql_driver_thd, cur_thread,
-                            &did_enter_cond, old_msg);
+                            &did_enter_cond, &old_stage);
       return true;
     }
     /*
@@ -1558,15 +1447,8 @@
   */
   rli->event_relay_log_pos= rli->future_event_relay_log_pos;
   cur_thread->enqueue(qev);
-<<<<<<< HEAD
-  if (did_enter_cond)
-    rli->sql_driver_thd->EXIT_COND(&old_stage);
-  else
-    mysql_mutex_unlock(&cur_thread->LOCK_rpl_thread);
-=======
   unlock_or_exit_cond(rli->sql_driver_thd, &cur_thread->LOCK_rpl_thread,
-                      &did_enter_cond, old_msg);
->>>>>>> 79f018cb
+                      &did_enter_cond, &old_stage);
   mysql_cond_signal(&cur_thread->COND_rpl_thread);
 
   return false;
