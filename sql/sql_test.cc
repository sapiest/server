--- conflicted
+++ resolved
@@ -1,10 +1,4 @@
-<<<<<<< HEAD
-/* Copyright (C) 2000-2006 MySQL AB, 2008-2009 Sun Microsystems, Inc
-=======
-/*
-   Copyright (c) 2000-2008 MySQL AB, 2009, 2010 Sun Microsystems, Inc.
-   Use is subject to license terms.
->>>>>>> 68f00a56
+/* Copyright (c) 2000, 2010, Oracle and/or its affiliates. All rights reserved.
 
    This program is free software; you can redistribute it and/or modify
    it under the terms of the GNU General Public License as published by
@@ -17,8 +11,7 @@
 
    You should have received a copy of the GNU General Public License
    along with this program; if not, write to the Free Software
-   Foundation, Inc., 51 Franklin St, Fifth Floor, Boston, MA 02110-1301  USA
-*/
+   Foundation, Inc., 51 Franklin St, Fifth Floor, Boston, MA 02110-1301  USA */
 
 
 /* Write some debug info */
