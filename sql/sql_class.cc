/* Copyright (C) 2000 MySQL AB & MySQL Finland AB & TCX DataKonsult AB

   This program is free software; you can redistribute it and/or modify
   it under the terms of the GNU General Public License as published by
   the Free Software Foundation; either version 2 of the License, or
   (at your option) any later version.

   This program is distributed in the hope that it will be useful,
   but WITHOUT ANY WARRANTY; without even the implied warranty of
   MERCHANTABILITY or FITNESS FOR A PARTICULAR PURPOSE.  See the
   GNU General Public License for more details.

   You should have received a copy of the GNU General Public License
   along with this program; if not, write to the Free Software
   Foundation, Inc., 59 Temple Place, Suite 330, Boston, MA  02111-1307  USA */


/*****************************************************************************
**
** This file implements classes defined in sql_class.h
** Especially the classes to handle a result from a select
**
*****************************************************************************/

#ifdef USE_PRAGMA_IMPLEMENTATION
#pragma implementation				// gcc: Class implementation
#endif

#include "mysql_priv.h"
#include <m_ctype.h>
#include <sys/stat.h>
#include <thr_alarm.h>
#ifdef	__WIN__
#include <io.h>
#endif
#include <mysys_err.h>

#include "sp_rcontext.h"
#include "sp_cache.h"

/*
  The following is used to initialise Table_ident with a internal
  table name
*/
char internal_table_name[2]= "*";

const char * const THD::DEFAULT_WHERE= "field list";


/*****************************************************************************
** Instansiate templates
*****************************************************************************/

#ifdef HAVE_EXPLICIT_TEMPLATE_INSTANTIATION
/* Used templates */
template class List<Key>;
template class List_iterator<Key>;
template class List<key_part_spec>;
template class List_iterator<key_part_spec>;
template class List<Alter_drop>;
template class List_iterator<Alter_drop>;
template class List<Alter_column>;
template class List_iterator<Alter_column>;
#endif

/****************************************************************************
** User variables
****************************************************************************/

extern "C" byte *get_var_key(user_var_entry *entry, uint *length,
			     my_bool not_used __attribute__((unused)))
{
  *length=(uint) entry->name.length;
  return (byte*) entry->name.str;
}

extern "C" void free_user_var(user_var_entry *entry)
{
  char *pos= (char*) entry+ALIGN_SIZE(sizeof(*entry));
  if (entry->value && entry->value != pos)
    my_free(entry->value, MYF(0));
  my_free((char*) entry,MYF(0));
}

bool key_part_spec::operator==(const key_part_spec& other) const
{
  return length == other.length && !strcmp(field_name, other.field_name);
}


/*
  Test if a foreign key (= generated key) is a prefix of the given key
  (ignoring key name, key type and order of columns)

  NOTES:
    This is only used to test if an index for a FOREIGN KEY exists

  IMPLEMENTATION
    We only compare field names

  RETURN
    0	Generated key is a prefix of other key
    1	Not equal
*/

bool foreign_key_prefix(Key *a, Key *b)
{
  /* Ensure that 'a' is the generated key */
  if (a->generated)
  {
    if (b->generated && a->columns.elements > b->columns.elements)
      swap_variables(Key*, a, b);               // Put shorter key in 'a'
  }
  else
  {
    if (!b->generated)
      return TRUE;                              // No foreign key
    swap_variables(Key*, a, b);                 // Put generated key in 'a'
  }

  /* Test if 'a' is a prefix of 'b' */
  if (a->columns.elements > b->columns.elements)
    return TRUE;                                // Can't be prefix

  List_iterator<key_part_spec> col_it1(a->columns);
  List_iterator<key_part_spec> col_it2(b->columns);
  const key_part_spec *col1, *col2;

#ifdef ENABLE_WHEN_INNODB_CAN_HANDLE_SWAPED_FOREIGN_KEY_COLUMNS
  while ((col1= col_it1++))
  {
    bool found= 0;
    col_it2.rewind();
    while ((col2= col_it2++))
    {
      if (*col1 == *col2)
      {
        found= TRUE;
	break;
      }
    }
    if (!found)
      return TRUE;                              // Error
  }
  return FALSE;                                 // Is prefix
#else
  while ((col1= col_it1++))
  {
    col2= col_it2++;
    if (!(*col1 == *col2))
      return TRUE;
  }
  return FALSE;                                 // Is prefix
#endif
}


/****************************************************************************
** Thread specific functions
****************************************************************************/

Open_tables_state::Open_tables_state(ulong version_arg)
  :version(version_arg)
{
  reset_open_tables_state();
}


/*
  Pass nominal parameters to Statement constructor only to ensure that
  the destructor works OK in case of error. The main_mem_root will be
  re-initialized in init().
*/

THD::THD()
  :Statement(CONVENTIONAL_EXECUTION, 0, ALLOC_ROOT_MIN_BLOCK_SIZE, 0),
   Open_tables_state(refresh_version),
   lock_id(&main_lock_id),
   user_time(0), in_sub_stmt(0), global_read_lock(0), is_fatal_error(0),
   rand_used(0), time_zone_used(0),
   last_insert_id_used(0), insert_id_used(0), clear_next_insert_id(0),
   in_lock_tables(0), bootstrap(0), derived_tables_processing(FALSE),
   spcont(NULL)
{
  stmt_arena= this;
  thread_stack= 0;
  db= 0;
  catalog= (char*)"std"; // the only catalog we have for now
  main_security_ctx.init();
  security_ctx= &main_security_ctx;
  locked=some_tables_deleted=no_errors=password= 0;
  query_start_used= 0;
  count_cuted_fields= CHECK_FIELD_IGNORE;
  killed= NOT_KILLED;
  db_length= col_access=0;
  query_error= tmp_table_used= 0;
  next_insert_id=last_insert_id=0;
  hash_clear(&handler_tables_hash);
  tmp_table=0;
  used_tables=0;
  cuted_fields= sent_row_count= 0L;
  limit_found_rows= 0;
  statement_id_counter= 0UL;
  // Must be reset to handle error with THD's created for init of mysqld
  lex->current_select= 0;
  start_time=(time_t) 0;
  current_linfo =  0;
  slave_thread = 0;
  variables.pseudo_thread_id= 0;
  one_shot_set= 0;
  file_id = 0;
  query_id= 0;
  warn_id= 0;
  db_charset= global_system_variables.collation_database;
  bzero(ha_data, sizeof(ha_data));
  mysys_var=0;
  binlog_evt_union.do_union= FALSE;
#ifndef DBUG_OFF
  dbug_sentry=THD_SENTRY_MAGIC;
#endif
#ifndef EMBEDDED_LIBRARY
  net.vio=0;
#endif
  client_capabilities= 0;                       // minimalistic client
  net.last_error[0]=0;                          // If error on boot
  net.query_cache_query=0;                      // If error on boot
  ull=0;
  system_thread= cleanup_done= abort_on_warning= no_warnings_for_error= 0;
  peer_port= 0;					// For SHOW PROCESSLIST
#ifdef	__WIN__
  real_id = 0;
#endif
#ifdef SIGNAL_WITH_VIO_CLOSE
  active_vio = 0;
#endif
  pthread_mutex_init(&LOCK_delete, MY_MUTEX_INIT_FAST);

  /* Variables with default values */
  proc_info="login";
  where= THD::DEFAULT_WHERE;
  server_id = ::server_id;
  slave_net = 0;
  command=COM_CONNECT;
  *scramble= '\0';

  init();
  /* Initialize sub structures */
  init_sql_alloc(&warn_root, WARN_ALLOC_BLOCK_SIZE, WARN_ALLOC_PREALLOC_SIZE);
  user_connect=(USER_CONN *)0;
  hash_init(&user_vars, system_charset_info, USER_VARS_HASH_SIZE, 0, 0,
	    (hash_get_key) get_var_key,
	    (hash_free_key) free_user_var, 0);

  sp_proc_cache= NULL;
  sp_func_cache= NULL;

  /* For user vars replication*/
  if (opt_bin_log)
    my_init_dynamic_array(&user_var_events,
			  sizeof(BINLOG_USER_VAR_EVENT *), 16, 16);
  else
    bzero((char*) &user_var_events, sizeof(user_var_events));

  /* Protocol */
  protocol= &protocol_simple;			// Default protocol
  protocol_simple.init(this);
  protocol_prep.init(this);

  tablespace_op=FALSE;
<<<<<<< HEAD
  ulong tmp=sql_rnd_with_mutex();
  randominit(&rand, tmp + (ulong) &rand, tmp + (ulong) ::query_id);
  thr_lock_info_init(&lock_info); /* safety: will be reset after start */
  thr_lock_owner_init(&main_lock_id, &lock_info);
=======
#ifdef USING_TRANSACTIONS
  bzero((char*) &transaction,sizeof(transaction));
  /*
    Binlog is always open (if needed) before a THD is created (including
    bootstrap).
  */
  if (opt_using_transactions && mysql_bin_log.is_open())
  {
    if (open_cached_file(&transaction.trans_log,
			 mysql_tmpdir, LOG_PREFIX, binlog_cache_size,
			 MYF(MY_WME)))
      killed=1;
    transaction.trans_log.end_of_file= max_binlog_cache_size;
  }
#endif
  init_sql_alloc(&transaction.mem_root, ALLOC_ROOT_MIN_BLOCK_SIZE, 0);
  {
    ulong tmp=sql_rnd_with_mutex();
    randominit(&rand, tmp + (ulong) &rand, tmp + (ulong) ::query_id);
  }
  substitute_null_with_insert_id = FALSE;
>>>>>>> 3cb187a8
}


/*
  Init common variables that has to be reset on start and on change_user
*/

void THD::init(void)
{
  pthread_mutex_lock(&LOCK_global_system_variables);
  variables= global_system_variables;
  variables.time_format= date_time_format_copy((THD*) 0,
					       variables.time_format);
  variables.date_format= date_time_format_copy((THD*) 0,
					       variables.date_format);
  variables.datetime_format= date_time_format_copy((THD*) 0,
						   variables.datetime_format);
#ifdef HAVE_NDBCLUSTER_DB
  variables.ndb_use_transactions= 1;
#endif
  pthread_mutex_unlock(&LOCK_global_system_variables);
  server_status= SERVER_STATUS_AUTOCOMMIT;
  if (variables.sql_mode & MODE_NO_BACKSLASH_ESCAPES)
    server_status|= SERVER_STATUS_NO_BACKSLASH_ESCAPES;
  options= thd_startup_options;
  open_options=ha_open_options;
  update_lock_default= (variables.low_priority_updates ?
			TL_WRITE_LOW_PRIORITY :
			TL_WRITE);
  session_tx_isolation= (enum_tx_isolation) variables.tx_isolation;
  warn_list.empty();
  bzero((char*) warn_count, sizeof(warn_count));
  total_warn_count= 0;
  update_charset();
  bzero((char *) &status_var, sizeof(status_var));
}


/*
  Init THD for query processing.
  This has to be called once before we call mysql_parse.
  See also comments in sql_class.h.
*/

void THD::init_for_queries()
{
  ha_enable_transaction(this,TRUE);

  reset_root_defaults(mem_root, variables.query_alloc_block_size,
                      variables.query_prealloc_size);
#ifdef USING_TRANSACTIONS
  reset_root_defaults(&transaction.mem_root,
                      variables.trans_alloc_block_size,
                      variables.trans_prealloc_size);
#endif
  transaction.xid_state.xid.null();
  transaction.xid_state.in_thd=1;
}


/*
  Do what's needed when one invokes change user

  SYNOPSIS
    change_user()

  IMPLEMENTATION
    Reset all resources that are connection specific
*/


void THD::change_user(void)
{
  cleanup();
  cleanup_done= 0;
  init();
  stmt_map.reset();
  hash_init(&user_vars, system_charset_info, USER_VARS_HASH_SIZE, 0, 0,
	    (hash_get_key) get_var_key,
	    (hash_free_key) free_user_var, 0);
  sp_cache_clear(&sp_proc_cache);
  sp_cache_clear(&sp_func_cache);
}


/* Do operations that may take a long time */

void THD::cleanup(void)
{
  DBUG_ENTER("THD::cleanup");
#ifdef ENABLE_WHEN_BINLOG_WILL_BE_ABLE_TO_PREPARE
  if (transaction.xid_state.xa_state == XA_PREPARED)
  {
#error xid_state in the cache should be replaced by the allocated value
  }
#endif
  {
    ha_rollback(this);
    xid_cache_delete(&transaction.xid_state);
  }
  if (locked_tables)
  {
    lock=locked_tables; locked_tables=0;
    close_thread_tables(this);
  }
  mysql_ha_flush(this, (TABLE_LIST*) 0,
                 MYSQL_HA_CLOSE_FINAL | MYSQL_HA_FLUSH_ALL, FALSE);
  hash_free(&handler_tables_hash);
  delete_dynamic(&user_var_events);
  hash_free(&user_vars);
  close_temporary_tables(this);
  my_free((char*) variables.time_format, MYF(MY_ALLOW_ZERO_PTR));
  my_free((char*) variables.date_format, MYF(MY_ALLOW_ZERO_PTR));
  my_free((char*) variables.datetime_format, MYF(MY_ALLOW_ZERO_PTR));
  
  sp_cache_clear(&sp_proc_cache);
  sp_cache_clear(&sp_func_cache);

  if (global_read_lock)
    unlock_global_read_lock(this);
  if (ull)
  {
    pthread_mutex_lock(&LOCK_user_locks);
    item_user_lock_release(ull);
    pthread_mutex_unlock(&LOCK_user_locks);
    ull= 0;
  }

  cleanup_done=1;
  DBUG_VOID_RETURN;
}


THD::~THD()
{
  THD_CHECK_SENTRY(this);
  DBUG_ENTER("~THD()");
  /* Ensure that no one is using THD */
  pthread_mutex_lock(&LOCK_delete);
  pthread_mutex_unlock(&LOCK_delete);
  add_to_status(&global_status_var, &status_var);

  /* Close connection */
#ifndef EMBEDDED_LIBRARY
  if (net.vio)
  {
    vio_delete(net.vio);
    net_end(&net);
  }
#endif
  stmt_map.reset();                     /* close all prepared statements */
  DBUG_ASSERT(lock_info.n_cursors == 0);
  if (!cleanup_done)
    cleanup();

  ha_close_connection(this);

  DBUG_PRINT("info", ("freeing security context"));
  main_security_ctx.destroy();
  safeFree(db);
  free_root(&warn_root,MYF(0));
#ifdef USING_TRANSACTIONS
  free_root(&transaction.mem_root,MYF(0));
#endif
  mysys_var=0;					// Safety (shouldn't be needed)
  pthread_mutex_destroy(&LOCK_delete);
#ifndef DBUG_OFF
  dbug_sentry= THD_SENTRY_GONE;
#endif  
  DBUG_VOID_RETURN;
}


/*
  Add all status variables to another status variable array

  SYNOPSIS
   add_to_status()
   to_var       add to this array
   from_var     from this array

  NOTES
    This function assumes that all variables are long/ulong.
    If this assumption will change, then we have to explictely add
    the other variables after the while loop
*/

void add_to_status(STATUS_VAR *to_var, STATUS_VAR *from_var)
{
  ulong *end= (ulong*) ((byte*) to_var + offsetof(STATUS_VAR,
						  last_system_status_var) +
			sizeof(ulong));
  ulong *to= (ulong*) to_var, *from= (ulong*) from_var;

  while (to != end)
    *(to++)+= *(from++);
  /* it doesn't make sense to add last_query_cost values */
}


void THD::awake(THD::killed_state state_to_set)
{
  THD_CHECK_SENTRY(this);
  safe_mutex_assert_owner(&LOCK_delete); 

  killed= state_to_set;
  if (state_to_set != THD::KILL_QUERY)
  {
    thr_alarm_kill(real_id);
#ifdef SIGNAL_WITH_VIO_CLOSE
    close_active_vio();
#endif    
  }
  if (mysys_var)
  {
    pthread_mutex_lock(&mysys_var->mutex);
    if (!system_thread)		// Don't abort locks
      mysys_var->abort=1;
    /*
      This broadcast could be up in the air if the victim thread
      exits the cond in the time between read and broadcast, but that is
      ok since all we want to do is to make the victim thread get out
      of waiting on current_cond.
      If we see a non-zero current_cond: it cannot be an old value (because
      then exit_cond() should have run and it can't because we have mutex); so
      it is the true value but maybe current_mutex is not yet non-zero (we're
      in the middle of enter_cond() and there is a "memory order
      inversion"). So we test the mutex too to not lock 0.

      Note that there is a small chance we fail to kill. If victim has locked
      current_mutex, but hasn't yet entered enter_cond() (which means that
      current_cond and current_mutex are 0), then the victim will not get
      a signal and it may wait "forever" on the cond (until
      we issue a second KILL or the status it's waiting for happens).
      It's true that we have set its thd->killed but it may not
      see it immediately and so may have time to reach the cond_wait().
    */
    if (mysys_var->current_cond && mysys_var->current_mutex)
    {
      pthread_mutex_lock(mysys_var->current_mutex);
      pthread_cond_broadcast(mysys_var->current_cond);
      pthread_mutex_unlock(mysys_var->current_mutex);
    }
    pthread_mutex_unlock(&mysys_var->mutex);
  }
}

/*
  Remember the location of thread info, the structure needed for
  sql_alloc() and the structure for the net buffer
*/

bool THD::store_globals()
{
  /*
    Assert that thread_stack is initialized: it's necessary to be able
    to track stack overrun.
  */
  DBUG_ASSERT(this->thread_stack);

  if (my_pthread_setspecific_ptr(THR_THD,  this) ||
      my_pthread_setspecific_ptr(THR_MALLOC, &mem_root))
    return 1;
  mysys_var=my_thread_var;
  dbug_thread_id=my_thread_id();
  /*
    By default 'slave_proxy_id' is 'thread_id'. They may later become different
    if this is the slave SQL thread.
  */
  variables.pseudo_thread_id= thread_id;
  /*
    We have to call thr_lock_info_init() again here as THD may have been
    created in another thread
  */
  thr_lock_info_init(&lock_info);
  return 0;
}


/* Cleanup after a query */

void THD::cleanup_after_query()
{
  if (clear_next_insert_id)
  {
    clear_next_insert_id= 0;
    next_insert_id= 0;
  }
  /* Free Items that were created during this execution */
  free_items();
  /* Reset where. */
  where= THD::DEFAULT_WHERE;
}

/*
  Convert a string to another character set

  SYNOPSIS
    convert_string()
    to				Store new allocated string here
    to_cs			New character set for allocated string
    from			String to convert
    from_length			Length of string to convert
    from_cs			Original character set

  NOTES
    to will be 0-terminated to make it easy to pass to system funcs

  RETURN
    0	ok
    1	End of memory.
        In this case to->str will point to 0 and to->length will be 0.
*/

bool THD::convert_string(LEX_STRING *to, CHARSET_INFO *to_cs,
			 const char *from, uint from_length,
			 CHARSET_INFO *from_cs)
{
  DBUG_ENTER("convert_string");
  size_s new_length= to_cs->mbmaxlen * from_length;
  uint dummy_errors;
  if (!(to->str= alloc(new_length+1)))
  {
    to->length= 0;				// Safety fix
    DBUG_RETURN(1);				// EOM
  }
  to->length= copy_and_convert((char*) to->str, new_length, to_cs,
			       from, from_length, from_cs, &dummy_errors);
  to->str[to->length]=0;			// Safety
  DBUG_RETURN(0);
}


/*
  Convert string from source character set to target character set inplace.

  SYNOPSIS
    THD::convert_string

  DESCRIPTION
    Convert string using convert_buffer - buffer for character set 
    conversion shared between all protocols.

  RETURN
    0   ok
   !0   out of memory
*/

bool THD::convert_string(String *s, CHARSET_INFO *from_cs, CHARSET_INFO *to_cs)
{
  uint dummy_errors;
  if (convert_buffer.copy(s->ptr(), s->length(), from_cs, to_cs, &dummy_errors))
    return TRUE;
  /* If convert_buffer >> s copying is more efficient long term */
  if (convert_buffer.alloced_length() >= convert_buffer.length() * 2 ||
      !s->is_alloced())
  {
    return s->copy(convert_buffer);
  }
  s->swap(convert_buffer);
  return FALSE;
}


/*
  Update some cache variables when character set changes
*/

void THD::update_charset()
{
  uint32 not_used;
  charset_is_system_charset= !String::needs_conversion(0,charset(),
                                                       system_charset_info,
                                                       &not_used);
  charset_is_collation_connection= 
    !String::needs_conversion(0,charset(),variables.collation_connection,
                              &not_used);
  charset_is_character_set_filesystem= 
    !String::needs_conversion(0, charset(),
                              variables.character_set_filesystem, &not_used);
}


/* routings to adding tables to list of changed in transaction tables */

inline static void list_include(CHANGED_TABLE_LIST** prev,
				CHANGED_TABLE_LIST* curr,
				CHANGED_TABLE_LIST* new_table)
{
  if (new_table)
  {
    *prev = new_table;
    (*prev)->next = curr;
  }
}

/* add table to list of changed in transaction tables */

void THD::add_changed_table(TABLE *table)
{
  DBUG_ENTER("THD::add_changed_table(table)");

  DBUG_ASSERT((options & (OPTION_NOT_AUTOCOMMIT | OPTION_BEGIN)) &&
	      table->file->has_transactions());
  add_changed_table(table->s->table_cache_key, table->s->key_length);
  DBUG_VOID_RETURN;
}


void THD::add_changed_table(const char *key, long key_length)
{
  DBUG_ENTER("THD::add_changed_table(key)");
  CHANGED_TABLE_LIST **prev_changed = &transaction.changed_tables;
  CHANGED_TABLE_LIST *curr = transaction.changed_tables;

  for (; curr; prev_changed = &(curr->next), curr = curr->next)
  {
    int cmp =  (long)curr->key_length - (long)key_length;
    if (cmp < 0)
    {
      list_include(prev_changed, curr, changed_table_dup(key, key_length));
      DBUG_PRINT("info", 
		 ("key_length %u %u", key_length, (*prev_changed)->key_length));
      DBUG_VOID_RETURN;
    }
    else if (cmp == 0)
    {
      cmp = memcmp(curr->key, key, curr->key_length);
      if (cmp < 0)
      {
	list_include(prev_changed, curr, changed_table_dup(key, key_length));
	DBUG_PRINT("info", 
		   ("key_length %u %u", key_length,
		    (*prev_changed)->key_length));
	DBUG_VOID_RETURN;
      }
      else if (cmp == 0)
      {
	DBUG_PRINT("info", ("already in list"));
	DBUG_VOID_RETURN;
      }
    }
  }
  *prev_changed = changed_table_dup(key, key_length);
  DBUG_PRINT("info", ("key_length %u %u", key_length,
		      (*prev_changed)->key_length));
  DBUG_VOID_RETURN;
}


CHANGED_TABLE_LIST* THD::changed_table_dup(const char *key, long key_length)
{
  CHANGED_TABLE_LIST* new_table = 
    (CHANGED_TABLE_LIST*) trans_alloc(ALIGN_SIZE(sizeof(CHANGED_TABLE_LIST))+
				      key_length + 1);
  if (!new_table)
  {
    my_error(EE_OUTOFMEMORY, MYF(ME_BELL),
             ALIGN_SIZE(sizeof(TABLE_LIST)) + key_length + 1);
    killed= KILL_CONNECTION;
    return 0;
  }

  new_table->key = (char *) (((byte*)new_table)+
			     ALIGN_SIZE(sizeof(CHANGED_TABLE_LIST)));
  new_table->next = 0;
  new_table->key_length = key_length;
  ::memcpy(new_table->key, key, key_length);
  return new_table;
}


int THD::send_explain_fields(select_result *result)
{
  List<Item> field_list;
  Item *item;
  CHARSET_INFO *cs= system_charset_info;
  field_list.push_back(new Item_return_int("id",3, MYSQL_TYPE_LONGLONG));
  field_list.push_back(new Item_empty_string("select_type", 19, cs));
  field_list.push_back(item= new Item_empty_string("table", NAME_LEN, cs));
  item->maybe_null= 1;
  field_list.push_back(item= new Item_empty_string("type", 10, cs));
  item->maybe_null= 1;
  field_list.push_back(item=new Item_empty_string("possible_keys",
						  NAME_LEN*MAX_KEY, cs));
  item->maybe_null=1;
  field_list.push_back(item=new Item_empty_string("key", NAME_LEN, cs));
  item->maybe_null=1;
  field_list.push_back(item=new Item_empty_string("key_len",
						  NAME_LEN*MAX_KEY));
  item->maybe_null=1;
  field_list.push_back(item=new Item_empty_string("ref",
						  NAME_LEN*MAX_REF_PARTS, cs));
  item->maybe_null=1;
  field_list.push_back(item= new Item_return_int("rows", 10,
                                                 MYSQL_TYPE_LONGLONG));
  item->maybe_null= 1;
  field_list.push_back(new Item_empty_string("Extra", 255, cs));
  return (result->send_fields(field_list,
                              Protocol::SEND_NUM_ROWS | Protocol::SEND_EOF));
}

#ifdef SIGNAL_WITH_VIO_CLOSE
void THD::close_active_vio()
{
  DBUG_ENTER("close_active_vio");
  safe_mutex_assert_owner(&LOCK_delete); 
#ifndef EMBEDDED_LIBRARY
  if (active_vio)
  {
    vio_close(active_vio);
    active_vio = 0;
  }
#endif
  DBUG_VOID_RETURN;
}
#endif


struct Item_change_record: public ilink
{
  Item **place;
  Item *old_value;
  /* Placement new was hidden by `new' in ilink (TODO: check): */
  static void *operator new(size_t size, void *mem) { return mem; }
  static void operator delete(void *ptr, size_t size) {}
  static void operator delete(void *ptr, void *mem) { /* never called */ }
};


/*
  Register an item tree tree transformation, performed by the query
  optimizer. We need a pointer to runtime_memroot because it may be !=
  thd->mem_root (due to possible set_n_backup_active_arena called for thd).
*/

void THD::nocheck_register_item_tree_change(Item **place, Item *old_value,
                                            MEM_ROOT *runtime_memroot)
{
  Item_change_record *change;
  /*
    Now we use one node per change, which adds some memory overhead,
    but still is rather fast as we use alloc_root for allocations.
    A list of item tree changes of an average query should be short.
  */
  void *change_mem= alloc_root(runtime_memroot, sizeof(*change));
  if (change_mem == 0)
  {
    /*
      OOM, thd->fatal_error() is called by the error handler of the
      memroot. Just return.
    */
    return;
  }
  change= new (change_mem) Item_change_record;
  change->place= place;
  change->old_value= old_value;
  change_list.append(change);
}


void THD::rollback_item_tree_changes()
{
  I_List_iterator<Item_change_record> it(change_list);
  Item_change_record *change;
  DBUG_ENTER("rollback_item_tree_changes");

  while ((change= it++))
    *change->place= change->old_value;
  /* We can forget about changes memory: it's allocated in runtime memroot */
  change_list.empty();
  DBUG_VOID_RETURN;
}


/*****************************************************************************
** Functions to provide a interface to select results
*****************************************************************************/

select_result::select_result()
{
  thd=current_thd;
}

void select_result::send_error(uint errcode,const char *err)
{
  my_message(errcode, err, MYF(0));
}


void select_result::cleanup()
{
  /* do nothing */
}

static String default_line_term("\n",default_charset_info);
static String default_escaped("\\",default_charset_info);
static String default_field_term("\t",default_charset_info);

sql_exchange::sql_exchange(char *name,bool flag)
  :file_name(name), opt_enclosed(0), dumpfile(flag), skip_lines(0)
{
  field_term= &default_field_term;
  enclosed=   line_start= &my_empty_string;
  line_term=  &default_line_term;
  escaped=    &default_escaped;
}

bool select_send::send_fields(List<Item> &list, uint flags)
{
  bool res;
  if (!(res= thd->protocol->send_fields(&list, flags)))
    status= 1;
  return res;
}

void select_send::abort()
{
  DBUG_ENTER("select_send::abort");
  if (status && thd->spcont &&
      thd->spcont->find_handler(thd->net.last_errno,
                                MYSQL_ERROR::WARN_LEVEL_ERROR))
  {
    /*
      Executing stored procedure without a handler.
      Here we should actually send an error to the client,
      but as an error will break a multiple result set, the only thing we
      can do for now is to nicely end the current data set and remembering
      the error so that the calling routine will abort
    */
    thd->net.report_error= 0;
    send_eof();
    thd->net.report_error= 1; // Abort SP
  }
  DBUG_VOID_RETURN;
}


/* Send data to client. Returns 0 if ok */

bool select_send::send_data(List<Item> &items)
{
  if (unit->offset_limit_cnt)
  {						// using limit offset,count
    unit->offset_limit_cnt--;
    return 0;
  }

  /*
    We may be passing the control from mysqld to the client: release the
    InnoDB adaptive hash S-latch to avoid thread deadlocks if it was reserved
    by thd
  */
    ha_release_temporary_latches(thd);

  List_iterator_fast<Item> li(items);
  Protocol *protocol= thd->protocol;
  char buff[MAX_FIELD_WIDTH];
  String buffer(buff, sizeof(buff), &my_charset_bin);
  DBUG_ENTER("send_data");

  protocol->prepare_for_resend();
  Item *item;
  while ((item=li++))
  {
    if (item->send(protocol, &buffer))
    {
      protocol->free();				// Free used buffer
      my_message(ER_OUT_OF_RESOURCES, ER(ER_OUT_OF_RESOURCES), MYF(0));
      break;
    }
  }
  thd->sent_row_count++;
  if (!thd->vio_ok())
    DBUG_RETURN(0);
  if (!thd->net.report_error)
    DBUG_RETURN(protocol->write());
  protocol->remove_last_row();
  DBUG_RETURN(1);
}

bool select_send::send_eof()
{
  /* We may be passing the control from mysqld to the client: release the
     InnoDB adaptive hash S-latch to avoid thread deadlocks if it was reserved
     by thd */
    ha_release_temporary_latches(thd);

  /* Unlock tables before sending packet to gain some speed */
  if (thd->lock)
  {
    mysql_unlock_tables(thd, thd->lock);
    thd->lock=0;
  }
  if (!thd->net.report_error)
  {
    ::send_eof(thd);
    status= 0;
    return 0;
  }
  else
    return 1;
}


/************************************************************************
  Handling writing to file
************************************************************************/

void select_to_file::send_error(uint errcode,const char *err)
{
  my_message(errcode, err, MYF(0));
  if (file > 0)
  {
    (void) end_io_cache(&cache);
    (void) my_close(file,MYF(0));
    (void) my_delete(path,MYF(0));		// Delete file on error
    file= -1;
  }
}


bool select_to_file::send_eof()
{
  int error= test(end_io_cache(&cache));
  if (my_close(file,MYF(MY_WME)))
    error= 1;
  if (!error)
    ::send_ok(thd,row_count);
  file= -1;
  return error;
}


void select_to_file::cleanup()
{
  /* In case of error send_eof() may be not called: close the file here. */
  if (file >= 0)
  {
    (void) end_io_cache(&cache);
    (void) my_close(file,MYF(0));
    file= -1;
  }
  path[0]= '\0';
  row_count= 0;
}


select_to_file::~select_to_file()
{
  if (file >= 0)
  {					// This only happens in case of error
    (void) end_io_cache(&cache);
    (void) my_close(file,MYF(0));
    file= -1;
  }
}

/***************************************************************************
** Export of select to textfile
***************************************************************************/

select_export::~select_export()
{
  thd->sent_row_count=row_count;
}


/*
  Create file with IO cache

  SYNOPSIS
    create_file()
    thd			Thread handle
    path		File name
    exchange		Excange class
    cache		IO cache

  RETURN
    >= 0 	File handle
   -1		Error
*/


static File create_file(THD *thd, char *path, sql_exchange *exchange,
			IO_CACHE *cache)
{
  File file;
  uint option= MY_UNPACK_FILENAME;

#ifdef DONT_ALLOW_FULL_LOAD_DATA_PATHS
  option|= MY_REPLACE_DIR;			// Force use of db directory
#endif

  if (!dirname_length(exchange->file_name))
  {
    strxnmov(path, FN_REFLEN, mysql_real_data_home, thd->db ? thd->db : "", NullS);
    (void) fn_format(path, exchange->file_name, path, "", option);
  }
  else
    (void) fn_format(path, exchange->file_name, mysql_real_data_home, "", option);
    
  if (!access(path, F_OK))
  {
    my_error(ER_FILE_EXISTS_ERROR, MYF(0), exchange->file_name);
    return -1;
  }
  /* Create the file world readable */
  if ((file= my_create(path, 0666, O_WRONLY|O_EXCL, MYF(MY_WME))) < 0)
    return file;
#ifdef HAVE_FCHMOD
  (void) fchmod(file, 0666);			// Because of umask()
#else
  (void) chmod(path, 0666);
#endif
  if (init_io_cache(cache, file, 0L, WRITE_CACHE, 0L, 1, MYF(MY_WME)))
  {
    my_close(file, MYF(0));
    my_delete(path, MYF(0));  // Delete file on error, it was just created 
    return -1;
  }
  return file;
}


int
select_export::prepare(List<Item> &list, SELECT_LEX_UNIT *u)
{
  bool blob_flag=0;
  unit= u;
  if ((uint) strlen(exchange->file_name) + NAME_LEN >= FN_REFLEN)
    strmake(path,exchange->file_name,FN_REFLEN-1);

  if ((file= create_file(thd, path, exchange, &cache)) < 0)
    return 1;
  /* Check if there is any blobs in data */
  {
    List_iterator_fast<Item> li(list);
    Item *item;
    while ((item=li++))
    {
      if (item->max_length >= MAX_BLOB_WIDTH)
      {
	blob_flag=1;
	break;
      }
    }
  }
  field_term_length=exchange->field_term->length();
  if (!exchange->line_term->length())
    exchange->line_term=exchange->field_term;	// Use this if it exists
  field_sep_char= (exchange->enclosed->length() ? (*exchange->enclosed)[0] :
		   field_term_length ? (*exchange->field_term)[0] : INT_MAX);
  escape_char=	(exchange->escaped->length() ? (*exchange->escaped)[0] : -1);
  line_sep_char= (exchange->line_term->length() ?
		  (*exchange->line_term)[0] : INT_MAX);
  if (!field_term_length)
    exchange->opt_enclosed=0;
  if (!exchange->enclosed->length())
    exchange->opt_enclosed=1;			// A little quicker loop
  fixed_row_size= (!field_term_length && !exchange->enclosed->length() &&
		   !blob_flag);
  return 0;
}


bool select_export::send_data(List<Item> &items)
{

  DBUG_ENTER("send_data");
  char buff[MAX_FIELD_WIDTH],null_buff[2],space[MAX_FIELD_WIDTH];
  bool space_inited=0;
  String tmp(buff,sizeof(buff),&my_charset_bin),*res;
  tmp.length(0);

  if (unit->offset_limit_cnt)
  {						// using limit offset,count
    unit->offset_limit_cnt--;
    DBUG_RETURN(0);
  }
  row_count++;
  Item *item;
  char *buff_ptr=buff;
  uint used_length=0,items_left=items.elements;
  List_iterator_fast<Item> li(items);

  if (my_b_write(&cache,(byte*) exchange->line_start->ptr(),
		 exchange->line_start->length()))
    goto err;
  while ((item=li++))
  {
    Item_result result_type=item->result_type();
    res=item->str_result(&tmp);
    if (res && (!exchange->opt_enclosed || result_type == STRING_RESULT))
    {
      if (my_b_write(&cache,(byte*) exchange->enclosed->ptr(),
		     exchange->enclosed->length()))
	goto err;
    }
    if (!res)
    {						// NULL
      if (!fixed_row_size)
      {
	if (escape_char != -1)			// Use \N syntax
	{
	  null_buff[0]=escape_char;
	  null_buff[1]='N';
	  if (my_b_write(&cache,(byte*) null_buff,2))
	    goto err;
	}
	else if (my_b_write(&cache,(byte*) "NULL",4))
	  goto err;
      }
      else
      {
	used_length=0;				// Fill with space
      }
    }
    else
    {
      if (fixed_row_size)
	used_length=min(res->length(),item->max_length);
      else
	used_length=res->length();
      if (result_type == STRING_RESULT && escape_char != -1)
      {
	char *pos,*start,*end;

	for (start=pos=(char*) res->ptr(),end=pos+used_length ;
	     pos != end ;
	     pos++)
	{
#ifdef USE_MB
          CHARSET_INFO *res_charset=res->charset();
	  if (use_mb(res_charset))
	  {
	    int l;
	    if ((l=my_ismbchar(res_charset, pos, end)))
	    {
	      pos += l-1;
	      continue;
	    }
	  }
#endif
	  if ((int) *pos == escape_char || (int) *pos == field_sep_char ||
	      (int) *pos == line_sep_char || !*pos)
	  {
	    char tmp_buff[2];
	    tmp_buff[0]= escape_char;
	    tmp_buff[1]= *pos ? *pos : '0';
	    if (my_b_write(&cache,(byte*) start,(uint) (pos-start)) ||
		my_b_write(&cache,(byte*) tmp_buff,2))
	      goto err;
	    start=pos+1;
	  }
	}
	if (my_b_write(&cache,(byte*) start,(uint) (pos-start)))
	  goto err;
      }
      else if (my_b_write(&cache,(byte*) res->ptr(),used_length))
	goto err;
    }
    if (fixed_row_size)
    {						// Fill with space
      if (item->max_length > used_length)
      {
	/* QQ:  Fix by adding a my_b_fill() function */
	if (!space_inited)
	{
	  space_inited=1;
	  bfill(space,sizeof(space),' ');
	}
	uint length=item->max_length-used_length;
	for (; length > sizeof(space) ; length-=sizeof(space))
	{
	  if (my_b_write(&cache,(byte*) space,sizeof(space)))
	    goto err;
	}
	if (my_b_write(&cache,(byte*) space,length))
	  goto err;
      }
    }
    buff_ptr=buff;				// Place separators here
    if (res && (!exchange->opt_enclosed || result_type == STRING_RESULT))
    {
      memcpy(buff_ptr,exchange->enclosed->ptr(),exchange->enclosed->length());
      buff_ptr+=exchange->enclosed->length();
    }
    if (--items_left)
    {
      memcpy(buff_ptr,exchange->field_term->ptr(),field_term_length);
      buff_ptr+=field_term_length;
    }
    if (my_b_write(&cache,(byte*) buff,(uint) (buff_ptr-buff)))
      goto err;
  }
  if (my_b_write(&cache,(byte*) exchange->line_term->ptr(),
		 exchange->line_term->length()))
    goto err;
  DBUG_RETURN(0);
err:
  DBUG_RETURN(1);
}


/***************************************************************************
** Dump  of select to a binary file
***************************************************************************/


int
select_dump::prepare(List<Item> &list __attribute__((unused)),
		     SELECT_LEX_UNIT *u)
{
  unit= u;
  return (int) ((file= create_file(thd, path, exchange, &cache)) < 0);
}


bool select_dump::send_data(List<Item> &items)
{
  List_iterator_fast<Item> li(items);
  char buff[MAX_FIELD_WIDTH];
  String tmp(buff,sizeof(buff),&my_charset_bin),*res;
  tmp.length(0);
  Item *item;
  DBUG_ENTER("send_data");

  if (unit->offset_limit_cnt)
  {						// using limit offset,count
    unit->offset_limit_cnt--;
    DBUG_RETURN(0);
  }
  if (row_count++ > 1) 
  {
    my_message(ER_TOO_MANY_ROWS, ER(ER_TOO_MANY_ROWS), MYF(0));
    goto err;
  }
  while ((item=li++))
  {
    res=item->str_result(&tmp);
    if (!res)					// If NULL
    {
      if (my_b_write(&cache,(byte*) "",1))
	goto err;
    }
    else if (my_b_write(&cache,(byte*) res->ptr(),res->length()))
    {
      my_error(ER_ERROR_ON_WRITE, MYF(0), path, my_errno);
      goto err;
    }
  }
  DBUG_RETURN(0);
err:
  DBUG_RETURN(1);
}


select_subselect::select_subselect(Item_subselect *item_arg)
{
  item= item_arg;
}


bool select_singlerow_subselect::send_data(List<Item> &items)
{
  DBUG_ENTER("select_singlerow_subselect::send_data");
  Item_singlerow_subselect *it= (Item_singlerow_subselect *)item;
  if (it->assigned())
  {
    my_message(ER_SUBQUERY_NO_1_ROW, ER(ER_SUBQUERY_NO_1_ROW), MYF(0));
    DBUG_RETURN(1);
  }
  if (unit->offset_limit_cnt)
  {				          // Using limit offset,count
    unit->offset_limit_cnt--;
    DBUG_RETURN(0);
  }
  List_iterator_fast<Item> li(items);
  Item *val_item;
  for (uint i= 0; (val_item= li++); i++)
    it->store(i, val_item);
  it->assigned(1);
  DBUG_RETURN(0);
}


void select_max_min_finder_subselect::cleanup()
{
  DBUG_ENTER("select_max_min_finder_subselect::cleanup");
  cache= 0;
  DBUG_VOID_RETURN;
}


bool select_max_min_finder_subselect::send_data(List<Item> &items)
{
  DBUG_ENTER("select_max_min_finder_subselect::send_data");
  Item_maxmin_subselect *it= (Item_maxmin_subselect *)item;
  List_iterator_fast<Item> li(items);
  Item *val_item= li++;
  it->register_value();
  if (it->assigned())
  {
    cache->store(val_item);
    if ((this->*op)())
      it->store(0, cache);
  }
  else
  {
    if (!cache)
    {
      cache= Item_cache::get_cache(val_item->result_type());
      switch (val_item->result_type())
      {
      case REAL_RESULT:
	op= &select_max_min_finder_subselect::cmp_real;
	break;
      case INT_RESULT:
	op= &select_max_min_finder_subselect::cmp_int;
	break;
      case STRING_RESULT:
	op= &select_max_min_finder_subselect::cmp_str;
	break;
      case DECIMAL_RESULT:
        op= &select_max_min_finder_subselect::cmp_decimal;
        break;
      case ROW_RESULT:
        // This case should never be choosen
	DBUG_ASSERT(0);
	op= 0;
      }
    }
    cache->store(val_item);
    it->store(0, cache);
  }
  it->assigned(1);
  DBUG_RETURN(0);
}

bool select_max_min_finder_subselect::cmp_real()
{
  Item *maxmin= ((Item_singlerow_subselect *)item)->el(0);
  double val1= cache->val_real(), val2= maxmin->val_real();
  if (fmax)
    return (cache->null_value && !maxmin->null_value) ||
      (!cache->null_value && !maxmin->null_value &&
       val1 > val2);
  return (maxmin->null_value && !cache->null_value) ||
    (!cache->null_value && !maxmin->null_value &&
     val1 < val2);
}

bool select_max_min_finder_subselect::cmp_int()
{
  Item *maxmin= ((Item_singlerow_subselect *)item)->el(0);
  longlong val1= cache->val_int(), val2= maxmin->val_int();
  if (fmax)
    return (cache->null_value && !maxmin->null_value) ||
      (!cache->null_value && !maxmin->null_value &&
       val1 > val2);
  return (maxmin->null_value && !cache->null_value) ||
    (!cache->null_value && !maxmin->null_value &&
     val1 < val2);
}

bool select_max_min_finder_subselect::cmp_decimal()
{
  Item *maxmin= ((Item_singlerow_subselect *)item)->el(0);
  my_decimal cval, *cvalue= cache->val_decimal(&cval);
  my_decimal mval, *mvalue= maxmin->val_decimal(&mval);
  if (fmax)
    return (cache->null_value && !maxmin->null_value) ||
      (!cache->null_value && !maxmin->null_value &&
       my_decimal_cmp(cvalue, mvalue) > 0) ;
  return (maxmin->null_value && !cache->null_value) ||
    (!cache->null_value && !maxmin->null_value &&
     my_decimal_cmp(cvalue,mvalue) < 0);
}

bool select_max_min_finder_subselect::cmp_str()
{
  String *val1, *val2, buf1, buf2;
  Item *maxmin= ((Item_singlerow_subselect *)item)->el(0);
  /*
    as far as both operand is Item_cache buf1 & buf2 will not be used,
    but added for safety
  */
  val1= cache->val_str(&buf1);
  val2= maxmin->val_str(&buf1);
  if (fmax)
    return (cache->null_value && !maxmin->null_value) ||
      (!cache->null_value && !maxmin->null_value &&
       sortcmp(val1, val2, cache->collation.collation) > 0) ;
  return (maxmin->null_value && !cache->null_value) ||
    (!cache->null_value && !maxmin->null_value &&
     sortcmp(val1, val2, cache->collation.collation) < 0);
}

bool select_exists_subselect::send_data(List<Item> &items)
{
  DBUG_ENTER("select_exists_subselect::send_data");
  Item_exists_subselect *it= (Item_exists_subselect *)item;
  if (unit->offset_limit_cnt)
  {				          // Using limit offset,count
    unit->offset_limit_cnt--;
    DBUG_RETURN(0);
  }
  it->value= 1;
  it->assigned(1);
  DBUG_RETURN(0);
}


/***************************************************************************
  Dump of select to variables
***************************************************************************/

int select_dumpvar::prepare(List<Item> &list, SELECT_LEX_UNIT *u)
{
  List_iterator_fast<Item> li(list);
  List_iterator_fast<my_var> gl(var_list);
  Item *item;

  local_vars.empty();				// Clear list if SP
  unit= u;
  row_count= 0;

  if (var_list.elements != list.elements)
  {
    my_message(ER_WRONG_NUMBER_OF_COLUMNS_IN_SELECT,
               ER(ER_WRONG_NUMBER_OF_COLUMNS_IN_SELECT), MYF(0));
    return 1;
  }
  while ((item=li++))
  {
    my_var *mv= gl++;
    if (mv->local)
    {
      Item_splocal *var= new Item_splocal(mv->s, mv->offset, mv->type);
      (void)local_vars.push_back(var);
#ifndef DBUG_OFF
      var->m_sp= mv->sp;
#endif
    }
    else
    {
      Item_func_set_user_var *var= new Item_func_set_user_var(mv->s, item);
      /*
        Item_func_set_user_var can't substitute something else on its place =>
        0 can be passed as last argument (reference on item)
        Item_func_set_user_var can't be fixed after creation, so we do not
        check var->fixed
      */
      var->fix_fields(thd, 0);
      var->fix_length_and_dec();
      vars.push_back(var);
    }
  }
  return 0;
}


void select_dumpvar::cleanup()
{
  vars.empty();
  row_count=0;
}


Query_arena::Type Query_arena::type() const
{
  DBUG_ASSERT(0); /* Should never be called */
  return STATEMENT;
}


void Query_arena::free_items()
{
  Item *next;
  DBUG_ENTER("Query_arena::free_items");
  /* This works because items are allocated with sql_alloc() */
  for (; free_list; free_list= next)
  {
    next= free_list->next;
    free_list->delete_self();
  }
  /* Postcondition: free_list is 0 */
  DBUG_VOID_RETURN;
}


void Query_arena::set_query_arena(Query_arena *set)
{
  mem_root=  set->mem_root;
  free_list= set->free_list;
  state= set->state;
}


void Query_arena::cleanup_stmt()
{
  DBUG_ASSERT("Query_arena::cleanup_stmt()" == "not implemented");
}

/*
  Statement functions 
*/

Statement::Statement(enum enum_state state_arg, ulong id_arg,
                     ulong alloc_block_size, ulong prealloc_size)
  :Query_arena(&main_mem_root, state_arg),
  id(id_arg),
  set_query_id(1),
  lex(&main_lex),
  query(0),
  query_length(0),
  cursor(0)
{
  name.str= NULL;
  init_sql_alloc(&main_mem_root, alloc_block_size, prealloc_size);
}


Query_arena::Type Statement::type() const
{
  return STATEMENT;
}


void Statement::set_statement(Statement *stmt)
{
  id=             stmt->id;
  set_query_id=   stmt->set_query_id;
  lex=            stmt->lex;
  query=          stmt->query;
  query_length=   stmt->query_length;
  cursor=         stmt->cursor;
}


void
Statement::set_n_backup_statement(Statement *stmt, Statement *backup)
{
  DBUG_ENTER("Statement::set_n_backup_statement");
  backup->set_statement(this);
  set_statement(stmt);
  DBUG_VOID_RETURN;
}


void Statement::restore_backup_statement(Statement *stmt, Statement *backup)
{
  DBUG_ENTER("Statement::restore_backup_statement");
  stmt->set_statement(this);
  set_statement(backup);
  DBUG_VOID_RETURN;
}


void THD::end_statement()
{
  /* Cleanup SQL processing state to resuse this statement in next query. */
  lex_end(lex);
  delete lex->result;
  lex->result= 0;
  /* Note that free_list is freed in cleanup_after_query() */

  /*
    Don't free mem_root, as mem_root is freed in the end of dispatch_command
    (once for any command).
  */
}


void THD::set_n_backup_active_arena(Query_arena *set, Query_arena *backup)
{
  DBUG_ENTER("THD::set_n_backup_active_arena");
  DBUG_ASSERT(backup->is_backup_arena == FALSE);

  backup->set_query_arena(this);
  set_query_arena(set);
#ifndef DBUG_OFF
  backup->is_backup_arena= TRUE;
#endif
  DBUG_VOID_RETURN;
}


void THD::restore_active_arena(Query_arena *set, Query_arena *backup)
{
  DBUG_ENTER("THD::restore_active_arena");
  DBUG_ASSERT(backup->is_backup_arena);
  set->set_query_arena(this);
  set_query_arena(backup);
#ifndef DBUG_OFF
  backup->is_backup_arena= FALSE;
#endif
  DBUG_VOID_RETURN;
}

Statement::~Statement()
{
  /*
    We must free `main_mem_root', not `mem_root' (pointer), to work
    correctly if this statement is used as a backup statement,
    for which `mem_root' may point to some other statement.
  */
  free_root(&main_mem_root, MYF(0));
}

C_MODE_START

static byte *
get_statement_id_as_hash_key(const byte *record, uint *key_length,
                             my_bool not_used __attribute__((unused)))
{
  const Statement *statement= (const Statement *) record; 
  *key_length= sizeof(statement->id);
  return (byte *) &((const Statement *) statement)->id;
}

static void delete_statement_as_hash_key(void *key)
{
  delete (Statement *) key;
}

static byte *get_stmt_name_hash_key(Statement *entry, uint *length,
                                    my_bool not_used __attribute__((unused)))
{
  *length=(uint) entry->name.length;
  return (byte*) entry->name.str;
}

C_MODE_END

Statement_map::Statement_map() :
  last_found_statement(0)
{
  enum
  {
    START_STMT_HASH_SIZE = 16,
    START_NAME_HASH_SIZE = 16
  };
  hash_init(&st_hash, &my_charset_bin, START_STMT_HASH_SIZE, 0, 0,
            get_statement_id_as_hash_key,
            delete_statement_as_hash_key, MYF(0));
  hash_init(&names_hash, system_charset_info, START_NAME_HASH_SIZE, 0, 0,
            (hash_get_key) get_stmt_name_hash_key,
            NULL,MYF(0));
}


/*
  Insert a new statement to the thread-local statement map.

  DESCRIPTION
    If there was an old statement with the same name, replace it with the
    new one. Otherwise, check if max_prepared_stmt_count is not reached yet,
    increase prepared_stmt_count, and insert the new statement. It's okay
    to delete an old statement and fail to insert the new one.

  POSTCONDITIONS
    All named prepared statements are also present in names_hash.
    Statement names in names_hash are unique.
    The statement is added only if prepared_stmt_count < max_prepard_stmt_count
    last_found_statement always points to a valid statement or is 0

  RETURN VALUE
    0  success
    1  error: out of resources or max_prepared_stmt_count limit has been
       reached. An error is sent to the client, the statement is deleted.
*/

int Statement_map::insert(THD *thd, Statement *statement)
{
  if (my_hash_insert(&st_hash, (byte*) statement))
  {
    /*
      Delete is needed only in case of an insert failure. In all other
      cases hash_delete will also delete the statement.
    */
    delete statement;
    my_error(ER_OUT_OF_RESOURCES, MYF(0));
    goto err_st_hash;
  }
  if (statement->name.str && my_hash_insert(&names_hash, (byte*) statement))
  {
    my_error(ER_OUT_OF_RESOURCES, MYF(0));
    goto err_names_hash;
  }
  pthread_mutex_lock(&LOCK_prepared_stmt_count);
  /*
    We don't check that prepared_stmt_count is <= max_prepared_stmt_count
    because we would like to allow to lower the total limit
    of prepared statements below the current count. In that case
    no new statements can be added until prepared_stmt_count drops below
    the limit.
  */
  if (prepared_stmt_count >= max_prepared_stmt_count)
  {
    pthread_mutex_unlock(&LOCK_prepared_stmt_count);
    my_error(ER_MAX_PREPARED_STMT_COUNT_REACHED, MYF(0),
             max_prepared_stmt_count);
    goto err_max;
  }
  prepared_stmt_count++;
  pthread_mutex_unlock(&LOCK_prepared_stmt_count);

  last_found_statement= statement;
  return 0;

err_max:
  if (statement->name.str)
    hash_delete(&names_hash, (byte*) statement);
err_names_hash:
  hash_delete(&st_hash, (byte*) statement);
err_st_hash:
  return 1;
}


void Statement_map::close_transient_cursors()
{
#ifdef TO_BE_IMPLEMENTED
  Statement *stmt;
  while ((stmt= transient_cursor_list.head()))
    stmt->close_cursor();                 /* deletes itself from the list */
#endif
}


void Statement_map::erase(Statement *statement)
{
  if (statement == last_found_statement)
    last_found_statement= 0;
  if (statement->name.str)
    hash_delete(&names_hash, (byte *) statement);

  hash_delete(&st_hash, (byte *) statement);
  pthread_mutex_lock(&LOCK_prepared_stmt_count);
  DBUG_ASSERT(prepared_stmt_count > 0);
  prepared_stmt_count--;
  pthread_mutex_unlock(&LOCK_prepared_stmt_count);
}


void Statement_map::reset()
{
  /* Must be first, hash_free will reset st_hash.records */
  pthread_mutex_lock(&LOCK_prepared_stmt_count);
  DBUG_ASSERT(prepared_stmt_count >= st_hash.records);
  prepared_stmt_count-= st_hash.records;
  pthread_mutex_unlock(&LOCK_prepared_stmt_count);

  my_hash_reset(&names_hash);
  my_hash_reset(&st_hash);
  last_found_statement= 0;
}


Statement_map::~Statement_map()
{
  /* Must go first, hash_free will reset st_hash.records */
  pthread_mutex_lock(&LOCK_prepared_stmt_count);
  DBUG_ASSERT(prepared_stmt_count >= st_hash.records);
  prepared_stmt_count-= st_hash.records;
  pthread_mutex_unlock(&LOCK_prepared_stmt_count);

  hash_free(&names_hash);
  hash_free(&st_hash);
}

bool select_dumpvar::send_data(List<Item> &items)
{
  List_iterator_fast<Item_func_set_user_var> li(vars);
  List_iterator_fast<Item_splocal> var_li(local_vars);
  List_iterator_fast<my_var> my_li(var_list);
  List_iterator<Item> it(items);
  Item_func_set_user_var *xx;
  Item_splocal *yy;
  my_var *zz;
  DBUG_ENTER("select_dumpvar::send_data");

  if (unit->offset_limit_cnt)
  {						// using limit offset,count
    unit->offset_limit_cnt--;
    DBUG_RETURN(0);
  }
  if (row_count++) 
  {
    my_message(ER_TOO_MANY_ROWS, ER(ER_TOO_MANY_ROWS), MYF(0));
    DBUG_RETURN(1);
  }
  while ((zz=my_li++) && (it++))
  {
    if (zz->local)
    {
      if ((yy=var_li++)) 
      {
	if (thd->spcont->set_variable(current_thd, yy->get_var_idx(),
                                      it.ref()))
	  DBUG_RETURN(1);
      }
    }
    else
    {
      if ((xx=li++))
      {
        xx->check();
	xx->update();
      }
    }
  }
  DBUG_RETURN(0);
}

bool select_dumpvar::send_eof()
{
  if (! row_count)
    push_warning(thd, MYSQL_ERROR::WARN_LEVEL_WARN,
                 ER_SP_FETCH_NO_DATA, ER(ER_SP_FETCH_NO_DATA));
  ::send_ok(thd,row_count);
  return 0;
}

/****************************************************************************
  TMP_TABLE_PARAM
****************************************************************************/

void TMP_TABLE_PARAM::init()
{
  DBUG_ENTER("TMP_TABLE_PARAM::init");
  DBUG_PRINT("enter", ("this: 0x%lx", (ulong)this));
  field_count= sum_func_count= func_count= hidden_field_count= 0;
  group_parts= group_length= group_null_parts= 0;
  quick_group= 1;
  table_charset= 0;
  precomputed_group_by= 0;
  DBUG_VOID_RETURN;
}


void thd_increment_bytes_sent(ulong length)
{
  THD *thd=current_thd;
  if (likely(thd != 0))
  { /* current_thd==0 when close_connection() calls net_send_error() */
    thd->status_var.bytes_sent+= length;
  }
}


void thd_increment_bytes_received(ulong length)
{
  current_thd->status_var.bytes_received+= length;
}


void thd_increment_net_big_packet_count(ulong length)
{
  current_thd->status_var.net_big_packet_count+= length;
}


void THD::set_status_var_init()
{
  bzero((char*) &status_var, sizeof(status_var));
}


void Security_context::init()
{
  host= user= priv_user= ip= 0;
  host_or_ip= "connecting host";
#ifndef NO_EMBEDDED_ACCESS_CHECKS
  db_access= NO_ACCESS;
#endif
}


void Security_context::destroy()
{
  // If not pointer to constant
  if (host != my_localhost)
    safeFree(host);
  if (user != delayed_user)
    safeFree(user);
  safeFree(ip);
}


void Security_context::skip_grants()
{
  /* privileges for the user are unknown everything is allowed */
  host_or_ip= (char *)"";
  master_access= ~NO_ACCESS;
  priv_user= (char *)"";
  *priv_host= '\0';
}


/****************************************************************************
  Handling of open and locked tables states.

  This is used when we want to open/lock (and then close) some tables when
  we already have a set of tables open and locked. We use these methods for
  access to mysql.proc table to find definitions of stored routines.
****************************************************************************/

void THD::reset_n_backup_open_tables_state(Open_tables_state *backup)
{
  DBUG_ENTER("reset_n_backup_open_tables_state");
  backup->set_open_tables_state(this);
  reset_open_tables_state();
  DBUG_VOID_RETURN;
}


void THD::restore_backup_open_tables_state(Open_tables_state *backup)
{
  DBUG_ENTER("restore_backup_open_tables_state");
  /*
    Before we will throw away current open tables state we want
    to be sure that it was properly cleaned up.
  */
  DBUG_ASSERT(open_tables == 0 && temporary_tables == 0 &&
              handler_tables == 0 && derived_tables == 0 &&
              lock == 0 && locked_tables == 0 &&
              prelocked_mode == NON_PRELOCKED);
  set_open_tables_state(backup);
  DBUG_VOID_RETURN;
}



/****************************************************************************
  Handling of statement states in functions and triggers.

  This is used to ensure that the function/trigger gets a clean state
  to work with and does not cause any side effects of the calling statement.

  It also allows most stored functions and triggers to replicate even
  if they are used items that would normally be stored in the binary
  replication (like last_insert_id() etc...)

  The following things is done
  - Disable binary logging for the duration of the statement
  - Disable multi-result-sets for the duration of the statement
  - Value of last_insert_id() is saved and restored
  - Value set by 'SET INSERT_ID=#' is reset and restored
  - Value for found_rows() is reset and restored
  - examined_row_count is added to the total
  - cuted_fields is added to the total
  - new savepoint level is created and destroyed

  NOTES:
    Seed for random() is saved for the first! usage of RAND()
    We reset examined_row_count and cuted_fields and add these to the
    result to ensure that if we have a bug that would reset these within
    a function, we are not loosing any rows from the main statement.

    We do not reset value of last_insert_id().
****************************************************************************/

void THD::reset_sub_statement_state(Sub_statement_state *backup,
                                    uint new_state)
{
  backup->options=         options;
  backup->in_sub_stmt=     in_sub_stmt;
  backup->no_send_ok=      net.no_send_ok;
  backup->enable_slow_log= enable_slow_log;
  backup->last_insert_id=  last_insert_id;
  backup->next_insert_id=  next_insert_id;
  backup->current_insert_id=  current_insert_id;
  backup->insert_id_used=  insert_id_used;
  backup->last_insert_id_used=  last_insert_id_used;
  backup->clear_next_insert_id= clear_next_insert_id;
  backup->limit_found_rows= limit_found_rows;
  backup->examined_row_count= examined_row_count;
  backup->sent_row_count=   sent_row_count;
  backup->cuted_fields=     cuted_fields;
  backup->client_capabilities= client_capabilities;
  backup->savepoints= transaction.savepoints;

  if (!lex->requires_prelocking() || is_update_query(lex->sql_command))
    options&= ~OPTION_BIN_LOG;
  /* Disable result sets */
  client_capabilities &= ~CLIENT_MULTI_RESULTS;
  in_sub_stmt|= new_state;
  next_insert_id= 0;
  insert_id_used= 0;
  examined_row_count= 0;
  sent_row_count= 0;
  cuted_fields= 0;
  transaction.savepoints= 0;

  /* Surpress OK packets in case if we will execute statements */
  net.no_send_ok= TRUE;
}


void THD::restore_sub_statement_state(Sub_statement_state *backup)
{
  /*
    To save resources we want to release savepoints which were created
    during execution of function or trigger before leaving their savepoint
    level. It is enough to release first savepoint set on this level since
    all later savepoints will be released automatically.
  */
  if (transaction.savepoints)
  {
    SAVEPOINT *sv;
    for (sv= transaction.savepoints; sv->prev; sv= sv->prev)
    {}
    /* ha_release_savepoint() never returns error. */
    (void)ha_release_savepoint(this, sv);
  }
  transaction.savepoints= backup->savepoints;
  options=          backup->options;
  in_sub_stmt=      backup->in_sub_stmt;
  net.no_send_ok=   backup->no_send_ok;
  enable_slow_log=  backup->enable_slow_log;
  last_insert_id=   backup->last_insert_id;
  next_insert_id=   backup->next_insert_id;
  current_insert_id= backup->current_insert_id;
  insert_id_used=   backup->insert_id_used;
  last_insert_id_used= backup->last_insert_id_used;
  clear_next_insert_id= backup->clear_next_insert_id;
  limit_found_rows= backup->limit_found_rows;
  sent_row_count=   backup->sent_row_count;
  client_capabilities= backup->client_capabilities;

  /*
    The following is added to the old values as we are interested in the
    total complexity of the query
  */
  examined_row_count+= backup->examined_row_count;
  cuted_fields+=       backup->cuted_fields;
}


/***************************************************************************
  Handling of XA id cacheing
***************************************************************************/

pthread_mutex_t LOCK_xid_cache;
HASH xid_cache;

static byte *xid_get_hash_key(const byte *ptr,uint *length,
                                  my_bool not_used __attribute__((unused)))
{
  *length=((XID_STATE*)ptr)->xid.key_length();
  return ((XID_STATE*)ptr)->xid.key();
}

static void xid_free_hash (void *ptr)
{
  if (!((XID_STATE*)ptr)->in_thd)
    my_free((gptr)ptr, MYF(0));
}

bool xid_cache_init()
{
  pthread_mutex_init(&LOCK_xid_cache, MY_MUTEX_INIT_FAST);
  return hash_init(&xid_cache, &my_charset_bin, 100, 0, 0,
                   xid_get_hash_key, xid_free_hash, 0) != 0;
}

void xid_cache_free()
{
  if (hash_inited(&xid_cache))
  {
    hash_free(&xid_cache);
    pthread_mutex_destroy(&LOCK_xid_cache);
  }
}

XID_STATE *xid_cache_search(XID *xid)
{
  pthread_mutex_lock(&LOCK_xid_cache);
  XID_STATE *res=(XID_STATE *)hash_search(&xid_cache, xid->key(), xid->key_length());
  pthread_mutex_unlock(&LOCK_xid_cache);
  return res;
}


bool xid_cache_insert(XID *xid, enum xa_states xa_state)
{
  XID_STATE *xs;
  my_bool res;
  pthread_mutex_lock(&LOCK_xid_cache);
  if (hash_search(&xid_cache, xid->key(), xid->key_length()))
    res=0;
  else if (!(xs=(XID_STATE *)my_malloc(sizeof(*xs), MYF(MY_WME))))
    res=1;
  else
  {
    xs->xa_state=xa_state;
    xs->xid.set(xid);
    xs->in_thd=0;
    res=my_hash_insert(&xid_cache, (byte*)xs);
  }
  pthread_mutex_unlock(&LOCK_xid_cache);
  return res;
}


bool xid_cache_insert(XID_STATE *xid_state)
{
  pthread_mutex_lock(&LOCK_xid_cache);
  DBUG_ASSERT(hash_search(&xid_cache, xid_state->xid.key(),
                          xid_state->xid.key_length())==0);
  my_bool res=my_hash_insert(&xid_cache, (byte*)xid_state);
  pthread_mutex_unlock(&LOCK_xid_cache);
  return res;
}


void xid_cache_delete(XID_STATE *xid_state)
{
  pthread_mutex_lock(&LOCK_xid_cache);
  hash_delete(&xid_cache, (byte *)xid_state);
  pthread_mutex_unlock(&LOCK_xid_cache);
}
<|MERGE_RESOLUTION|>--- conflicted
+++ resolved
@@ -267,34 +267,11 @@
   protocol_prep.init(this);
 
   tablespace_op=FALSE;
-<<<<<<< HEAD
   ulong tmp=sql_rnd_with_mutex();
   randominit(&rand, tmp + (ulong) &rand, tmp + (ulong) ::query_id);
+  substitute_null_with_insert_id = FALSE;
   thr_lock_info_init(&lock_info); /* safety: will be reset after start */
   thr_lock_owner_init(&main_lock_id, &lock_info);
-=======
-#ifdef USING_TRANSACTIONS
-  bzero((char*) &transaction,sizeof(transaction));
-  /*
-    Binlog is always open (if needed) before a THD is created (including
-    bootstrap).
-  */
-  if (opt_using_transactions && mysql_bin_log.is_open())
-  {
-    if (open_cached_file(&transaction.trans_log,
-			 mysql_tmpdir, LOG_PREFIX, binlog_cache_size,
-			 MYF(MY_WME)))
-      killed=1;
-    transaction.trans_log.end_of_file= max_binlog_cache_size;
-  }
-#endif
-  init_sql_alloc(&transaction.mem_root, ALLOC_ROOT_MIN_BLOCK_SIZE, 0);
-  {
-    ulong tmp=sql_rnd_with_mutex();
-    randominit(&rand, tmp + (ulong) &rand, tmp + (ulong) ::query_id);
-  }
-  substitute_null_with_insert_id = FALSE;
->>>>>>> 3cb187a8
 }
 
 
