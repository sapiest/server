--- conflicted
+++ resolved
@@ -13,17 +13,7 @@
 MACRO(MYSQL_PLUGIN engine)
 IF(NOT SOURCE_SUBLIBS)
   # Add common include directories
-<<<<<<< HEAD
-  INCLUDE_DIRECTORIES(${CMAKE_SOURCE_DIR}/include ${CMAKE_SOURCE_DIR}/zlib
-                    ${CMAKE_SOURCE_DIR}/sql
-                    ${CMAKE_SOURCE_DIR}/regex
-                    ${CMAKE_SOURCE_DIR}/extra/yassl/include
-                    ${CMAKE_BINARY_DIR}/include
-                   ${CMAKE_BINARY_DIR}/sql
-  )
-=======
-  INCLUDE_DIRECTORIES(${CMAKE_SOURCE_DIR}/include)
->>>>>>> 11faa2ae
+  INCLUDE_DIRECTORIES(${CMAKE_SOURCE_DIR}/include ${CMAKE_BINARY_DIR}/include)
   STRING(TOUPPER ${engine} engine)
   IF(${ENGINE_BUILD_TYPE} STREQUAL "STATIC")
     ADD_LIBRARY(${${engine}_LIB} ${${engine}_SOURCES})
@@ -34,26 +24,14 @@
     MESSAGE("build ${engine} as static library (${${engine}_LIB}.lib)")
   ELSEIF(${ENGINE_BUILD_TYPE} STREQUAL "DYNAMIC")
     ADD_DEFINITIONS(-DMYSQL_DYNAMIC_PLUGIN)
-<<<<<<< HEAD
-    #Create a DLL.The name of the dll is ha_<storage_engine>.dll
-    #The dll is linked to the mysqld executable
-    SET(dyn_libname ha_${libname})
-    ADD_VERSION_INFO(${dyn_libname} SHARED ${engine}_SOURCES)
-    ADD_LIBRARY(${dyn_libname} MODULE ${${engine}_SOURCES})
-    TARGET_LINK_LIBRARIES (${dyn_libname}  mysqlservices mysqld)
-=======
-    ADD_LIBRARY(${${engine}_LIB} SHARED ${${engine}_SOURCES})
-    TARGET_LINK_LIBRARIES (${${engine}_LIB}  mysqld)
->>>>>>> 11faa2ae
+    ADD_VERSION_INFO(${${engine}_LIB} SHARED ${engine}_SOURCES)
+    ADD_LIBRARY(${${engine}_LIB} MODULE ${${engine}_SOURCES})
+    TARGET_LINK_LIBRARIES (${${engine}_LIB}  mysqlservices mysqld)
     IF(${engine}_LIBS)
       TARGET_LINK_LIBRARIES(${${engine}_LIB} ${${engine}_LIBS})
     ENDIF(${engine}_LIBS)
     # Install the plugin
-<<<<<<< HEAD
-    MYSQL_INSTALL_TARGETS(${dyn_libname} DESTINATION lib/plugin COMPONENT Server)
-    MESSAGE("build ${engine} as DLL")
-=======
-    INSTALL(TARGETS ${${engine}_LIB} DESTINATION lib/plugin COMPONENT runtime)
+    MYSQL_INSTALL_TARGETS(${${engine}_LIB} DESTINATION lib/plugin COMPONENT Server)
     MESSAGE("build ${engine} as DLL (${${engine}_LIB}.dll)")
   ENDIF(${ENGINE_BUILD_TYPE} STREQUAL "STATIC")
 ENDIF(NOT SOURCE_SUBLIBS)
@@ -63,11 +41,10 @@
 IF(NOT SOURCE_SUBLIBS)
   MYSQL_PLUGIN(${engine})
   INCLUDE_DIRECTORIES(${CMAKE_SOURCE_DIR}/zlib ${CMAKE_SOURCE_DIR}/sql
-                      ${CMAKE_SOURCE_DIR}/regex
+                      ${CMAKE_SOURCE_DIR}/regex ${CMAKE_BINARY_DIR}/sql
                       ${CMAKE_SOURCE_DIR}/extra/yassl/include)
   IF(${ENGINE_BUILD_TYPE} STREQUAL "STATIC")
     ADD_DEFINITIONS(-DWITH_${engine}_STORAGE_ENGINE -DMYSQL_SERVER)
->>>>>>> 11faa2ae
   ENDIF(${ENGINE_BUILD_TYPE} STREQUAL "STATIC")
 ENDIF(NOT SOURCE_SUBLIBS)
 ENDMACRO(MYSQL_STORAGE_ENGINE)