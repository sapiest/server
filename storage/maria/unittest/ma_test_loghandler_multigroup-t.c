--- conflicted
+++ resolved
@@ -189,13 +189,9 @@
   int4store(long_tr_id, 0);
   parts[TRANSLOG_INTERNAL_PARTS + 0].str= (char*)long_tr_id;
   parts[TRANSLOG_INTERNAL_PARTS + 0].length= 6;
-<<<<<<< HEAD
   trn->short_id= 0;
-  if (translog_write_record(&lsn, LOGREC_LONG_TRANSACTION_ID, trn, NULL,
-=======
   if (translog_write_record(&lsn, LOGREC_FIXED_RECORD_0LSN_EXAMPLE,
-                            0, NULL, NULL,
->>>>>>> cfe18321
+                            trn, NULL, NULL,
                             6, TRANSLOG_INTERNAL_PARTS + 1, parts))
   {
     fprintf(stderr, "Can't write record #%lu\n", (ulong) 0);
@@ -215,13 +211,8 @@
       parts[TRANSLOG_INTERNAL_PARTS + 0].length= LSN_STORE_SIZE;
       trn->short_id= i % 0xFFFF;
       if (translog_write_record(&lsn,
-<<<<<<< HEAD
-                                LOGREC_CLR_END,
+                                LOGREC_FIXED_RECORD_1LSN_EXAMPLE,
                                 trn, NULL,
-=======
-                                LOGREC_FIXED_RECORD_1LSN_EXAMPLE,
-                                (i % 0xFFFF), NULL, NULL,
->>>>>>> cfe18321
                                 LSN_STORE_SIZE,
                                 TRANSLOG_INTERNAL_PARTS + 1, parts))
       {
@@ -240,14 +231,8 @@
       parts[TRANSLOG_INTERNAL_PARTS + 1].length= rec_len;
       trn->short_id= i % 0xFFFF;
       if (translog_write_record(&lsn,
-<<<<<<< HEAD
-                                LOGREC_UNDO_KEY_INSERT,
+                                LOGREC_VARIABLE_RECORD_1LSN_EXAMPLE,
                                 trn, NULL, LSN_STORE_SIZE + rec_len,
-=======
-                                LOGREC_VARIABLE_RECORD_1LSN_EXAMPLE,
-                                (i % 0xFFFF),
-                                NULL, NULL, LSN_STORE_SIZE + rec_len,
->>>>>>> cfe18321
                                 TRANSLOG_INTERNAL_PARTS + 2,
                                 parts))
       {
@@ -267,13 +252,8 @@
       parts[TRANSLOG_INTERNAL_PARTS + 1].length= 23;
       trn->short_id= i % 0xFFFF;
       if (translog_write_record(&lsn,
-<<<<<<< HEAD
-                                LOGREC_UNDO_ROW_DELETE,
+                                LOGREC_FIXED_RECORD_2LSN_EXAMPLE,
                                 trn, NULL, 23,
-=======
-                                LOGREC_FIXED_RECORD_2LSN_EXAMPLE,
-                                (i % 0xFFFF), NULL, NULL, 23,
->>>>>>> cfe18321
                                 TRANSLOG_INTERNAL_PARTS + 1,
                                 parts))
       {
@@ -293,14 +273,8 @@
       parts[TRANSLOG_INTERNAL_PARTS + 1].length= rec_len;
       trn->short_id= i % 0xFFFF;
       if (translog_write_record(&lsn,
-<<<<<<< HEAD
-                                LOGREC_UNDO_KEY_DELETE,
+                                LOGREC_VARIABLE_RECORD_2LSN_EXAMPLE,
                                 trn, NULL, LSN_STORE_SIZE * 2 + rec_len,
-=======
-                                LOGREC_VARIABLE_RECORD_2LSN_EXAMPLE,
-                                (i % 0xFFFF),
-                                NULL, NULL, LSN_STORE_SIZE * 2 + rec_len,
->>>>>>> cfe18321
                                 TRANSLOG_INTERNAL_PARTS + 2,
                                 parts))
       {
@@ -317,13 +291,8 @@
     parts[TRANSLOG_INTERNAL_PARTS + 0].length= 6;
     trn->short_id= i % 0xFFFF;
     if (translog_write_record(&lsn,
-<<<<<<< HEAD
-                              LOGREC_LONG_TRANSACTION_ID,
+                              LOGREC_FIXED_RECORD_0LSN_EXAMPLE,
                               trn, NULL, 6,
-=======
-                              LOGREC_FIXED_RECORD_0LSN_EXAMPLE,
-                              (i % 0xFFFF), NULL, NULL, 6,
->>>>>>> cfe18321
                               TRANSLOG_INTERNAL_PARTS + 1, parts))
     {
       fprintf(stderr, "Can't write record #%lu\n", (ulong) i);
@@ -340,13 +309,8 @@
     parts[TRANSLOG_INTERNAL_PARTS + 0].length= rec_len;
     trn->short_id= i % 0xFFFF;
     if (translog_write_record(&lsn,
-<<<<<<< HEAD
-                              LOGREC_REDO_INSERT_ROW_HEAD,
+                              LOGREC_VARIABLE_RECORD_0LSN_EXAMPLE,
                               trn, NULL, rec_len,
-=======
-                              LOGREC_VARIABLE_RECORD_0LSN_EXAMPLE,
-                              (i % 0xFFFF), NULL, NULL, rec_len,
->>>>>>> cfe18321
                               TRANSLOG_INTERNAL_PARTS + 1, parts))
     {
       fprintf(stderr, "Can't write variable record #%lu\n", (ulong) i);
