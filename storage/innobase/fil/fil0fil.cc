--- conflicted
+++ resolved
@@ -4058,7 +4058,6 @@
 @param[in]	path_in		expected filepath, usually read from dictionary
 @return DB_SUCCESS or error code */
 dberr_t
-<<<<<<< HEAD
 fil_ibd_open(
 	bool		validate,
 	bool		fix_dict,
@@ -4066,19 +4065,7 @@
 	ulint		id,
 	ulint		flags,
 	const char*	space_name,
-	const char*	path_in,
-	dict_table_t*	table)
-=======
-fil_open_single_table_tablespace(
-/*=============================*/
-	bool		validate,	/*!< in: Do we validate tablespace? */
-	bool		fix_dict,	/*!< in: Can we fix the dictionary? */
-	ulint		id,		/*!< in: space id */
-	ulint		flags,		/*!< in: expected FSP_SPACE_FLAGS */
-	const char*	tablename,	/*!< in: table name in the
-					databasename/tablename format */
-	const char*	path_in)	/*!< in: table */
->>>>>>> 58f87a41
+	const char*	path_in)
 {
 	dberr_t		err = DB_SUCCESS;
 	bool		dict_filepath_same_as_default = false;
@@ -4121,13 +4108,8 @@
 
 		/* Always validate a file opened from an ISL pointer */
 		validate = true;
-<<<<<<< HEAD
 		++tablespaces_found;
 		link_file_found = true;
-		if (table) {
-			table->crypt_data = df_remote.get_crypt_info();
-			table->page_0_read = true;
-		}
 	} else if (df_remote.filepath() != NULL) {
 		/* An ISL file was found but contained a bad filepath in it.
 		Better validate anything we do find. */
@@ -4138,70 +4120,6 @@
 	if (path_in) {
 		if (df_default.same_filepath_as(path_in)) {
 			dict_filepath_same_as_default = true;
-=======
-		tablespaces_found++;
-
-		/* A link file was found. MySQL does not allow a DATA
-		DIRECTORY to be be the same as the default filepath. */
-		ut_a(strcmp(def.filepath, remote.filepath));
-
-		/* If there was a filepath found in SYS_DATAFILES,
-		we hope it was the same as this remote.filepath found
-		in the ISL file. */
-		if (dict.filepath
-		    && (0 == strcmp(dict.filepath, remote.filepath))) {
-			remote.success = FALSE;
-			os_file_close(remote.file);
-			mem_free(remote.filepath);
-			remote.filepath = NULL;
-			tablespaces_found--;
-		}
-	}
-
-	/* Attempt to open the tablespace at other possible filepaths. */
-	if (dict.filepath) {
-		dict.file = os_file_create_simple_no_error_handling(
-			innodb_file_data_key, dict.filepath, OS_FILE_OPEN,
-			OS_FILE_READ_ONLY, &dict.success, atomic_writes);
-		if (dict.success) {
-			/* possibility of multiple files. */
-			validate = true;
-			tablespaces_found++;
-		}
-	}
-
-	/* Always look for a file at the default location. */
-	ut_a(def.filepath);
-	def.file = os_file_create_simple_no_error_handling(
-		innodb_file_data_key, def.filepath, OS_FILE_OPEN,
-		OS_FILE_READ_ONLY, &def.success, atomic_writes);
-
-	if (def.success) {
-		tablespaces_found++;
-	}
-
-	/*  We have now checked all possible tablespace locations and
-	have a count of how many we found.  If things are normal, we
-	only found 1. */
-	if (!validate && tablespaces_found == 1) {
-		goto skip_validate;
-	}
-
-	/* Read the first page of the datadir tablespace, if found. */
-	if (def.success) {
-		def.check_msg = fil_read_first_page(
-			def.file, false, &def.flags, &def.id,
-#ifdef UNIV_LOG_ARCHIVE
-			&space_arch_log_no, &space_arch_log_no,
-#endif /* UNIV_LOG_ARCHIVE */
-			NULL, &def.crypt_data);
-
-		def.valid = !def.check_msg && def.id == id
-			&& fsp_flags_match(flags, def.flags);
-
-		if (def.valid) {
-			valid_tablespaces_found++;
->>>>>>> 58f87a41
 		} else {
 			/* Dict path is not the default path. Always validate
 			remote files. If default is opened, it was moved. */
@@ -4210,16 +4128,10 @@
 			if (df_dict.open_read_only(true) == DB_SUCCESS) {
 				ut_ad(df_dict.is_open());
 				++tablespaces_found;
-
-				if (table) {
-					table->crypt_data = df_dict.get_crypt_info();
-					table->page_0_read = true;
-				}
 			}
 		}
 	}
 
-<<<<<<< HEAD
 	/* Always look for a file at the default location. But don't log
 	an error if the tablespace is already open in remote or dict. */
 	ut_a(df_default.filepath());
@@ -4227,10 +4139,6 @@
 	if (df_default.open_read_only(strict) == DB_SUCCESS) {
 		ut_ad(df_default.is_open());
 		++tablespaces_found;
-		if (table) {
-			table->crypt_data = df_default.get_crypt_info();
-			table->page_0_read = true;
-		}
 	}
 
 	/* Check if multiple locations point to the same file. */
@@ -4248,30 +4156,6 @@
 	if (tablespaces_found > 1 && df_remote.same_as(df_dict)) {
 		--tablespaces_found;
 		df_dict.close();
-=======
-	/* Read the first page of the remote tablespace */
-	if (remote.success) {
-		remote.check_msg = fil_read_first_page(
-			remote.file, false, &remote.flags, &remote.id,
-#ifdef UNIV_LOG_ARCHIVE
-			&remote.arch_log_no, &remote.arch_log_no,
-#endif /* UNIV_LOG_ARCHIVE */
-			NULL, &remote.crypt_data);
-
-		/* Validate this single-table-tablespace with SYS_TABLES. */
-		remote.valid = !remote.check_msg && remote.id == id
-			&& fsp_flags_match(flags, remote.flags);
-
-		if (remote.valid) {
-			valid_tablespaces_found++;
-		} else {
-			/* Do not use this linked tablespace. */
-			fil_report_bad_tablespace(
-				remote.filepath, remote.check_msg, remote.id,
-				remote.flags, id, flags);
-			link_file_is_bad = true;
-		}
->>>>>>> 58f87a41
 	}
 
 	/*  We have now checked all possible tablespace locations and
@@ -4283,7 +4167,6 @@
 		goto skip_validate;
 	}
 
-<<<<<<< HEAD
 	/* Read and validate the first page of these three tablespace
 	locations, if found. */
 	valid_tablespaces_found +=
@@ -4291,11 +4174,6 @@
 
 	valid_tablespaces_found +=
 		(df_default.validate_to_dd(id, flags) == DB_SUCCESS);
-=======
-		/* Validate this single-table-tablespace with SYS_TABLES. */
-		dict.valid = !dict.check_msg && dict.id == id
-			&& fsp_flags_match(flags, dict.flags);
->>>>>>> 58f87a41
 
 	valid_tablespaces_found +=
 		(df_dict.validate_to_dd(id, flags) == DB_SUCCESS);
@@ -4897,7 +4775,6 @@
 @param[in]	adjust_space	Whether to adjust space id on mismatch
 @param[in]	heap		Heap memory
 @param[in]	table_id	table id
-@param[in]	table		table
 @param[in]	table_flags	table flags
 @return true if a matching tablespace exists in the memory cache */
 bool
@@ -4908,7 +4785,6 @@
 	bool		adjust_space,
 	mem_heap_t*	heap,
 	table_id_t	table_id,
-	dict_table_t*	table,
 	ulint		table_flags)
 {
 	fil_space_t*	fnamespace;
@@ -4928,10 +4804,6 @@
 	fnamespace = fil_space_get_by_name(name);
 	bool valid = space && !((space->flags ^ expected_flags)
 				& ~FSP_FLAGS_MEM_MASK);
-
-	if (valid && table && !table->crypt_data) {
-		table->crypt_data = space->crypt_data;
-	}
 
 	if (!space) {
 	} else if (!valid || space == fnamespace) {
