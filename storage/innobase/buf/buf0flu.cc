--- conflicted
+++ resolved
@@ -70,8 +70,7 @@
 back to FALSE at shutdown by the page_cleaner as well. Therefore no
 need to protect it by a mutex. It is only ever read by the thread
 doing the shutdown */
-<<<<<<< HEAD
-bool buf_page_cleaner_is_active = false;
+bool buf_page_cleaner_is_active;
 
 /** Factor for scan length to determine n_pages for intended oldest LSN
 progress */
@@ -82,9 +81,6 @@
 
 /** Target oldest LSN for the requested flush_sync */
 static lsn_t buf_flush_sync_lsn = 0;
-=======
-UNIV_INTERN bool buf_page_cleaner_is_active;
->>>>>>> 3976ec1e
 
 #ifdef UNIV_PFS_THREAD
 mysql_pfs_key_t page_cleaner_thread_key;
@@ -3149,7 +3145,6 @@
 	ib::info() << "page_cleaner thread running, id "
 		<< os_thread_pf(os_thread_get_curr_id());
 #endif /* UNIV_DEBUG_THREAD_CREATION */
-<<<<<<< HEAD
 #ifdef UNIV_LINUX
 	/* linux might be able to set different setting for each thread.
 	worth to try to set high priority for page cleaner threads */
@@ -3164,8 +3159,6 @@
 		" See the man page of setpriority().";
 	}
 #endif /* UNIV_LINUX */
-
-	buf_page_cleaner_is_active = true;
 
 	while (!srv_read_only_mode
 	       && srv_shutdown_state == SRV_SHUTDOWN_NONE
@@ -3214,8 +3207,6 @@
 	ulint		warn_interval = 1;
 	ulint		warn_count = 0;
 	int64_t		sig_count = os_event_reset(buf_flush_event);
-=======
->>>>>>> 3976ec1e
 
 	while (srv_shutdown_state == SRV_SHUTDOWN_NONE) {
 
@@ -3485,7 +3476,6 @@
 	/* We have lived our life. Time to die. */
 
 thread_exit:
-<<<<<<< HEAD
 	/* All worker threads are waiting for the event here,
 	and no more access to page_cleaner structure by them.
 	Wakes worker threads up just to make them exit. */
@@ -3495,11 +3485,6 @@
 	buf_flush_page_cleaner_close();
 
 	buf_page_cleaner_is_active = false;
-
-	my_thread_end();
-=======
-	buf_page_cleaner_is_active = false;
->>>>>>> 3976ec1e
 
 	my_thread_end();
 	/* We count the number of threads in os_thread_exit(). A created
