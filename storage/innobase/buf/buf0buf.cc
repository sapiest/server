/*****************************************************************************

Copyright (c) 1995, 2018, Oracle and/or its affiliates. All Rights Reserved.
Copyright (c) 2008, Google Inc.
Copyright (c) 2013, 2020, MariaDB Corporation.

Portions of this file contain modifications contributed and copyrighted by
Google, Inc. Those modifications are gratefully acknowledged and are described
briefly in the InnoDB documentation. The contributions by Google are
incorporated with their permission, and subject to the conditions contained in
the file COPYING.Google.

This program is free software; you can redistribute it and/or modify it under
the terms of the GNU General Public License as published by the Free Software
Foundation; version 2 of the License.

This program is distributed in the hope that it will be useful, but WITHOUT
ANY WARRANTY; without even the implied warranty of MERCHANTABILITY or FITNESS
FOR A PARTICULAR PURPOSE. See the GNU General Public License for more details.

You should have received a copy of the GNU General Public License along with
this program; if not, write to the Free Software Foundation, Inc.,
51 Franklin Street, Fifth Floor, Boston, MA 02110-1335 USA

*****************************************************************************/

/**************************************************//**
@file buf/buf0buf.cc
The database buffer buf_pool

Created 11/5/1995 Heikki Tuuri
*******************************************************/

#include "assume_aligned.h"
#include "mtr0types.h"
#include "mach0data.h"
#include "buf0buf.h"
#include "buf0checksum.h"
#include "ut0crc32.h"
#include <string.h>

#ifndef UNIV_INNOCHECKSUM
#include "mem0mem.h"
#include "btr0btr.h"
#include "fil0fil.h"
#include "fil0crypt.h"
#include "buf0buddy.h"
#include "buf0dblwr.h"
#include "lock0lock.h"
#include "sync0rw.h"
#include "btr0sea.h"
#include "ibuf0ibuf.h"
#include "trx0undo.h"
#include "trx0purge.h"
#include "log0log.h"
#include "dict0stats_bg.h"
#include "srv0srv.h"
#include "srv0start.h"
#include "dict0dict.h"
#include "log0recv.h"
#include "srv0mon.h"
#include "log0crypt.h"
#include "fil0pagecompress.h"
#endif /* !UNIV_INNOCHECKSUM */
#include "page0zip.h"
#include "sync0sync.h"
#include "buf0dump.h"
#include <map>
#include <sstream>

using st_::span;

#ifdef HAVE_LIBNUMA
#include <numa.h>
#include <numaif.h>
struct set_numa_interleave_t
{
	set_numa_interleave_t()
	{
		if (srv_numa_interleave) {

			struct bitmask *numa_mems_allowed = numa_get_mems_allowed();
			ib::info() << "Setting NUMA memory policy to"
				" MPOL_INTERLEAVE";
			if (set_mempolicy(MPOL_INTERLEAVE,
					  numa_mems_allowed->maskp,
					  numa_mems_allowed->size) != 0) {

				ib::warn() << "Failed to set NUMA memory"
					" policy to MPOL_INTERLEAVE: "
					<< strerror(errno);
			}
			numa_bitmask_free(numa_mems_allowed);
		}
	}

	~set_numa_interleave_t()
	{
		if (srv_numa_interleave) {

			ib::info() << "Setting NUMA memory policy to"
				" MPOL_DEFAULT";
			if (set_mempolicy(MPOL_DEFAULT, NULL, 0) != 0) {
				ib::warn() << "Failed to set NUMA memory"
					" policy to MPOL_DEFAULT: "
					<< strerror(errno);
			}
		}
	}
};

#define NUMA_MEMPOLICY_INTERLEAVE_IN_SCOPE set_numa_interleave_t scoped_numa
#else
#define NUMA_MEMPOLICY_INTERLEAVE_IN_SCOPE
#endif /* HAVE_LIBNUMA */

/*
		IMPLEMENTATION OF THE BUFFER POOL
		=================================

		Buffer frames and blocks
		------------------------
Following the terminology of Gray and Reuter, we call the memory
blocks where file pages are loaded buffer frames. For each buffer
frame there is a control block, or shortly, a block, in the buffer
control array. The control info which does not need to be stored
in the file along with the file page, resides in the control block.

		Buffer pool struct
		------------------
The buffer buf_pool contains a single mutex which protects all the
control data structures of the buf_pool. The content of a buffer frame is
protected by a separate read-write lock in its control block, though.
These locks can be locked and unlocked without owning the buf_pool.mutex.
The OS events in the buf_pool struct can be waited for without owning the
buf_pool.mutex.

The buf_pool.mutex is a hot-spot in main memory, causing a lot of
memory bus traffic on multiprocessor systems when processors
alternately access the mutex. On our Pentium, the mutex is accessed
maybe every 10 microseconds. We gave up the solution to have mutexes
for each control block, for instance, because it seemed to be
complicated.

A solution to reduce mutex contention of the buf_pool.mutex is to
create a separate mutex for the page hash table. On Pentium,
accessing the hash table takes 2 microseconds, about half
of the total buf_pool.mutex hold time.

		Control blocks
		--------------

The control block contains, for instance, the bufferfix count
which is incremented when a thread wants a file page to be fixed
in a buffer frame. The bufferfix operation does not lock the
contents of the frame, however. For this purpose, the control
block contains a read-write lock.

The buffer frames have to be aligned so that the start memory
address of a frame is divisible by the universal page size, which
is a power of two.

The control blocks containing file pages are put to a hash table
according to the file address of the page.
We could speed up the access to an individual page by using
"pointer swizzling": we could replace the page references on
non-leaf index pages by direct pointers to the page, if it exists
in the buf_pool. We could make a separate hash table where we could
chain all the page references in non-leaf pages residing in the buf_pool,
using the page reference as the hash key,
and at the time of reading of a page update the pointers accordingly.
Drawbacks of this solution are added complexity and,
possibly, extra space required on non-leaf pages for memory pointers.
A simpler solution is just to speed up the hash table mechanism
in the database, using tables whose size is a power of 2.

		Lists of blocks
		---------------

There are several lists of control blocks.

The free list (buf_pool.free) contains blocks which are currently not
used.

The common LRU list contains all the blocks holding a file page
except those for which the bufferfix count is non-zero.
The pages are in the LRU list roughly in the order of the last
access to the page, so that the oldest pages are at the end of the
list. We also keep a pointer to near the end of the LRU list,
which we can use when we want to artificially age a page in the
buf_pool. This is used if we know that some page is not needed
again for some time: we insert the block right after the pointer,
causing it to be replaced sooner than would normally be the case.
Currently this aging mechanism is used for read-ahead mechanism
of pages, and it can also be used when there is a scan of a full
table which cannot fit in the memory. Putting the pages near the
end of the LRU list, we make sure that most of the buf_pool stays
in the main memory, undisturbed.

The unzip_LRU list contains a subset of the common LRU list.  The
blocks on the unzip_LRU list hold a compressed file page and the
corresponding uncompressed page frame.  A block is in unzip_LRU if and
only if the predicate buf_page_belongs_to_unzip_LRU(&block->page)
holds.  The blocks in unzip_LRU will be in same order as they are in
the common LRU list.  That is, each manipulation of the common LRU
list will result in the same manipulation of the unzip_LRU list.

The chain of modified blocks (buf_pool.flush_list) contains the blocks
holding file pages that have been modified in the memory
but not written to disk yet. The block with the oldest modification
which has not yet been written to disk is at the end of the chain.
The access to this list is protected by buf_pool.flush_list_mutex.

The chain of unmodified compressed blocks (buf_pool.zip_clean)
contains the control blocks (buf_page_t) of those compressed pages
that are not in buf_pool.flush_list and for which no uncompressed
page has been allocated in the buffer pool.  The control blocks for
uncompressed pages are accessible via buf_block_t objects that are
reachable via buf_pool.chunks[].

The chains of free memory blocks (buf_pool.zip_free[]) are used by
the buddy allocator (buf0buddy.cc) to keep track of currently unused
memory blocks of size sizeof(buf_page_t)..srv_page_size / 2.  These
blocks are inside the srv_page_size-sized memory blocks of type
BUF_BLOCK_MEMORY that the buddy allocator requests from the buffer
pool.  The buddy allocator is solely used for allocating control
blocks for compressed pages (buf_page_t) and compressed page frames.

		Loading a file page
		-------------------

First, a victim block for replacement has to be found in the
buf_pool. It is taken from the free list or searched for from the
end of the LRU-list. An exclusive lock is reserved for the frame,
the io_fix field is set in the block fixing the block in buf_pool,
and the io-operation for loading the page is queued. The io-handler thread
releases the X-lock on the frame and resets the io_fix field
when the io operation completes.

A thread may request the above operation using the function
buf_page_get(). It may then continue to request a lock on the frame.
The lock is granted when the io-handler releases the x-lock.

		Read-ahead
		----------

The read-ahead mechanism is intended to be intelligent and
isolated from the semantically higher levels of the database
index management. From the higher level we only need the
information if a file page has a natural successor or
predecessor page. On the leaf level of a B-tree index,
these are the next and previous pages in the natural
order of the pages.

Let us first explain the read-ahead mechanism when the leafs
of a B-tree are scanned in an ascending or descending order.
When a read page is the first time referenced in the buf_pool,
the buffer manager checks if it is at the border of a so-called
linear read-ahead area. The tablespace is divided into these
areas of size 64 blocks, for example. So if the page is at the
border of such an area, the read-ahead mechanism checks if
all the other blocks in the area have been accessed in an
ascending or descending order. If this is the case, the system
looks at the natural successor or predecessor of the page,
checks if that is at the border of another area, and in this case
issues read-requests for all the pages in that area. Maybe
we could relax the condition that all the pages in the area
have to be accessed: if data is deleted from a table, there may
appear holes of unused pages in the area.

A different read-ahead mechanism is used when there appears
to be a random access pattern to a file.
If a new page is referenced in the buf_pool, and several pages
of its random access area (for instance, 32 consecutive pages
in a tablespace) have recently been referenced, we may predict
that the whole area may be needed in the near future, and issue
the read requests for the whole area.
*/

#ifndef UNIV_INNOCHECKSUM
/** Value in microseconds */
constexpr int WAIT_FOR_READ= 100;
constexpr int WAIT_FOR_WRITE= 100;
/** Number of attempts made to read in a page in the buffer pool */
constexpr ulint	BUF_PAGE_READ_MAX_RETRIES= 100;
/** The maximum portion of the buffer pool that can be used for the
read-ahead buffer.  (Divide buf_pool size by this amount) */
constexpr uint32_t BUF_READ_AHEAD_PORTION= 32;

/** The InnoDB buffer pool */
buf_pool_t buf_pool;
buf_pool_t::chunk_t::map *buf_pool_t::chunk_t::map_reg;
buf_pool_t::chunk_t::map *buf_pool_t::chunk_t::map_ref;

#ifdef UNIV_DEBUG
/** Disable resizing buffer pool to make assertion code not expensive. */
my_bool			buf_disable_resize_buffer_pool_debug = TRUE;
#endif /* UNIV_DEBUG */

#if defined UNIV_DEBUG || defined UNIV_BUF_DEBUG
/** This is used to insert validation operations in execution
in the debug version */
static ulint	buf_dbg_counter	= 0;
#endif /* UNIV_DEBUG || UNIV_BUF_DEBUG */

#if defined UNIV_PFS_MUTEX || defined UNIV_PFS_RWLOCK
# ifndef PFS_SKIP_BUFFER_MUTEX_RWLOCK

/* Buffer block mutexes and rwlocks can be registered
in one group rather than individually. If PFS_GROUP_BUFFER_SYNC
is defined, register buffer block mutex and rwlock
in one group after their initialization. */
#  define PFS_GROUP_BUFFER_SYNC

/* This define caps the number of mutexes/rwlocks can
be registered with performance schema. Developers can
modify this define if necessary. Please note, this would
be effective only if PFS_GROUP_BUFFER_SYNC is defined. */
#  define PFS_MAX_BUFFER_MUTEX_LOCK_REGISTER	ULINT_MAX

# endif /* !PFS_SKIP_BUFFER_MUTEX_RWLOCK */
#endif /* UNIV_PFS_MUTEX || UNIV_PFS_RWLOCK */

/** Macro to determine whether the read of write counter is used depending
on the io_type */
#define MONITOR_RW_COUNTER(io_type, counter)		\
	((io_type == BUF_IO_READ)			\
	 ? (counter##_READ)				\
	 : (counter##_WRITTEN))


/** Decrypt a page for temporary tablespace.
@param[in,out]	tmp_frame	Temporary buffer
@param[in]	src_frame	Page to decrypt
@return true if temporary tablespace decrypted, false if not */
static bool buf_tmp_page_decrypt(byte* tmp_frame, byte* src_frame)
{
	if (buf_is_zeroes(span<const byte>(src_frame, srv_page_size))) {
		return true;
	}

	/* read space & lsn */
	uint header_len = FIL_PAGE_FILE_FLUSH_LSN_OR_KEY_VERSION;

	/* Copy FIL page header, it is not encrypted */
	memcpy(tmp_frame, src_frame, header_len);

	/* Calculate the offset where decryption starts */
	const byte* src = src_frame + header_len;
	byte* dst = tmp_frame + header_len;
	uint srclen = uint(srv_page_size)
		- (header_len + FIL_PAGE_FCRC32_CHECKSUM);
	ulint offset = mach_read_from_4(src_frame + FIL_PAGE_OFFSET);

	if (!log_tmp_block_decrypt(src, srclen, dst,
				   (offset * srv_page_size))) {
		return false;
	}

	static_assert(FIL_PAGE_FCRC32_CHECKSUM == 4, "alignment");
	memcpy_aligned<4>(tmp_frame + srv_page_size - FIL_PAGE_FCRC32_CHECKSUM,
			  src_frame + srv_page_size - FIL_PAGE_FCRC32_CHECKSUM,
			  FIL_PAGE_FCRC32_CHECKSUM);

	memcpy_aligned<OS_FILE_LOG_BLOCK_SIZE>(src_frame, tmp_frame,
					       srv_page_size);
	srv_stats.pages_decrypted.inc();
	srv_stats.n_temp_blocks_decrypted.inc();

	return true; /* page was decrypted */
}

/** Decrypt a page.
@param[in,out]	bpage	Page control block
@param[in]	node	data file
@return whether the operation was successful */
static bool buf_page_decrypt_after_read(buf_page_t *bpage,
                                        const fil_node_t &node)
{
	ut_ad(node.space->pending_io());
	ut_ad(node.space->id == bpage->id.space());
	const auto flags = node.space->flags;

	byte* dst_frame = bpage->zip.data ? bpage->zip.data :
		((buf_block_t*) bpage)->frame;
	bool page_compressed = node.space->is_compressed()
		&& buf_page_is_compressed(dst_frame, flags);

	if (bpage->id.page_no() == 0) {
		/* File header pages are not encrypted/compressed */
		return (true);
	}

	if (node.space->purpose == FIL_TYPE_TEMPORARY
	    && innodb_encrypt_temporary_tables) {
		buf_tmp_buffer_t* slot = buf_pool.io_buf_reserve();
		ut_a(slot);
		slot->allocate();

		if (!buf_tmp_page_decrypt(slot->crypt_buf, dst_frame)) {
			slot->release();
			ib::error() << "Encrypted page " << bpage->id
				    << " in file " << node.name;
			return false;
		}

		slot->release();
		return true;
	}

	/* Page is encrypted if encryption information is found from
	tablespace and page contains used key_version. This is true
	also for pages first compressed and then encrypted. */

	buf_tmp_buffer_t* slot;
	uint key_version = buf_page_get_key_version(dst_frame, flags);

	if (page_compressed && !key_version) {
		/* the page we read is unencrypted */
		/* Find free slot from temporary memory array */
decompress:
		if (fil_space_t::full_crc32(flags)
		    && buf_page_is_corrupted(true, dst_frame, flags)) {
			return false;
		}

		slot = buf_pool.io_buf_reserve();
		ut_a(slot);
		slot->allocate();

decompress_with_slot:
		ut_d(fil_page_type_validate(node.space, dst_frame));

<<<<<<< HEAD
		auto write_size = fil_page_decompress(
			slot->crypt_buf, dst_frame, flags);
		slot->release();
		ut_ad(!write_size
		      || fil_page_type_validate(node.space, dst_frame));
		ut_ad(node.space->pending_io());
=======
		ulint write_size = fil_page_decompress(
			slot->crypt_buf, dst_frame, space->flags);
		slot->release();

		ut_ad(!write_size || fil_page_type_validate(space, dst_frame));
		ut_ad(space->pending_io());
>>>>>>> b30a0131
		return write_size != 0;
	}

	if (key_version && node.space->crypt_data) {
		/* Verify encryption checksum before we even try to
		decrypt. */
		if (!buf_page_verify_crypt_checksum(dst_frame, flags)) {
decrypt_failed:
			ib::error() << "Encrypted page " << bpage->id
				    << " in file " << node.name
				    << " looks corrupted; key_version="
				    << key_version;
			return false;
		}

		slot = buf_pool.io_buf_reserve();
		ut_a(slot);
		slot->allocate();
		ut_d(fil_page_type_validate(node.space, dst_frame));

		/* decrypt using crypt_buf to dst_frame */
		if (!fil_space_decrypt(node.space, slot->crypt_buf, dst_frame)) {
			slot->release();
			goto decrypt_failed;
		}

		ut_d(fil_page_type_validate(node.space, dst_frame));

<<<<<<< HEAD
		if ((fil_space_t::full_crc32(flags) && page_compressed)
		    || fil_page_is_compressed_encrypted(dst_frame)) {
=======
		if ((space->full_crc32() && page_compressed)
		    || fil_page_get_type(dst_frame)
		    == FIL_PAGE_PAGE_COMPRESSED_ENCRYPTED) {
>>>>>>> b30a0131
			goto decompress_with_slot;
		}

		slot->release();
	} else if (fil_page_get_type(dst_frame)
		   == FIL_PAGE_PAGE_COMPRESSED_ENCRYPTED) {
		goto decompress;
	}

	ut_ad(node.space->pending_io());
	return true;
}

/**
@return the smallest oldest_modification lsn for any page.
@retval 0	if all modified persistent pages have been flushed */
lsn_t
buf_pool_get_oldest_modification()
{
	mutex_enter(&buf_pool.flush_list_mutex);

	buf_page_t*	bpage;

	/* FIXME: Keep temporary tablespace pages in a separate flush
	list. We would only need to write out temporary pages if the
	page is about to be evicted from the buffer pool, and the page
	contents is still needed (the page has not been freed). */
	for (bpage = UT_LIST_GET_LAST(buf_pool.flush_list);
	     bpage != NULL && fsp_is_system_temporary(bpage->id.space());
	     bpage = UT_LIST_GET_PREV(list, bpage)) {
		ut_ad(bpage->in_flush_list);
	}

	lsn_t oldest_lsn = bpage ? bpage->oldest_modification : 0;
	mutex_exit(&buf_pool.flush_list_mutex);

	/* The returned answer may be out of date: the flush_list can
	change after the mutex has been released. */

	return(oldest_lsn);
}

/** Allocate a buffer block.
@return own: the allocated block, in state BUF_BLOCK_MEMORY */
buf_block_t*
buf_block_alloc()
{
	buf_block_t* block = buf_LRU_get_free_block();
	buf_block_set_state(block, BUF_BLOCK_MEMORY);
	return(block);
}
#endif /* !UNIV_INNOCHECKSUM */

/** Checks if the page is in crc32 checksum format.
@param[in]	read_buf		database page
@param[in]	checksum_field1		new checksum field
@param[in]	checksum_field2		old checksum field
@return true if the page is in crc32 checksum format. */
bool
buf_page_is_checksum_valid_crc32(
	const byte*			read_buf,
	ulint				checksum_field1,
	ulint				checksum_field2)
{
	const uint32_t	crc32 = buf_calc_page_crc32(read_buf);

#ifdef UNIV_INNOCHECKSUM
	if (log_file
	    && srv_checksum_algorithm == SRV_CHECKSUM_ALGORITHM_STRICT_CRC32) {
		fprintf(log_file, "page::%llu;"
			" crc32 calculated = %u;"
			" recorded checksum field1 = " ULINTPF " recorded"
			" checksum field2 =" ULINTPF "\n", cur_page_num,
			crc32, checksum_field1, checksum_field2);
	}
#endif /* UNIV_INNOCHECKSUM */

	if (checksum_field1 != checksum_field2) {
		return false;
	}

	return checksum_field1 == crc32;
}

/** Checks if the page is in innodb checksum format.
@param[in]	read_buf	database page
@param[in]	checksum_field1	new checksum field
@param[in]	checksum_field2	old checksum field
@return true if the page is in innodb checksum format. */
bool
buf_page_is_checksum_valid_innodb(
	const byte*			read_buf,
	ulint				checksum_field1,
	ulint				checksum_field2)
{
	/* There are 2 valid formulas for
	checksum_field2 (old checksum field) which algo=innodb could have
	written to the page:

	1. Very old versions of InnoDB only stored 8 byte lsn to the
	start and the end of the page.

	2. Newer InnoDB versions store the old formula checksum
	(buf_calc_page_old_checksum()). */

	ulint	old_checksum = buf_calc_page_old_checksum(read_buf);
	ulint	new_checksum = buf_calc_page_new_checksum(read_buf);

#ifdef UNIV_INNOCHECKSUM
	if (log_file
	    && srv_checksum_algorithm == SRV_CHECKSUM_ALGORITHM_INNODB) {
		fprintf(log_file, "page::%llu;"
			" old style: calculated ="
			" " ULINTPF "; recorded = " ULINTPF "\n",
			cur_page_num, old_checksum,
			checksum_field2);
		fprintf(log_file, "page::%llu;"
			" new style: calculated ="
			" " ULINTPF "; crc32 = %u; recorded = " ULINTPF "\n",
			cur_page_num, new_checksum,
			buf_calc_page_crc32(read_buf), checksum_field1);
	}

	if (log_file
	    && srv_checksum_algorithm == SRV_CHECKSUM_ALGORITHM_STRICT_INNODB) {
		fprintf(log_file, "page::%llu;"
			" old style: calculated ="
			" " ULINTPF "; recorded checksum = " ULINTPF "\n",
			cur_page_num, old_checksum,
			checksum_field2);
		fprintf(log_file, "page::%llu;"
			" new style: calculated ="
			" " ULINTPF "; recorded checksum  = " ULINTPF "\n",
			cur_page_num, new_checksum,
			checksum_field1);
	}
#endif /* UNIV_INNOCHECKSUM */


	if (checksum_field2 != mach_read_from_4(read_buf + FIL_PAGE_LSN)
	    && checksum_field2 != old_checksum) {
		DBUG_LOG("checksum",
			 "Page checksum crc32 not valid"
			 << " field1 " << checksum_field1
			 << " field2 " << checksum_field2
			 << " crc32 " << buf_calc_page_old_checksum(read_buf)
			 << " lsn " << mach_read_from_4(
				 read_buf + FIL_PAGE_LSN));
		return(false);
	}

	/* old field is fine, check the new field */

	/* InnoDB versions < 4.0.14 and < 4.1.1 stored the space id
	(always equal to 0), to FIL_PAGE_SPACE_OR_CHKSUM */

	if (checksum_field1 != 0 && checksum_field1 != new_checksum) {
		DBUG_LOG("checksum",
			 "Page checksum crc32 not valid"
			 << " field1 " << checksum_field1
			 << " field2 " << checksum_field2
			 << " crc32 " << buf_calc_page_new_checksum(read_buf)
			 << " lsn " << mach_read_from_4(
				 read_buf + FIL_PAGE_LSN));
		return(false);
	}

	return(true);
}

/** Checks if the page is in none checksum format.
@param[in]	read_buf	database page
@param[in]	checksum_field1	new checksum field
@param[in]	checksum_field2	old checksum field
@return true if the page is in none checksum format. */
bool
buf_page_is_checksum_valid_none(
	const byte*			read_buf,
	ulint				checksum_field1,
	ulint				checksum_field2)
{
#ifndef DBUG_OFF
	if (checksum_field1 != checksum_field2
	    && checksum_field1 != BUF_NO_CHECKSUM_MAGIC) {
		DBUG_LOG("checksum",
			 "Page checksum crc32 not valid"
			 << " field1 " << checksum_field1
			 << " field2 " << checksum_field2
			 << " crc32 " << BUF_NO_CHECKSUM_MAGIC
			 << " lsn " << mach_read_from_4(read_buf
							+ FIL_PAGE_LSN));
	}
#endif /* DBUG_OFF */

#ifdef UNIV_INNOCHECKSUM
	if (log_file
	    && srv_checksum_algorithm == SRV_CHECKSUM_ALGORITHM_STRICT_NONE) {
		fprintf(log_file,
			"page::%llu; none checksum: calculated"
			" = %lu; recorded checksum_field1 = " ULINTPF
			" recorded checksum_field2 = " ULINTPF "\n",
			cur_page_num, BUF_NO_CHECKSUM_MAGIC,
			checksum_field1, checksum_field2);
	}
#endif /* UNIV_INNOCHECKSUM */

	return(checksum_field1 == checksum_field2
	       && checksum_field1 == BUF_NO_CHECKSUM_MAGIC);
}

/** Checks whether the lsn present in the page is lesser than the
peek current lsn.
@param[in]	check_lsn	lsn to check
@param[in]	read_buf	page. */
static void buf_page_check_lsn(bool check_lsn, const byte* read_buf)
{
#ifndef UNIV_INNOCHECKSUM
	if (check_lsn && recv_lsn_checks_on) {
		const lsn_t current_lsn = log_sys.get_lsn();
		const lsn_t	page_lsn
			= mach_read_from_8(read_buf + FIL_PAGE_LSN);

		/* Since we are going to reset the page LSN during the import
		phase it makes no sense to spam the log with error messages. */
		if (current_lsn < page_lsn) {

			const ulint	space_id = mach_read_from_4(
				read_buf + FIL_PAGE_SPACE_ID);
			const ulint	page_no = mach_read_from_4(
				read_buf + FIL_PAGE_OFFSET);

			ib::error() << "Page " << page_id_t(space_id, page_no)
				<< " log sequence number " << page_lsn
				<< " is in the future! Current system"
				<< " log sequence number "
				<< current_lsn << ".";

			ib::error() << "Your database may be corrupt or"
				" you may have copied the InnoDB"
				" tablespace but not the InnoDB"
				" log files. "
				<< FORCE_RECOVERY_MSG;

		}
	}
#endif /* !UNIV_INNOCHECKSUM */
}


/** Check if a buffer is all zeroes.
@param[in]	buf	data to check
@return whether the buffer is all zeroes */
bool buf_is_zeroes(span<const byte> buf)
{
  ut_ad(buf.size() <= sizeof field_ref_zero);
  return memcmp(buf.data(), field_ref_zero, buf.size()) == 0;
}

/** Check if a page is corrupt.
@param[in]	check_lsn	whether the LSN should be checked
@param[in]	read_buf	database page
@param[in]	zip_size	ROW_FORMAT=COMPRESSED page size, or 0
@param[in]	space		tablespace
@return whether the page is corrupted */
bool
buf_page_is_corrupted(
	bool			check_lsn,
	const byte*		read_buf,
	ulint			fsp_flags)
{
#ifndef UNIV_INNOCHECKSUM
	DBUG_EXECUTE_IF("buf_page_import_corrupt_failure", return(true); );
#endif
	if (fil_space_t::full_crc32(fsp_flags)) {
		bool compressed = false, corrupted = false;
		const uint size = buf_page_full_crc32_size(
			read_buf, &compressed, &corrupted);
		if (corrupted) {
			return true;
		}
		const byte* end = read_buf + (size - FIL_PAGE_FCRC32_CHECKSUM);
		uint crc32 = mach_read_from_4(end);

		if (!crc32 && size == srv_page_size
		    && buf_is_zeroes(span<const byte>(read_buf, size))) {
			return false;
		}

		DBUG_EXECUTE_IF(
			"page_intermittent_checksum_mismatch", {
			static int page_counter;
			if (page_counter++ == 2) {
				crc32++;
			}
		});

		if (crc32 != ut_crc32(read_buf,
				      size - FIL_PAGE_FCRC32_CHECKSUM)) {
			return true;
		}
		static_assert(FIL_PAGE_FCRC32_KEY_VERSION == 0, "alignment");
		static_assert(FIL_PAGE_LSN % 4 == 0, "alignment");
		static_assert(FIL_PAGE_FCRC32_END_LSN % 4 == 0, "alignment");
		if (!compressed
		    && !mach_read_from_4(FIL_PAGE_FCRC32_KEY_VERSION
					 + read_buf)
		    && memcmp_aligned<4>(read_buf + (FIL_PAGE_LSN + 4),
					 end - (FIL_PAGE_FCRC32_END_LSN
						- FIL_PAGE_FCRC32_CHECKSUM),
					 4)) {
			return true;
		}

		buf_page_check_lsn(check_lsn, read_buf);
		return false;
	}

	size_t		checksum_field1 = 0;
	size_t		checksum_field2 = 0;
	uint32_t	crc32 = 0;
	bool		crc32_inited = false;
	bool		crc32_chksum = false;
	const ulint zip_size = fil_space_t::zip_size(fsp_flags);
	const uint16_t page_type = fil_page_get_type(read_buf);

	/* We can trust page type if page compression is set on tablespace
	flags because page compression flag means file must have been
	created with 10.1 (later than 5.5 code base). In 10.1 page
	compressed tables do not contain post compression checksum and
	FIL_PAGE_END_LSN_OLD_CHKSUM field stored. Note that space can
	be null if we are in fil_check_first_page() and first page
	is not compressed or encrypted. Page checksum is verified
	after decompression (i.e. normally pages are already
	decompressed at this stage). */
	if ((page_type == FIL_PAGE_PAGE_COMPRESSED ||
	     page_type == FIL_PAGE_PAGE_COMPRESSED_ENCRYPTED)
#ifndef UNIV_INNOCHECKSUM
	    && FSP_FLAGS_HAS_PAGE_COMPRESSION(fsp_flags)
#endif
	) {
		return(false);
	}

	static_assert(FIL_PAGE_LSN % 4 == 0, "alignment");
	static_assert(FIL_PAGE_END_LSN_OLD_CHKSUM % 4 == 0, "alignment");

	if (!zip_size
	    && memcmp_aligned<4>(read_buf + FIL_PAGE_LSN + 4,
				 read_buf + srv_page_size
				 - FIL_PAGE_END_LSN_OLD_CHKSUM + 4, 4)) {
		/* Stored log sequence numbers at the start and the end
		of page do not match */

		return(true);
	}

	buf_page_check_lsn(check_lsn, read_buf);

	/* Check whether the checksum fields have correct values */

	const srv_checksum_algorithm_t curr_algo =
		static_cast<srv_checksum_algorithm_t>(srv_checksum_algorithm);

	if (curr_algo == SRV_CHECKSUM_ALGORITHM_NONE) {
		return(false);
	}

	if (zip_size) {
		return !page_zip_verify_checksum(read_buf, zip_size);
	}

	checksum_field1 = mach_read_from_4(
		read_buf + FIL_PAGE_SPACE_OR_CHKSUM);

	checksum_field2 = mach_read_from_4(
		read_buf + srv_page_size - FIL_PAGE_END_LSN_OLD_CHKSUM);

	static_assert(FIL_PAGE_LSN % 8 == 0, "alignment");

	/* A page filled with NUL bytes is considered not corrupted.
	Before MariaDB Server 10.1.25 (MDEV-12113) or 10.2.2 (or MySQL 5.7),
	the FIL_PAGE_FILE_FLUSH_LSN field may have been written nonzero
	for the first page of each file of the system tablespace.
	We want to ignore it for the system tablespace, but because
	we do not know the expected tablespace here, we ignore the
	field for all data files, except for
	innodb_checksum_algorithm=full_crc32 which we handled above. */
	if (!checksum_field1 && !checksum_field2) {
		/* Checksum fields can have valid value as zero.
		If the page is not empty then do the checksum
		calculation for the page. */
		bool all_zeroes = true;
		for (size_t i = 0; i < srv_page_size; i++) {
#ifndef UNIV_INNOCHECKSUM
			if (i == FIL_PAGE_FILE_FLUSH_LSN_OR_KEY_VERSION) {
				i += 8;
			}
#endif
			if (read_buf[i]) {
				all_zeroes = false;
				break;
			}
		}

		if (all_zeroes) {
			return false;
		}
	}

	switch (curr_algo) {
	case SRV_CHECKSUM_ALGORITHM_STRICT_FULL_CRC32:
	case SRV_CHECKSUM_ALGORITHM_STRICT_CRC32:
		return !buf_page_is_checksum_valid_crc32(
			read_buf, checksum_field1, checksum_field2);
	case SRV_CHECKSUM_ALGORITHM_STRICT_INNODB:
		return !buf_page_is_checksum_valid_innodb(
			read_buf, checksum_field1, checksum_field2);
	case SRV_CHECKSUM_ALGORITHM_STRICT_NONE:
		return !buf_page_is_checksum_valid_none(
			read_buf, checksum_field1, checksum_field2);
	case SRV_CHECKSUM_ALGORITHM_FULL_CRC32:
	case SRV_CHECKSUM_ALGORITHM_CRC32:
	case SRV_CHECKSUM_ALGORITHM_INNODB:
		if (buf_page_is_checksum_valid_none(read_buf,
			checksum_field1, checksum_field2)) {
#ifdef UNIV_INNOCHECKSUM
			if (log_file) {
				fprintf(log_file, "page::%llu;"
					" old style: calculated = %u;"
					" recorded = " ULINTPF ";\n",
					cur_page_num,
					buf_calc_page_old_checksum(read_buf),
					checksum_field2);
				fprintf(log_file, "page::%llu;"
					" new style: calculated = %u;"
					" crc32 = %u; recorded = " ULINTPF ";\n",
					cur_page_num,
					buf_calc_page_new_checksum(read_buf),
					buf_calc_page_crc32(read_buf),
					checksum_field1);
			}
#endif /* UNIV_INNOCHECKSUM */
			return false;
		}

		crc32_chksum = curr_algo == SRV_CHECKSUM_ALGORITHM_CRC32
			|| curr_algo == SRV_CHECKSUM_ALGORITHM_FULL_CRC32;

		/* Very old versions of InnoDB only stored 8 byte lsn to the
		start and the end of the page. */

		/* Since innodb_checksum_algorithm is not strict_* allow
		any of the algos to match for the old field */

		if (checksum_field2
		    != mach_read_from_4(read_buf + FIL_PAGE_LSN)
		    && checksum_field2 != BUF_NO_CHECKSUM_MAGIC) {

			if (crc32_chksum) {
				crc32 = buf_calc_page_crc32(read_buf);
				crc32_inited = true;

				DBUG_EXECUTE_IF(
					"page_intermittent_checksum_mismatch", {
					static int page_counter;
					if (page_counter++ == 2) {
						crc32++;
					}
				});

				if (checksum_field2 != crc32
				    && checksum_field2
				       != buf_calc_page_old_checksum(read_buf)) {
					return true;
				}
			} else {
				ut_ad(curr_algo
				      == SRV_CHECKSUM_ALGORITHM_INNODB);

				if (checksum_field2
				    != buf_calc_page_old_checksum(read_buf)) {
					crc32 = buf_calc_page_crc32(read_buf);
					crc32_inited = true;

					if (checksum_field2 != crc32) {
						return true;
					}
				}
			}
		}

		if (checksum_field1 == 0
		    || checksum_field1 == BUF_NO_CHECKSUM_MAGIC) {
		} else if (crc32_chksum) {

			if (!crc32_inited) {
				crc32 = buf_calc_page_crc32(read_buf);
				crc32_inited = true;
			}

			if (checksum_field1 != crc32
			    && checksum_field1
			    != buf_calc_page_new_checksum(read_buf)) {
				return true;
			}
		} else {
			ut_ad(curr_algo == SRV_CHECKSUM_ALGORITHM_INNODB);

			if (checksum_field1
			    != buf_calc_page_new_checksum(read_buf)) {

				if (!crc32_inited) {
					crc32 = buf_calc_page_crc32(read_buf);
					crc32_inited = true;
				}

				if (checksum_field1 != crc32) {
					return true;
				}
			}
		}

		if (crc32_inited
		    && ((checksum_field1 == crc32
			 && checksum_field2 != crc32)
			|| (checksum_field1 != crc32
			    && checksum_field2 == crc32))) {
			return true;
		}

		break;
	case SRV_CHECKSUM_ALGORITHM_NONE:
		/* should have returned false earlier */
		break;
	}

	return false;
}

#ifndef UNIV_INNOCHECKSUM

#if defined(DBUG_OFF) && defined(HAVE_MADVISE) &&  defined(MADV_DODUMP)
/** Enable buffers to be dumped to core files

A convience function, not called anyhwere directly however
it is left available for gdb or any debugger to call
in the event that you want all of the memory to be dumped
to a core file.

Returns number of errors found in madvise calls. */
int
buf_madvise_do_dump()
{
	int ret= 0;

	/* mirrors allocation in log_t::create() */
	if (log_sys.buf) {
		ret += madvise(log_sys.buf,
			       srv_log_buffer_size,
			       MADV_DODUMP);
		ret += madvise(log_sys.flush_buf,
			       srv_log_buffer_size,
			       MADV_DODUMP);
	}
	/* mirrors recv_sys_t::create() */
	if (recv_sys.buf)
	{
		ret+= madvise(recv_sys.buf, recv_sys.len, MADV_DODUMP);
	}

	mutex_enter(&buf_pool.mutex);
	auto chunk = buf_pool.chunks;

	for (ulint n = buf_pool.n_chunks; n--; chunk++) {
		ret+= madvise(chunk->mem, chunk->mem_size(), MADV_DODUMP);
	}

	mutex_exit(&buf_pool.mutex);
	return ret;
}
#endif

/** Dump a page to stderr.
@param[in]	read_buf	database page
@param[in]	zip_size	compressed page size, or 0 */
void buf_page_print(const byte* read_buf, ulint zip_size)
{
	dict_index_t*	index;

#ifndef UNIV_DEBUG
	const ulint size = zip_size ? zip_size : srv_page_size;
	ib::info() << "Page dump in ascii and hex ("
		<< size << " bytes):";

	ut_print_buf(stderr, read_buf, size);
	fputs("\nInnoDB: End of page dump\n", stderr);
#endif

	if (zip_size) {
		/* Print compressed page. */
		ib::info() << "Compressed page type ("
			<< fil_page_get_type(read_buf)
			<< "); stored checksum in field1 "
			<< mach_read_from_4(
				read_buf + FIL_PAGE_SPACE_OR_CHKSUM)
			<< "; calculated checksums for field1: "
			<< buf_checksum_algorithm_name(
				SRV_CHECKSUM_ALGORITHM_CRC32)
			<< " "
			<< page_zip_calc_checksum(
				read_buf, zip_size,
				SRV_CHECKSUM_ALGORITHM_CRC32)
			<< ", "
			<< buf_checksum_algorithm_name(
				SRV_CHECKSUM_ALGORITHM_INNODB)
			<< " "
			<< page_zip_calc_checksum(
				read_buf, zip_size,
				SRV_CHECKSUM_ALGORITHM_INNODB)
			<< ", "
			<< buf_checksum_algorithm_name(
				SRV_CHECKSUM_ALGORITHM_NONE)
			<< " "
			<< page_zip_calc_checksum(
				read_buf, zip_size,
				SRV_CHECKSUM_ALGORITHM_NONE)
			<< "; page LSN "
			<< mach_read_from_8(read_buf + FIL_PAGE_LSN)
			<< "; page number (if stored to page"
			<< " already) "
			<< mach_read_from_4(read_buf + FIL_PAGE_OFFSET)
			<< "; space id (if stored to page already) "
			<< mach_read_from_4(
				read_buf + FIL_PAGE_ARCH_LOG_NO_OR_SPACE_ID);

	} else {
		const uint32_t	crc32 = buf_calc_page_crc32(read_buf);
		ulint page_type = fil_page_get_type(read_buf);

		ib::info() << "Uncompressed page, stored checksum in field1 "
			<< mach_read_from_4(
				read_buf + FIL_PAGE_SPACE_OR_CHKSUM)
			<< ", calculated checksums for field1: "
			<< buf_checksum_algorithm_name(
				SRV_CHECKSUM_ALGORITHM_CRC32) << " "
			<< crc32
			<< ", "
			<< buf_checksum_algorithm_name(
				SRV_CHECKSUM_ALGORITHM_INNODB) << " "
			<< buf_calc_page_new_checksum(read_buf)
			<< ", "
			<< " page type " << page_type << " == "
			<< fil_get_page_type_name(page_type) << "."
			<< buf_checksum_algorithm_name(
				SRV_CHECKSUM_ALGORITHM_NONE) << " "
			<< BUF_NO_CHECKSUM_MAGIC
			<< ", stored checksum in field2 "
			<< mach_read_from_4(read_buf + srv_page_size
					    - FIL_PAGE_END_LSN_OLD_CHKSUM)
			<< ", calculated checksums for field2: "
			<< buf_checksum_algorithm_name(
				SRV_CHECKSUM_ALGORITHM_CRC32) << " "
			<< crc32
			<< ", "
			<< buf_checksum_algorithm_name(
				SRV_CHECKSUM_ALGORITHM_INNODB) << " "
			<< buf_calc_page_old_checksum(read_buf)
			<< ", "
			<< buf_checksum_algorithm_name(
				SRV_CHECKSUM_ALGORITHM_NONE) << " "
			<< BUF_NO_CHECKSUM_MAGIC
			<< ",  page LSN "
			<< mach_read_from_4(read_buf + FIL_PAGE_LSN)
			<< " "
			<< mach_read_from_4(read_buf + FIL_PAGE_LSN + 4)
			<< ", low 4 bytes of LSN at page end "
			<< mach_read_from_4(read_buf + srv_page_size
					    - FIL_PAGE_END_LSN_OLD_CHKSUM + 4)
			<< ", page number (if stored to page already) "
			<< mach_read_from_4(read_buf + FIL_PAGE_OFFSET)
			<< ", space id (if created with >= MySQL-4.1.1"
			   " and stored already) "
			<< mach_read_from_4(
				read_buf + FIL_PAGE_ARCH_LOG_NO_OR_SPACE_ID);
	}

	switch (fil_page_get_type(read_buf)) {
		index_id_t	index_id;
	case FIL_PAGE_INDEX:
	case FIL_PAGE_TYPE_INSTANT:
	case FIL_PAGE_RTREE:
		index_id = btr_page_get_index_id(read_buf);
		ib::info() << "Page may be an index page where"
			" index id is " << index_id;

		index = dict_index_find_on_id_low(index_id);
		if (index) {
			ib::info()
				<< "Index " << index_id
				<< " is " << index->name
				<< " in table " << index->table->name;
		}
		break;
	case FIL_PAGE_UNDO_LOG:
		fputs("InnoDB: Page may be an undo log page\n", stderr);
		break;
	case FIL_PAGE_INODE:
		fputs("InnoDB: Page may be an 'inode' page\n", stderr);
		break;
	case FIL_PAGE_IBUF_FREE_LIST:
		fputs("InnoDB: Page may be an insert buffer free list page\n",
		      stderr);
		break;
	case FIL_PAGE_TYPE_ALLOCATED:
		fputs("InnoDB: Page may be a freshly allocated page\n",
		      stderr);
		break;
	case FIL_PAGE_IBUF_BITMAP:
		fputs("InnoDB: Page may be an insert buffer bitmap page\n",
		      stderr);
		break;
	case FIL_PAGE_TYPE_SYS:
		fputs("InnoDB: Page may be a system page\n",
		      stderr);
		break;
	case FIL_PAGE_TYPE_TRX_SYS:
		fputs("InnoDB: Page may be a transaction system page\n",
		      stderr);
		break;
	case FIL_PAGE_TYPE_FSP_HDR:
		fputs("InnoDB: Page may be a file space header page\n",
		      stderr);
		break;
	case FIL_PAGE_TYPE_XDES:
		fputs("InnoDB: Page may be an extent descriptor page\n",
		      stderr);
		break;
	case FIL_PAGE_TYPE_BLOB:
		fputs("InnoDB: Page may be a BLOB page\n",
		      stderr);
		break;
	case FIL_PAGE_TYPE_ZBLOB:
	case FIL_PAGE_TYPE_ZBLOB2:
		fputs("InnoDB: Page may be a compressed BLOB page\n",
		      stderr);
		break;
	}
}

# ifdef PFS_GROUP_BUFFER_SYNC
extern mysql_pfs_key_t	buffer_block_mutex_key;

/********************************************************************//**
This function registers mutexes and rwlocks in buffer blocks with
performance schema. If PFS_MAX_BUFFER_MUTEX_LOCK_REGISTER is
defined to be a value less than chunk->size, then only mutexes
and rwlocks in the first PFS_MAX_BUFFER_MUTEX_LOCK_REGISTER
blocks are registered. */
static
void
pfs_register_buffer_block(
/*======================*/
	buf_pool_t::chunk_t*	chunk)		/*!< in/out: chunk of buffers */
{
	buf_block_t*    block;
	ulint		num_to_register;

	block = chunk->blocks;

	num_to_register = ut_min(
		chunk->size, PFS_MAX_BUFFER_MUTEX_LOCK_REGISTER);

	for (ulint i = 0; i < num_to_register; i++) {
#  ifdef UNIV_PFS_MUTEX
		BPageMutex*	mutex;

		mutex = &block->mutex;
		mutex->pfs_add(buffer_block_mutex_key);
#  endif /* UNIV_PFS_MUTEX */

		rw_lock_t*	rwlock;

#  ifdef UNIV_PFS_RWLOCK
		rwlock = &block->lock;
		ut_a(!rwlock->pfs_psi);
		rwlock->pfs_psi = (PSI_server)
			? PSI_server->init_rwlock(buf_block_lock_key, rwlock)
			: NULL;

#   ifdef UNIV_DEBUG
		rwlock = block->debug_latch;
		ut_a(!rwlock->pfs_psi);
		rwlock->pfs_psi = (PSI_server)
			? PSI_server->init_rwlock(buf_block_debug_latch_key,
						  rwlock)
			: NULL;
#   endif /* UNIV_DEBUG */

#  endif /* UNIV_PFS_RWLOCK */
		block++;
	}
}
# endif /* PFS_GROUP_BUFFER_SYNC */

/** Initialize a buffer page descriptor.
@param[in,out]	block	buffer page descriptor
@param[in]	frame	buffer page frame */
static
void
buf_block_init(buf_block_t* block, byte* frame)
{
	UNIV_MEM_DESC(frame, srv_page_size);

	/* This function should only be executed at database startup or by
	buf_pool.resize(). Either way, adaptive hash index must not exist. */
	assert_block_ahi_empty_on_init(block);

	block->frame = frame;

	block->page.state = BUF_BLOCK_NOT_USED;
	block->page.buf_fix_count = 0;
	block->page.io_fix = BUF_IO_NONE;
<<<<<<< HEAD
=======
	block->page.real_size = 0;
>>>>>>> b30a0131
	block->modify_clock = 0;
	block->page.slot = NULL;
	block->page.status = buf_page_t::NORMAL;

#ifdef BTR_CUR_HASH_ADAPT
	block->index = NULL;
#endif /* BTR_CUR_HASH_ADAPT */
	block->skip_flush_check = false;

	ut_d(block->page.in_zip_hash = false);
	ut_d(block->page.in_flush_list = FALSE);
	ut_d(block->page.in_free_list = FALSE);
	ut_d(block->page.in_LRU_list = FALSE);
	ut_d(block->in_unzip_LRU_list = FALSE);
	ut_d(block->in_withdraw_list = FALSE);

	page_zip_des_init(&block->page.zip);

	mutex_create(LATCH_ID_BUF_BLOCK_MUTEX, &block->mutex);
	ut_d(block->debug_latch = (rw_lock_t *) ut_malloc_nokey(sizeof(rw_lock_t)));

#if defined PFS_SKIP_BUFFER_MUTEX_RWLOCK || defined PFS_GROUP_BUFFER_SYNC
	/* If PFS_SKIP_BUFFER_MUTEX_RWLOCK is defined, skip registration
	of buffer block rwlock with performance schema.

	If PFS_GROUP_BUFFER_SYNC is defined, skip the registration
	since buffer block rwlock will be registered later in
	pfs_register_buffer_block(). */

	rw_lock_create(PFS_NOT_INSTRUMENTED, &block->lock, SYNC_LEVEL_VARYING);

	ut_d(rw_lock_create(PFS_NOT_INSTRUMENTED, block->debug_latch,
			    SYNC_LEVEL_VARYING));

#else /* PFS_SKIP_BUFFER_MUTEX_RWLOCK || PFS_GROUP_BUFFER_SYNC */

	rw_lock_create(buf_block_lock_key, &block->lock, SYNC_LEVEL_VARYING);

	ut_d(rw_lock_create(buf_block_debug_latch_key,
			    block->debug_latch, SYNC_LEVEL_VARYING));

#endif /* PFS_SKIP_BUFFER_MUTEX_RWLOCK || PFS_GROUP_BUFFER_SYNC */

	block->lock.is_block_lock = 1;

	ut_ad(rw_lock_validate(&(block->lock)));
}

/** Allocate a chunk of buffer frames.
@param bytes    requested size
@return whether the allocation succeeded */
inline bool buf_pool_t::chunk_t::create(size_t bytes)
{
  DBUG_EXECUTE_IF("ib_buf_chunk_init_fails", return false;);
  /* Round down to a multiple of page size, although it already should be. */
  bytes= ut_2pow_round<size_t>(bytes, srv_page_size);

  mem= buf_pool.allocator.allocate_large_dontdump(bytes, &mem_pfx);

  if (UNIV_UNLIKELY(!mem))
    return false;

#ifdef HAVE_LIBNUMA
  if (srv_numa_interleave)
  {
    struct bitmask *numa_mems_allowed= numa_get_mems_allowed();
    if (mbind(mem, mem_size(), MPOL_INTERLEAVE,
              numa_mems_allowed->maskp, numa_mems_allowed->size,
              MPOL_MF_MOVE))
    {
      ib::warn() << "Failed to set NUMA memory policy of"
              " buffer pool page frames to MPOL_INTERLEAVE"
              " (error: " << strerror(errno) << ").";
    }
    numa_bitmask_free(numa_mems_allowed);
  }
#endif /* HAVE_LIBNUMA */


  /* Allocate the block descriptors from
  the start of the memory block. */
  blocks= reinterpret_cast<buf_block_t*>(mem);

  /* Align a pointer to the first frame.  Note that when
  opt_large_page_size is smaller than srv_page_size,
  (with max srv_page_size at 64k don't think any hardware
  makes this true),
  we may allocate one fewer block than requested.  When
  it is bigger, we may allocate more blocks than requested. */
  static_assert(sizeof(byte*) == sizeof(ulint), "pointer size");

  byte *frame= reinterpret_cast<byte*>((reinterpret_cast<ulint>(mem) +
                                        srv_page_size - 1) &
                                       ~ulint{srv_page_size - 1});
  size= (mem_pfx.m_size >> srv_page_size_shift) - (frame != mem);

  /* Subtract the space needed for block descriptors. */
  {
    ulint s= size;

    while (frame < reinterpret_cast<const byte*>(blocks + s))
    {
      frame+= srv_page_size;
      s--;
    }

    size= s;
  }

  /* Init block structs and assign frames for them. Then we assign the
  frames to the first blocks (we already mapped the memory above). */

  buf_block_t *block= blocks;

  for (auto i= size; i--; ) {
    buf_block_init(block, frame);
    UNIV_MEM_INVALID(block->frame, srv_page_size);
    /* Add the block to the free list */
    UT_LIST_ADD_LAST(buf_pool.free, &block->page);

    ut_d(block->page.in_free_list = TRUE);
    block++;
    frame+= srv_page_size;
  }

  reg();

#ifdef PFS_GROUP_BUFFER_SYNC
  pfs_register_buffer_block(this);
#endif /* PFS_GROUP_BUFFER_SYNC */
  return true;
}

#ifdef UNIV_DEBUG
/** Check that all file pages in the buffer chunk are in a replaceable state.
@return address of a non-free block
@retval nullptr if all freed */
inline const buf_block_t *buf_pool_t::chunk_t::not_freed() const
{
  buf_block_t *block= blocks;
  for (auto i= size; i--; block++)
  {
    switch (buf_block_get_state(block)) {
    case BUF_BLOCK_POOL_WATCH:
    case BUF_BLOCK_ZIP_PAGE:
    case BUF_BLOCK_ZIP_DIRTY:
      /* The uncompressed buffer pool should never
      contain ROW_FORMAT=COMPRESSED block descriptors. */
      ut_error;
      break;
    case BUF_BLOCK_NOT_USED:
    case BUF_BLOCK_READY_FOR_USE:
    case BUF_BLOCK_MEMORY:
    case BUF_BLOCK_REMOVE_HASH:
      /* Skip blocks that are not being used for file pages. */
      break;
    case BUF_BLOCK_FILE_PAGE:
      if (srv_read_only_mode)
      {
        /* The page cleaner is disabled in read-only mode.  No pages
        can be dirtied, so all of them must be clean. */
        ut_ad(block->page.oldest_modification == 0 ||
              block->page.oldest_modification == recv_sys.recovered_lsn ||
              srv_force_recovery == SRV_FORCE_NO_LOG_REDO);
        ut_ad(block->page.buf_fix_count == 0);
        ut_ad(block->page.io_fix == BUF_IO_NONE);
        break;
      }

      BPageMutex *block_mutex= block->page.get_mutex();
      mutex_enter(block_mutex);
      bool ready= block->page.ready_for_replace();
      mutex_exit(block_mutex);

      if (!ready)
        return block;

      break;
    }
  }

  return nullptr;
}
#endif /* UNIV_DEBUG */

/** Free the synchronization objects of a buffer pool block descriptor
@param[in,out]	block	buffer pool block descriptor */
static void buf_block_free_mutexes(buf_block_t* block)
{
	mutex_free(&block->mutex);
	rw_lock_free(&block->lock);
	ut_d(rw_lock_free(block->debug_latch));
	ut_d(ut_free(block->debug_latch));
}

/** Create the buffer pool.
@return whether the creation failed */
bool buf_pool_t::create()
{
  ut_ad(this == &buf_pool);
  ut_ad(srv_buf_pool_size % srv_buf_pool_chunk_unit == 0);
  ut_ad(!is_initialised());
  ut_ad(srv_buf_pool_size > 0);

  NUMA_MEMPOLICY_INTERLEAVE_IN_SCOPE;

  ut_ad(!resizing);
  ut_ad(!withdrawing);
  ut_ad(!withdraw_clock());
  ut_ad(!chunks_old);

  chunk_t::map_reg= UT_NEW_NOKEY(chunk_t::map());

  new(&allocator) ut_allocator<unsigned char>(mem_key_buf_buf_pool);

  n_chunks= srv_buf_pool_size / srv_buf_pool_chunk_unit;
  const size_t chunk_size= srv_buf_pool_chunk_unit;

  chunks= static_cast<chunk_t*>(ut_zalloc_nokey(n_chunks * sizeof *chunks));
  UT_LIST_INIT(free, &buf_page_t::list);
  curr_size= 0;
  auto chunk= chunks;

  do
  {
    if (!chunk->create(chunk_size))
    {
      while (--chunk >= chunks)
      {
        buf_block_t* block= chunk->blocks;

          for (auto i= chunk->size; i--; block++)
          buf_block_free_mutexes(block);

          allocator.deallocate_large_dodump(chunk->mem, &chunk->mem_pfx);
        }
        ut_free(chunks);
        chunks= nullptr;
        UT_DELETE(chunk_t::map_reg);
        chunk_t::map_reg= nullptr;
        ut_ad(!is_initialised());
        return true;
    }

    curr_size+= chunk->size;
  }
  while (++chunk < chunks + n_chunks);

  ut_ad(is_initialised());
  mutex_create(LATCH_ID_BUF_POOL, &mutex);
  mutex_create(LATCH_ID_BUF_POOL_ZIP, &zip_mutex);

  UT_LIST_INIT(LRU, &buf_page_t::LRU);
  UT_LIST_INIT(withdraw, &buf_page_t::list);
  withdraw_target= 0;
  UT_LIST_INIT(flush_list, &buf_page_t::list);
  UT_LIST_INIT(unzip_LRU, &buf_block_t::unzip_LRU);

#if defined UNIV_DEBUG || defined UNIV_BUF_DEBUG
  UT_LIST_INIT(zip_clean, &buf_page_t::list);
#endif /* UNIV_DEBUG || UNIV_BUF_DEBUG */

  for (size_t i= 0; i < UT_ARR_SIZE(zip_free); ++i)
    UT_LIST_INIT(zip_free[i], &buf_buddy_free_t::list);
  ulint s= curr_size;
  old_size= s;
  s/= BUF_READ_AHEAD_PORTION;
  read_ahead_area= s >= READ_AHEAD_PAGES
    ? READ_AHEAD_PAGES
    : my_round_up_to_next_power(static_cast<uint32_t>(s));
  curr_pool_size= srv_buf_pool_size;

  n_chunks_new= n_chunks;

  /* Number of locks protecting page_hash must be a power of two */
  srv_n_page_hash_locks= my_round_up_to_next_power(static_cast<uint32_t>
                                                   (srv_n_page_hash_locks));
  ut_a(srv_n_page_hash_locks != 0);
  ut_a(srv_n_page_hash_locks <= MAX_PAGE_HASH_LOCKS);

  page_hash= ib_create(2 * curr_size,
                         LATCH_ID_HASH_TABLE_RW_LOCK,
                         srv_n_page_hash_locks, MEM_HEAP_FOR_PAGE_HASH);

  ut_ad(!page_hash_old);
  zip_hash= hash_create(2 * curr_size);
  last_printout_time= time(NULL);

  mutex_create(LATCH_ID_FLUSH_LIST, &flush_list_mutex);

  for (int i= 0; i < 3; i++)
    no_flush[i]= os_event_create(0);

  watch= static_cast<buf_page_t*>
    (ut_zalloc_nokey(sizeof *watch * BUF_POOL_WATCH_SIZE));

  try_LRU_scan= true;

  ut_d(flush_hp.m_mutex= &flush_list_mutex;);
  ut_d(lru_hp.m_mutex= &mutex);
  ut_d(lru_scan_itr.m_mutex= &mutex);
  ut_d(single_scan_itr.m_mutex= &mutex);

  io_buf.create((srv_n_read_io_threads + srv_n_write_io_threads) *
                OS_AIO_N_PENDING_IOS_PER_THREAD);

  /* FIXME: remove some of these variables */
  srv_buf_pool_curr_size= curr_pool_size;
  srv_buf_pool_old_size= srv_buf_pool_size;
  srv_buf_pool_base_size= srv_buf_pool_size;

  chunk_t::map_ref= chunk_t::map_reg;
  buf_LRU_old_ratio_update(100 * 3 / 8, false);
  btr_search_sys_create(srv_buf_pool_curr_size / sizeof(void*) / 64);
  ut_ad(is_initialised());
  return false;
}

/** Clean up after successful create() */
void buf_pool_t::close()
{
  ut_ad(this == &buf_pool);
  if (!is_initialised())
    return;

  mutex_free(&mutex);
  mutex_free(&zip_mutex);
  mutex_free(&flush_list_mutex);

  if (flush_rbt)
  {
    rbt_free(flush_rbt);
    flush_rbt= nullptr;
  }

  for (buf_page_t *bpage= UT_LIST_GET_LAST(LRU), *prev_bpage= nullptr; bpage;
       bpage= prev_bpage)
  {
    prev_bpage= UT_LIST_GET_PREV(LRU, bpage);
    buf_page_state state= buf_page_get_state(bpage);

    ut_ad(buf_page_in_file(bpage));
    ut_ad(bpage->in_LRU_list);

    if (state != BUF_BLOCK_FILE_PAGE)
    {
      /* We must not have any dirty block except during a fast shutdown. */
      ut_ad(state == BUF_BLOCK_ZIP_PAGE || srv_fast_shutdown == 2);
      buf_page_free_descriptor(bpage);
    }
  }

  ut_free(watch);
  watch= nullptr;

  for (auto chunk= chunks + n_chunks; --chunk >= chunks; )
  {
    buf_block_t *block= chunk->blocks;

    for (auto i= chunk->size; i--; block++)
      buf_block_free_mutexes(block);

    allocator.deallocate_large_dodump(chunk->mem, &chunk->mem_pfx);
  }

  for (int i= 0; i < 3; ++i)
    os_event_destroy(no_flush[i]);

  ut_free(chunks);
  chunks= nullptr;
  ha_clear(page_hash);
  hash_table_free(page_hash);
  hash_table_free(zip_hash);

  io_buf.close();
  UT_DELETE(chunk_t::map_reg);
  chunk_t::map_reg= chunk_t::map_ref= nullptr;
}

/** Try to reallocate a control block.
@param block  control block to reallocate
@return whether the reallocation succeeded */
inline bool buf_pool_t::realloc(buf_block_t *block)
{
	buf_block_t*	new_block;

	ut_ad(withdrawing);
	ut_ad(mutex_own(&mutex));
	ut_ad(buf_block_get_state(block) == BUF_BLOCK_FILE_PAGE);

	new_block = buf_LRU_get_free_only();

	if (new_block == NULL) {
		return(false); /* free list was not enough */
	}

	rw_lock_t* hash_lock = hash_lock_get(block->page.id);
	rw_lock_x_lock(hash_lock);
	mutex_enter(&block->mutex);

	if (block->page.can_relocate()) {
		mutex_enter(&new_block->mutex);

		memcpy_aligned<OS_FILE_LOG_BLOCK_SIZE>(
			new_block->frame, block->frame, srv_page_size);
		new (&new_block->page) buf_page_t(block->page);

		/* relocate LRU list */
		ut_ad(block->page.in_LRU_list);
		ut_ad(!block->page.in_zip_hash);
		ut_d(block->page.in_LRU_list = FALSE);

		buf_LRU_adjust_hp(&block->page);

		buf_page_t*	prev_b = UT_LIST_GET_PREV(LRU, &block->page);
		UT_LIST_REMOVE(LRU, &block->page);

		if (prev_b != NULL) {
			UT_LIST_INSERT_AFTER(LRU, prev_b, &new_block->page);
		} else {
			UT_LIST_ADD_FIRST(LRU, &new_block->page);
		}

		if (LRU_old == &block->page) {
			LRU_old = &new_block->page;
		}

		ut_ad(new_block->page.in_LRU_list);

		/* relocate unzip_LRU list */
		if (block->page.zip.data != NULL) {
			ut_ad(block->in_unzip_LRU_list);
			ut_d(new_block->in_unzip_LRU_list = TRUE);
			UNIV_MEM_DESC(&new_block->page.zip.data,
				      page_zip_get_size(&new_block->page.zip));

			buf_block_t*	prev_block = UT_LIST_GET_PREV(unzip_LRU, block);
			UT_LIST_REMOVE(unzip_LRU, block);

			ut_d(block->in_unzip_LRU_list = FALSE);
			block->page.zip.data = NULL;
			page_zip_set_size(&block->page.zip, 0);

			if (prev_block != NULL) {
				UT_LIST_INSERT_AFTER(unzip_LRU, prev_block, new_block);
			} else {
				UT_LIST_ADD_FIRST(unzip_LRU, new_block);
			}
		} else {
			ut_ad(!block->in_unzip_LRU_list);
			ut_d(new_block->in_unzip_LRU_list = FALSE);
		}

		/* relocate page_hash */
		ut_ad(&block->page == page_hash_get_low(block->page.id));
		ulint	fold = block->page.id.fold();
		ut_ad(fold == new_block->page.id.fold());
		HASH_REPLACE(buf_page_t, hash, page_hash, fold,
			     &block->page, &new_block->page);

		buf_block_modify_clock_inc(block);
		static_assert(FIL_PAGE_OFFSET % 4 == 0, "alignment");
		memset_aligned<4>(block->frame + FIL_PAGE_OFFSET, 0xff, 4);
		static_assert(FIL_PAGE_ARCH_LOG_NO_OR_SPACE_ID % 4 == 2,
			      "not perfect alignment");
		memset_aligned<2>(block->frame
				  + FIL_PAGE_ARCH_LOG_NO_OR_SPACE_ID, 0xff, 4);
		UNIV_MEM_INVALID(block->frame, srv_page_size);
		buf_block_set_state(block, BUF_BLOCK_REMOVE_HASH);
		block->page.id
		    = page_id_t(ULINT32_UNDEFINED, ULINT32_UNDEFINED);

		/* Relocate flush_list. */
		if (block->page.oldest_modification) {
			buf_flush_relocate_on_flush_list(
				&block->page, &new_block->page);
		}

		/* set other flags of buf_block_t */

#ifdef BTR_CUR_HASH_ADAPT
		/* This code should only be executed by resize(),
		while the adaptive hash index is disabled. */
		assert_block_ahi_empty(block);
		assert_block_ahi_empty_on_init(new_block);
		ut_ad(!block->index);
		new_block->index	= NULL;
		new_block->n_hash_helps	= 0;
		new_block->n_fields	= 1;
		new_block->left_side	= TRUE;
#endif /* BTR_CUR_HASH_ADAPT */

		new_block->lock_hash_val = block->lock_hash_val;
		ut_ad(new_block->lock_hash_val == lock_rec_hash(
			new_block->page.id.space(),
			new_block->page.id.page_no()));

		rw_lock_x_unlock(hash_lock);
		mutex_exit(&new_block->mutex);

		/* free block */
		buf_block_set_state(block, BUF_BLOCK_MEMORY);
		buf_LRU_block_free_non_file_page(block);

		mutex_exit(&block->mutex);
	} else {
		rw_lock_x_unlock(hash_lock);
		mutex_exit(&block->mutex);

		/* free new_block */
		mutex_enter(&new_block->mutex);
		buf_LRU_block_free_non_file_page(new_block);
		mutex_exit(&new_block->mutex);
	}

	return(true); /* free_list was enough */
}

/** Sets the global variable that feeds MySQL's innodb_buffer_pool_resize_status
to the specified string. The format and the following parameters are the
same as the ones used for printf(3).
@param[in]	fmt	format
@param[in]	...	extra parameters according to fmt */
static
void
buf_resize_status(
	const char*	fmt,
	...)
{
	va_list	ap;

	va_start(ap, fmt);

	vsnprintf(
		export_vars.innodb_buffer_pool_resize_status,
		sizeof(export_vars.innodb_buffer_pool_resize_status),
		fmt, ap);

	va_end(ap);

	ib::info() << export_vars.innodb_buffer_pool_resize_status;
}

/** Withdraw blocks from the buffer pool until meeting withdraw_target.
@return whether retry is needed */
inline bool buf_pool_t::withdraw_blocks()
{
	buf_block_t*	block;
	ulint		loop_count = 0;

	ib::info() << "start to withdraw the last "
		<< withdraw_target << " blocks";

	/* Minimize zip_free[i] lists */
	mutex_enter(&mutex);
	buf_buddy_condense_free();
	mutex_exit(&mutex);

	while (UT_LIST_GET_LEN(withdraw) < withdraw_target) {

		/* try to withdraw from free_list */
		ulint	count1 = 0;

		mutex_enter(&mutex);
		block = reinterpret_cast<buf_block_t*>(
			UT_LIST_GET_FIRST(free));
		while (block != NULL
		       && UT_LIST_GET_LEN(withdraw) < withdraw_target) {
			ut_ad(block->page.in_free_list);
			ut_ad(!block->page.in_flush_list);
			ut_ad(!block->page.in_LRU_list);
			ut_a(!buf_page_in_file(&block->page));

			buf_block_t*	next_block;
			next_block = reinterpret_cast<buf_block_t*>(
				UT_LIST_GET_NEXT(
					list, &block->page));

			if (buf_pool.will_be_withdrawn(block->page)) {
				/* This should be withdrawn */
				UT_LIST_REMOVE(free, &block->page);
				UT_LIST_ADD_LAST(withdraw, &block->page);
				ut_d(block->in_withdraw_list = TRUE);
				count1++;
			}

			block = next_block;
		}
		mutex_exit(&mutex);

		/* reserve free_list length */
		if (UT_LIST_GET_LEN(withdraw) < withdraw_target) {
			ulint	scan_depth;
			flush_counters_t n;

			/* cap scan_depth with current LRU size. */
			mutex_enter(&mutex);
			scan_depth = UT_LIST_GET_LEN(LRU);
			mutex_exit(&mutex);

			scan_depth = ut_min(
				ut_max(withdraw_target
				       - UT_LIST_GET_LEN(withdraw),
				       static_cast<ulint>(srv_LRU_scan_depth)),
				scan_depth);

			buf_flush_do_batch(true, scan_depth, 0, &n);
			buf_flush_wait_batch_end(true);

			if (n.flushed) {
				MONITOR_INC_VALUE_CUMULATIVE(
					MONITOR_LRU_BATCH_FLUSH_TOTAL_PAGE,
					MONITOR_LRU_BATCH_FLUSH_COUNT,
					MONITOR_LRU_BATCH_FLUSH_PAGES,
					n.flushed);
			}
		}

		/* relocate blocks/buddies in withdrawn area */
		ulint	count2 = 0;

		mutex_enter(&mutex);
		buf_page_t*	bpage;
		bpage = UT_LIST_GET_FIRST(LRU);
		while (bpage != NULL) {
			BPageMutex* block_mutex = bpage->get_mutex();
			mutex_enter(block_mutex);
			buf_page_t* next_bpage = UT_LIST_GET_NEXT(LRU, bpage);
			if (bpage->zip.data != NULL
			    && will_be_withdrawn(bpage->zip.data)
			    && bpage->can_relocate()) {
				mutex_exit(block_mutex);
				buf_pool_mutex_exit_forbid();
				if (!buf_buddy_realloc(
					    bpage->zip.data,
					    page_zip_get_size(&bpage->zip))) {
					/* failed to allocate block */
					buf_pool_mutex_exit_allow();
					break;
				}
				buf_pool_mutex_exit_allow();
				mutex_enter(block_mutex);
				count2++;
			}

			if (bpage->state == BUF_BLOCK_FILE_PAGE
			    && buf_pool.will_be_withdrawn(*bpage)) {
				if (bpage->can_relocate()) {
					mutex_exit(block_mutex);
					buf_pool_mutex_exit_forbid();
					if (!realloc(
						reinterpret_cast<buf_block_t*>(
							bpage))) {
						/* failed to allocate block */
						buf_pool_mutex_exit_allow();
						break;
					}
					buf_pool_mutex_exit_allow();
					count2++;
				} else {
					mutex_exit(block_mutex);
				}
				/* NOTE: if the page is in use,
				not relocated yet */
			} else {
				mutex_exit(block_mutex);
			}

			bpage = next_bpage;
		}
		mutex_exit(&mutex);

		buf_resize_status(
			"withdrawing blocks. (" ULINTPF "/" ULINTPF ")",
			UT_LIST_GET_LEN(withdraw),
			withdraw_target);

		ib::info() << "withdrew "
			<< count1 << " blocks from free list."
			<< " Tried to relocate " << count2 << " pages ("
			<< UT_LIST_GET_LEN(withdraw) << "/"
			<< withdraw_target << ")";

		if (++loop_count >= 10) {
			/* give up for now.
			retried after user threads paused. */

			ib::info() << "will retry to withdraw later";

			/* need retry later */
			return(true);
		}
	}

	/* confirm withdrawn enough */
	for (const chunk_t* chunk = chunks + n_chunks_new,
	     * const echunk = chunks + n_chunks; chunk != echunk; chunk++) {
		block = chunk->blocks;
		for (ulint j = chunk->size; j--; block++) {
			ut_a(buf_block_get_state(block) == BUF_BLOCK_NOT_USED);
			ut_ad(block->in_withdraw_list);
		}
	}

	ib::info() << "withdrawn target: " << UT_LIST_GET_LEN(withdraw)
		   << " blocks";

	/* retry is not needed */
	++withdraw_clock_;

	return(false);
}

/** resize page_hash and zip_hash */
static void buf_pool_resize_hash()
{
	hash_table_t*	new_hash_table;

	ut_ad(buf_pool.page_hash_old == NULL);

	/* recreate page_hash */
	new_hash_table = ib_recreate(
		buf_pool.page_hash, 2 * buf_pool.curr_size);

	for (ulint i = 0; i < hash_get_n_cells(buf_pool.page_hash); i++) {
		buf_page_t*	bpage;

		bpage = static_cast<buf_page_t*>(
			HASH_GET_FIRST(
				buf_pool.page_hash, i));

		while (bpage) {
			buf_page_t*	prev_bpage = bpage;
			ulint		fold;

			bpage = static_cast<buf_page_t*>(
				HASH_GET_NEXT(
					hash, prev_bpage));

			fold = prev_bpage->id.fold();

			HASH_DELETE(buf_page_t, hash,
				buf_pool.page_hash, fold,
				prev_bpage);

			HASH_INSERT(buf_page_t, hash,
				new_hash_table, fold,
				prev_bpage);
		}
	}

	buf_pool.page_hash_old = buf_pool.page_hash;
	buf_pool.page_hash = new_hash_table;

	/* recreate zip_hash */
	new_hash_table = hash_create(2 * buf_pool.curr_size);

	for (ulint i = 0; i < hash_get_n_cells(buf_pool.zip_hash); i++) {
		buf_page_t*	bpage;

		bpage = static_cast<buf_page_t*>(
			HASH_GET_FIRST(buf_pool.zip_hash, i));

		while (bpage) {
			buf_page_t*	prev_bpage = bpage;
			ulint		fold;

			bpage = static_cast<buf_page_t*>(
				HASH_GET_NEXT(
					hash, prev_bpage));

			fold = BUF_POOL_ZIP_FOLD(
				reinterpret_cast<buf_block_t*>(
					prev_bpage));

			HASH_DELETE(buf_page_t, hash,
				buf_pool.zip_hash, fold,
				prev_bpage);

			HASH_INSERT(buf_page_t, hash,
				new_hash_table, fold,
				prev_bpage);
		}
	}

	hash_table_free(buf_pool.zip_hash);
	buf_pool.zip_hash = new_hash_table;
}


/** Resize from srv_buf_pool_old_size to srv_buf_pool_size. */
inline void buf_pool_t::resize()
{
  ut_ad(this == &buf_pool);

	bool		warning = false;

	NUMA_MEMPOLICY_INTERLEAVE_IN_SCOPE;

	ut_ad(!resize_in_progress());
	ut_ad(srv_buf_pool_chunk_unit > 0);

	ulint new_instance_size = srv_buf_pool_size >> srv_page_size_shift;

	buf_resize_status("Resizing buffer pool from " ULINTPF " to "
			  ULINTPF " (unit=" ULINTPF ").",
			  srv_buf_pool_old_size, srv_buf_pool_size,
			  srv_buf_pool_chunk_unit);

	mutex_enter(&mutex);
	ut_ad(curr_size == old_size);
	ut_ad(n_chunks_new == n_chunks);
	ut_ad(UT_LIST_GET_LEN(withdraw) == 0);
	ut_ad(flush_rbt == NULL);

	n_chunks_new = (new_instance_size << srv_page_size_shift)
		/ srv_buf_pool_chunk_unit;
	curr_size = n_chunks_new * chunks->size;
	mutex_exit(&mutex);

#ifdef BTR_CUR_HASH_ADAPT
	/* disable AHI if needed */
	const bool btr_search_disabled = btr_search_enabled;

	buf_resize_status("Disabling adaptive hash index.");

	btr_search_s_lock_all();
	if (btr_search_disabled) {
		btr_search_s_unlock_all();
	} else {
		btr_search_s_unlock_all();
	}

	btr_search_disable(true);

	if (btr_search_disabled) {
		ib::info() << "disabled adaptive hash index.";
	}
#endif /* BTR_CUR_HASH_ADAPT */

	if (curr_size < old_size) {
		/* set withdraw target */
		size_t w = 0;

		for (const chunk_t* chunk = chunks + n_chunks_new,
		     * const echunk = chunks + n_chunks;
		     chunk != echunk; chunk++)
			w += chunk->size;

		ut_ad(withdraw_target == 0);
		withdraw_target = w;
		withdrawing.store(true, std::memory_order_relaxed);
	}

	buf_resize_status("Withdrawing blocks to be shrunken.");

	time_t		withdraw_started = time(NULL);
	double		message_interval = 60;
	ulint		retry_interval = 1;

withdraw_retry:
	/* wait for the number of blocks fit to the new size (if needed)*/
	bool	should_retry_withdraw = curr_size < old_size
		&& withdraw_blocks();

	if (srv_shutdown_state != SRV_SHUTDOWN_NONE) {
		/* abort to resize for shutdown. */
		withdrawing.store(false, std::memory_order_relaxed);
		return;
	}

	/* abort buffer pool load */
	buf_load_abort();

	const time_t current_time = time(NULL);

	if (should_retry_withdraw
	    && difftime(current_time, withdraw_started) >= message_interval) {

		if (message_interval > 900) {
			message_interval = 1800;
		} else {
			message_interval *= 2;
		}

		lock_mutex_enter();
		mutex_enter(&trx_sys.mutex);
		bool	found = false;
		for (trx_t* trx = UT_LIST_GET_FIRST(trx_sys.trx_list);
		     trx != NULL;
		     trx = UT_LIST_GET_NEXT(trx_list, trx)) {
			if (trx->state != TRX_STATE_NOT_STARTED
			    && trx->mysql_thd != NULL
			    && withdraw_started > trx->start_time) {
				if (!found) {
					ib::warn() <<
						"The following trx might hold"
						" the blocks in buffer pool to"
					        " be withdrawn. Buffer pool"
						" resizing can complete only"
						" after all the transactions"
						" below release the blocks.";
					found = true;
				}

				lock_trx_print_wait_and_mvcc_state(
					stderr, trx, current_time);
			}
		}
		mutex_exit(&trx_sys.mutex);
		lock_mutex_exit();

		withdraw_started = current_time;
	}

	if (should_retry_withdraw) {
		ib::info() << "Will retry to withdraw " << retry_interval
			<< " seconds later.";
		os_thread_sleep(retry_interval * 1000000);

		if (retry_interval > 5) {
			retry_interval = 10;
		} else {
			retry_interval *= 2;
		}

		goto withdraw_retry;
	}

	withdrawing.store(false, std::memory_order_relaxed);

	buf_resize_status("Latching whole of buffer pool.");

#ifndef DBUG_OFF
	{
		bool	should_wait = true;

		while (should_wait) {
			should_wait = false;
			DBUG_EXECUTE_IF(
				"ib_buf_pool_resize_wait_before_resize",
				should_wait = true; os_thread_sleep(10000););
		}
	}
#endif /* !DBUG_OFF */

	if (srv_shutdown_state != SRV_SHUTDOWN_NONE) {
		return;
	}

	/* Indicate critical path */
	resizing.store(true, std::memory_order_relaxed);

	mutex_enter(&mutex);
	page_hash_lock_all();
	chunk_t::map_reg = UT_NEW_NOKEY(chunk_t::map());

	/* add/delete chunks */

	buf_resize_status("buffer pool resizing with chunks "
			  ULINTPF " to " ULINTPF ".",
			  n_chunks, n_chunks_new);

	if (n_chunks_new < n_chunks) {
		/* delete chunks */
		chunk_t* chunk = chunks + n_chunks_new;
		const chunk_t* const echunk = chunks + n_chunks;

		ulint	sum_freed = 0;

		while (chunk < echunk) {
			buf_block_t*	block = chunk->blocks;

			for (ulint j = chunk->size; j--; block++) {
				buf_block_free_mutexes(block);
			}

			allocator.deallocate_large_dodump(
				chunk->mem, &chunk->mem_pfx);
			sum_freed += chunk->size;
			++chunk;
		}

		/* discard withdraw list */
		UT_LIST_INIT(withdraw, &buf_page_t::list);
		withdraw_target = 0;

		ib::info() << n_chunks - n_chunks_new
			   << " chunks (" << sum_freed
			   << " blocks) were freed.";

		n_chunks = n_chunks_new;
	}

	{
		/* reallocate chunks */
		const size_t	new_chunks_size
			= n_chunks_new * sizeof(chunk_t);

		chunk_t*	new_chunks = static_cast<chunk_t*>(
			ut_zalloc_nokey_nofatal(new_chunks_size));

		DBUG_EXECUTE_IF("buf_pool_resize_chunk_null",
				ut_free(new_chunks); new_chunks= nullptr; );

		if (!new_chunks) {
			ib::error() << "failed to allocate"
				" the chunk array.";
			n_chunks_new = n_chunks;
			warning = true;
			chunks_old = NULL;
			goto calc_buf_pool_size;
		}

		ulint	n_chunks_copy = ut_min(n_chunks_new,
					       n_chunks);

		memcpy(new_chunks, chunks,
		       n_chunks_copy * sizeof *new_chunks);

		for (ulint j = 0; j < n_chunks_copy; j++) {
			new_chunks[j].reg();
		}

		chunks_old = chunks;
		chunks = new_chunks;
	}

	if (n_chunks_new > n_chunks) {
		/* add chunks */
		ulint	sum_added = 0;
		ulint	n = n_chunks;
		const size_t unit = srv_buf_pool_chunk_unit;

		for (chunk_t* chunk = chunks + n_chunks,
		     * const echunk = chunks + n_chunks_new;
		     chunk != echunk; chunk++) {
			if (!chunk->create(unit)) {
				ib::error() << "failed to allocate"
					" memory for buffer pool chunk";

				warning = true;
				n_chunks_new = n_chunks;
				break;
			}

			sum_added += chunk->size;
			++n;
		}

		ib::info() << n_chunks_new - n_chunks
			   << " chunks (" << sum_added
			   << " blocks) were added.";

		n_chunks = n;
	}
calc_buf_pool_size:
	/* recalc curr_size */
	ulint	new_size = 0;

	{
		chunk_t* chunk = chunks;
		const chunk_t* const echunk = chunk + n_chunks;
		do {
			new_size += chunk->size;
		} while (++chunk != echunk);
	}

	curr_size = new_size;
	n_chunks_new = n_chunks;

	if (chunks_old) {
		ut_free(chunks_old);
		chunks_old = NULL;
	}

	chunk_t::map* chunk_map_old = chunk_t::map_ref;
	chunk_t::map_ref = chunk_t::map_reg;

	/* set size */
	ut_ad(UT_LIST_GET_LEN(withdraw) == 0);
  ulint s= curr_size;
  old_size= s;
  s/= BUF_READ_AHEAD_PORTION;
  read_ahead_area= s >= READ_AHEAD_PAGES
    ? READ_AHEAD_PAGES
    : my_round_up_to_next_power(static_cast<uint32_t>(s));
  curr_pool_size= n_chunks * srv_buf_pool_chunk_unit;
  srv_buf_pool_curr_size= curr_pool_size;/* FIXME: remove*/
  innodb_set_buf_pool_size(buf_pool_size_align(srv_buf_pool_curr_size));

	const bool	new_size_too_diff
		= srv_buf_pool_base_size > srv_buf_pool_size * 2
			|| srv_buf_pool_base_size * 2 < srv_buf_pool_size;

	/* Normalize page_hash and zip_hash,
	if the new size is too different */
	if (!warning && new_size_too_diff) {
		buf_resize_status("Resizing hash table");
		buf_pool_resize_hash();
		ib::info() << "hash tables were resized";
	}

	page_hash_unlock_all();
	mutex_exit(&mutex);

	if (page_hash_old != NULL) {
		hash_table_free(page_hash_old);
		page_hash_old = NULL;
	}

	UT_DELETE(chunk_map_old);

	resizing.store(false, std::memory_order_relaxed);

	/* Normalize other components, if the new size is too different */
	if (!warning && new_size_too_diff) {
		srv_buf_pool_base_size = srv_buf_pool_size;

		buf_resize_status("Resizing also other hash tables.");

		/* normalize lock_sys */
		srv_lock_table_size = 5
			* (srv_buf_pool_size >> srv_page_size_shift);
		lock_sys.resize(srv_lock_table_size);

		/* normalize btr_search_sys */
		btr_search_sys_resize(
			buf_pool_get_curr_size() / sizeof(void*) / 64);

		dict_sys.resize();

		ib::info() << "Resized hash tables at lock_sys,"
#ifdef BTR_CUR_HASH_ADAPT
			" adaptive hash index,"
#endif /* BTR_CUR_HASH_ADAPT */
			" dictionary.";
	}

	/* normalize ibuf.max_size */
	ibuf_max_size_update(srv_change_buffer_max_size);

	if (srv_buf_pool_old_size != srv_buf_pool_size) {

		ib::info() << "Completed to resize buffer pool from "
			<< srv_buf_pool_old_size
			<< " to " << srv_buf_pool_size << ".";
		srv_buf_pool_old_size = srv_buf_pool_size;
	}

#ifdef BTR_CUR_HASH_ADAPT
	/* enable AHI if needed */
	if (btr_search_disabled) {
		btr_search_enable();
		ib::info() << "Re-enabled adaptive hash index.";
	}
#endif /* BTR_CUR_HASH_ADAPT */

	char	now[32];

	ut_sprintf_timestamp(now);
	if (!warning) {
		buf_resize_status("Completed resizing buffer pool at %s.",
			now);
	} else {
		buf_resize_status("Resizing buffer pool failed,"
			" finished resizing at %s.", now);
	}

#if defined UNIV_DEBUG || defined UNIV_BUF_DEBUG
	validate();
#endif /* UNIV_DEBUG || UNIV_BUF_DEBUG */

	return;
}

/** Thread pool task invoked by innodb_buffer_pool_size changes. */
static void buf_resize_callback(void *)
{
  DBUG_ENTER("buf_resize_callback");
  ut_a(srv_shutdown_state == SRV_SHUTDOWN_NONE);
  mutex_enter(&buf_pool.mutex);
  const auto size= srv_buf_pool_size;
  const bool work= srv_buf_pool_old_size != size;
  mutex_exit(&buf_pool.mutex);

  if (work)
    buf_pool.resize();
  else
  {
    std::ostringstream sout;
    sout << "Size did not change: old size = new size = " << size;
    buf_resize_status(sout.str().c_str());
  }
  DBUG_VOID_RETURN;
}

/* Ensure that task does not run in parallel, by setting max_concurrency to 1 for the thread group */
static tpool::task_group single_threaded_group(1);
static tpool::waitable_task buf_resize_task(buf_resize_callback,
	nullptr, &single_threaded_group);

void buf_resize_start()
{
	srv_thread_pool->submit_task(&buf_resize_task);
}

void buf_resize_shutdown()
{
	buf_resize_task.wait();
}


/** Relocate a ROW_FORMAT=COMPRESSED block in the LRU list and
buf_pool.page_hash.
The caller must relocate bpage->list.
@param bpage   control block in BUF_BLOCK_ZIP_DIRTY or BUF_BLOCK_ZIP_PAGE
@param dpage   destination control block */
static void buf_relocate(buf_page_t *bpage, buf_page_t *dpage)
{
	buf_page_t*	b;

	ut_ad(mutex_own(&buf_pool.mutex));
	ut_ad(rw_lock_own(buf_pool.hash_lock_get(bpage->id), RW_LOCK_X));
	ut_ad(bpage->get_mutex()->is_owned());
	ut_a(buf_page_get_io_fix(bpage) == BUF_IO_NONE);
	ut_a(bpage->buf_fix_count == 0);
	ut_ad(bpage->in_LRU_list);
	ut_ad(!bpage->in_zip_hash);
	ut_ad(bpage == buf_pool.page_hash_get_low(bpage->id));
	ut_ad(!buf_pool.watch_is_sentinel(*bpage));
#ifdef UNIV_DEBUG
	switch (buf_page_get_state(bpage)) {
	case BUF_BLOCK_POOL_WATCH:
	case BUF_BLOCK_NOT_USED:
	case BUF_BLOCK_READY_FOR_USE:
	case BUF_BLOCK_FILE_PAGE:
	case BUF_BLOCK_MEMORY:
	case BUF_BLOCK_REMOVE_HASH:
		ut_error;
	case BUF_BLOCK_ZIP_DIRTY:
	case BUF_BLOCK_ZIP_PAGE:
		break;
	}
#endif /* UNIV_DEBUG */

	new (dpage) buf_page_t(*bpage);

	/* Important that we adjust the hazard pointer before
	removing bpage from LRU list. */
	buf_LRU_adjust_hp(bpage);

	ut_d(bpage->in_LRU_list = FALSE);

	/* relocate buf_pool.LRU */
	b = UT_LIST_GET_PREV(LRU, bpage);
	UT_LIST_REMOVE(buf_pool.LRU, bpage);

	if (b != NULL) {
		UT_LIST_INSERT_AFTER(buf_pool.LRU, b, dpage);
	} else {
		UT_LIST_ADD_FIRST(buf_pool.LRU, dpage);
	}

	if (UNIV_UNLIKELY(buf_pool.LRU_old == bpage)) {
		buf_pool.LRU_old = dpage;
#ifdef UNIV_LRU_DEBUG
		/* buf_pool.LRU_old must be the first item in the LRU list
		whose "old" flag is set. */
		ut_a(buf_pool.LRU_old->old);
		ut_a(!UT_LIST_GET_PREV(LRU, buf_pool.LRU_old)
		     || !UT_LIST_GET_PREV(LRU, buf_pool.LRU_old)->old);
		ut_a(!UT_LIST_GET_NEXT(LRU, buf_pool.LRU_old)
		     || UT_LIST_GET_NEXT(LRU, buf_pool.LRU_old)->old);
	} else {
		/* Check that the "old" flag is consistent in
		the block and its neighbours. */
		dpage->set_old(dpage->is_old());
#endif /* UNIV_LRU_DEBUG */
	}

        ut_d(CheckInLRUList::validate());

	/* relocate buf_pool.page_hash */
	ulint	fold = bpage->id.fold();
	ut_ad(fold == dpage->id.fold());
	HASH_REPLACE(buf_page_t, hash, buf_pool.page_hash, fold, bpage,
		     dpage);
}

/** Register a watch for a page identifier. The caller must hold an
exclusive page hash latch. The *hash_lock may be released,
relocated, and reacquired.
@param id         page identifier
@param hash_lock  page_hash latch that is held in RW_LOCK_X mode
@return a buffer pool block corresponding to id
@retval nullptr   if the block was not present, and a watch was installed */
inline buf_page_t *buf_pool_t::watch_set(const page_id_t id,
                                         rw_lock_t **hash_lock)
{
  const ulint fold= id.fold();
retry:
  ut_ad(*hash_lock == hash_lock_get_low(fold));
  ut_ad(rw_lock_own(*hash_lock, RW_LOCK_X));

  buf_page_t *bpage= page_hash_get_low(id);

  if (bpage)
  {
    if (!watch_is_sentinel(*bpage))
      /* The page was loaded meanwhile. */
      return bpage;
    /* Add to an existing watch. */
    bpage->fix();
    return nullptr;
  }

  rw_lock_x_unlock(*hash_lock);
  /* Allocate a watch[] and then try to insert it into the page_hash. */
  mutex_enter(&mutex);

  /* The maximum number of purge tasks should never exceed
  BUF_POOL_WATCH_SIZE, and there is no way for a purge task to hold a
  watch when setting another watch. */
  for (ulint i= 0; i < BUF_POOL_WATCH_SIZE; i++)
  {
    buf_page_t *w = &watch[i];
    ut_ad(w->access_time == 0);
    ut_ad(w->oldest_modification == 0);
    ut_ad(w->zip.data == NULL);
    ut_ad(!w->in_zip_hash);
    if (w->state == BUF_BLOCK_ZIP_PAGE)
      /* This watch may be in use for some other page. */
      continue;
    ut_ad(w->state == BUF_BLOCK_POOL_WATCH);
    ut_ad(w->buf_fix_count == 0);
    /* w is pointing to watch[], which is protected by mutex.
    Normally, buf_page_t objects are protected by buf_block_t::mutex
    or zip_mutex or both. */
    w->state= BUF_BLOCK_ZIP_PAGE;
    w->id= id;

    *hash_lock= hash_lock_get_low(fold);
    rw_lock_x_lock(*hash_lock);
    mutex_exit(&mutex);

    bpage= page_hash_get_low(id);
    if (UNIV_LIKELY_NULL(bpage))
    {
      rw_lock_x_unlock(*hash_lock);
      mutex_enter(&mutex);
      w->state= BUF_BLOCK_POOL_WATCH;
      mutex_exit(&mutex);
      *hash_lock= page_hash_lock_confirmed<true>(fold);
      goto retry;
    }

    ut_ad(w->buf_fix_count == 0);
    w->buf_fix_count= 1;
    HASH_INSERT(buf_page_t, hash, page_hash, fold, w);
    return nullptr;
  }

  ut_error;
  mutex_exit(&mutex);
  return nullptr;
}

/** Remove the sentinel block for the watch before replacing it with a
real block. watch_unset() or watch_occurred() will notice
that the block has been replaced with the real block.
@param watch   sentinel */
inline void buf_pool_t::watch_remove(buf_page_t *watch)
{
  ut_ad(rw_lock_own(hash_lock_get(watch->id), RW_LOCK_X));
  ut_ad(mutex_own(&mutex));

  HASH_DELETE(buf_page_t, hash, page_hash, watch->id.fold(), watch);
  watch->buf_fix_count= 0;
  watch->state= BUF_BLOCK_POOL_WATCH;
}

/********************************************************************//**
Moves a page to the start of the buffer pool LRU list. This high-level
function can be used to prevent an important page from slipping out of
the buffer pool.
@param[in,out]	bpage	buffer block of a file page */
void buf_page_make_young(buf_page_t* bpage)
{
	mutex_enter(&buf_pool.mutex);

	ut_a(buf_page_in_file(bpage));

	buf_LRU_make_block_young(bpage);

	mutex_exit(&buf_pool.mutex);
}

/** Mark the page status as FREED for the given tablespace id and
page number. If the page is not in the buffer pool then ignore it.
X-lock should be taken on the page before marking the page status
as FREED. It avoids the concurrent flushing of freed page.
Currently, this function only marks the page as FREED if it is
in buffer pool.
@param[in]	page_id	page id
@param[in,out]	mtr	mini-transaction
@param[in]	file	file name
@param[in]	line	line where called */
void buf_page_free(const page_id_t page_id,
                   mtr_t *mtr,
                   const char *file,
                   unsigned line)
{
  ut_ad(mtr);
  ut_ad(mtr->is_active());
  buf_pool.stat.n_page_gets++;
  rw_lock_t *hash_lock= buf_pool.hash_lock_get(page_id);
  rw_lock_s_lock(hash_lock);

  /* page_hash can be changed. */
  hash_lock= buf_pool.page_hash_lock_confirm<false>(hash_lock, page_id.fold());
  buf_block_t *block= reinterpret_cast<buf_block_t*>
    (buf_pool.page_hash_get_low(page_id));

  if (!block || buf_block_get_state(block) != BUF_BLOCK_FILE_PAGE)
  {
    /* FIXME: if block!=NULL, convert to BUF_BLOCK_FILE_PAGE,
    but avoid buf_zip_decompress() */
    /* FIXME: If block==NULL, introduce a separate data structure
    to cover freed page ranges to augment buf_flush_freed_page() */
    rw_lock_s_unlock(hash_lock);
    return;
  }

  block->fix();
  mutex_enter(&block->mutex);
  /* Now safe to release page_hash mutex */
  rw_lock_s_unlock(hash_lock);
  ut_ad(block->page.buf_fix_count > 0);

#ifdef UNIV_DEBUG
  if (!fsp_is_system_temporary(page_id.space()))
  {
    ibool ret= rw_lock_s_lock_nowait(block->debug_latch, file, line);
    ut_a(ret);
  }
#endif /* UNIV_DEBUG */

  mtr_memo_type_t fix_type= MTR_MEMO_PAGE_X_FIX;
  rw_lock_x_lock_inline(&block->lock, 0, file, line);
  mtr_memo_push(mtr, block, fix_type);

  block->page.status= buf_page_t::FREED;
  buf_block_dbg_add_level(block, SYNC_NO_ORDER_CHECK);
  mutex_exit(&block->mutex);
}

/** Attempts to discard the uncompressed frame of a compressed page.
The caller should not be holding any mutexes when this function is called.
@param[in]	page_id	page id */
static void buf_block_try_discard_uncompressed(const page_id_t page_id)
{
	buf_page_t*	bpage;

	/* Since we need to acquire buf_pool mutex to discard
	the uncompressed frame and because page_hash mutex resides
	below buf_pool mutex in sync ordering therefore we must
	first release the page_hash mutex. This means that the
	block in question can move out of page_hash. Therefore
	we need to check again if the block is still in page_hash. */
	mutex_enter(&buf_pool.mutex);

	bpage = buf_page_hash_get(page_id);

	if (bpage) {
		buf_LRU_free_page(bpage, false);
	}

	mutex_exit(&buf_pool.mutex);
}

/** Get read access to a compressed page (usually of type
FIL_PAGE_TYPE_ZBLOB or FIL_PAGE_TYPE_ZBLOB2).
The page must be released with buf_page_release_zip().
NOTE: the page is not protected by any latch.  Mutual exclusion has to
be implemented at a higher level.  In other words, all possible
accesses to a given page through this function must be protected by
the same set of mutexes or latches.
@param[in]	page_id		page id
@param[in]	zip_size	ROW_FORMAT=COMPRESSED page size
@return pointer to the block */
buf_page_t* buf_page_get_zip(const page_id_t page_id, ulint zip_size)
{
	buf_page_t*	bpage;
	BPageMutex*	block_mutex;
	rw_lock_t*	hash_lock;
	ibool		discard_attempted = FALSE;
	ibool		must_read;

	ut_ad(zip_size);
	ut_ad(ut_is_2pow(zip_size));
	buf_pool.stat.n_page_gets++;

	for (;;) {
lookup:

		/* The following call will also grab the page_hash
		mutex if the page is found. */
		bpage = buf_page_hash_get_s_locked(page_id, &hash_lock);
		if (bpage) {
			ut_ad(!buf_pool.watch_is_sentinel(*bpage));
			break;
		}

		/* Page not in buf_pool: needs to be read from file */

		ut_ad(!hash_lock);
		dberr_t err = buf_read_page(page_id, zip_size);

		if (err != DB_SUCCESS) {
			ib::error() << "Reading compressed page " << page_id
				<< " failed with error: " << ut_strerr(err);

			goto err_exit;
		}

#if defined UNIV_DEBUG || defined UNIV_BUF_DEBUG
		if (!(++buf_dbg_counter % 5771)) buf_pool.validate();
#endif /* UNIV_DEBUG || UNIV_BUF_DEBUG */
	}

	ut_ad(rw_lock_own(buf_pool.hash_lock_get(bpage->id), RW_LOCK_S));

	if (!bpage->zip.data) {
		/* There is no compressed page. */
err_exit:
		rw_lock_s_unlock(hash_lock);
		return(NULL);
	}

	ut_ad(!buf_pool.watch_is_sentinel(*bpage));

	switch (buf_page_get_state(bpage)) {
	case BUF_BLOCK_ZIP_PAGE:
	case BUF_BLOCK_ZIP_DIRTY:
		bpage->fix();
		block_mutex = &buf_pool.zip_mutex;
		goto got_block;
	case BUF_BLOCK_FILE_PAGE:
		/* Discard the uncompressed page frame if possible. */
		if (!discard_attempted) {
			rw_lock_s_unlock(hash_lock);
			buf_block_try_discard_uncompressed(page_id);
			discard_attempted = TRUE;
			goto lookup;
		}

		buf_block_buf_fix_inc((buf_block_t*) bpage,
				      __FILE__, __LINE__);

		block_mutex = &((buf_block_t*) bpage)->mutex;
		goto got_block;
	default:
		break;
	}

	ut_error;
	goto err_exit;

got_block:
	mutex_enter(block_mutex);
	must_read = buf_page_get_io_fix(bpage) == BUF_IO_READ;

	rw_lock_s_unlock(hash_lock);

	DBUG_ASSERT(bpage->status != buf_page_t::FREED);

	bpage->set_accessed();

	mutex_exit(block_mutex);

	buf_page_make_young_if_needed(bpage);

#if defined UNIV_DEBUG || defined UNIV_BUF_DEBUG
	if (!(++buf_dbg_counter % 5771)) buf_pool.validate();
	ut_a(bpage->buf_fix_count > 0);
	ut_a(buf_page_in_file(bpage));
#endif /* UNIV_DEBUG || UNIV_BUF_DEBUG */

	if (must_read) {
		/* Let us wait until the read operation
		completes */

		for (;;) {
			enum buf_io_fix	io_fix;

			mutex_enter(block_mutex);
			io_fix = buf_page_get_io_fix(bpage);
			mutex_exit(block_mutex);

			if (io_fix == BUF_IO_READ) {

				os_thread_sleep(WAIT_FOR_READ);
			} else {
				break;
			}
		}
	}

	return(bpage);
}

/********************************************************************//**
Initialize some fields of a control block. */
UNIV_INLINE
void
buf_block_init_low(
/*===============*/
	buf_block_t*	block)	/*!< in: block to init */
{
	block->skip_flush_check = false;
#ifdef BTR_CUR_HASH_ADAPT
	/* No adaptive hash index entries may point to a previously
	unused (and now freshly allocated) block. */
	assert_block_ahi_empty_on_init(block);
	block->index		= NULL;

	block->n_hash_helps	= 0;
	block->n_fields		= 1;
	block->n_bytes		= 0;
	block->left_side	= TRUE;
#endif /* BTR_CUR_HASH_ADAPT */
}

/********************************************************************//**
Decompress a block.
@return TRUE if successful */
ibool
buf_zip_decompress(
/*===============*/
	buf_block_t*	block,	/*!< in/out: block */
	ibool		check)	/*!< in: TRUE=verify the page checksum */
{
	const byte*	frame = block->page.zip.data;
	ulint		size = page_zip_get_size(&block->page.zip);
	/* The tablespace will not be found if this function is called
	during IMPORT. */
	fil_space_t* space = fil_space_acquire_for_io(block->page.id.space());
	const unsigned key_version = mach_read_from_4(
		frame + FIL_PAGE_FILE_FLUSH_LSN_OR_KEY_VERSION);
	fil_space_crypt_t* crypt_data = space ? space->crypt_data : NULL;
	const bool encrypted = crypt_data
		&& crypt_data->type != CRYPT_SCHEME_UNENCRYPTED
		&& (!crypt_data->is_default_encryption()
		    || srv_encrypt_tables);

	ut_ad(block->zip_size());
	ut_a(block->page.id.space() != 0);

	if (UNIV_UNLIKELY(check && !page_zip_verify_checksum(frame, size))) {

		ib::error() << "Compressed page checksum mismatch for "
			<< (space ? space->chain.start->name : "")
			<< block->page.id << ": stored: "
			<< mach_read_from_4(frame + FIL_PAGE_SPACE_OR_CHKSUM)
			<< ", crc32: "
			<< page_zip_calc_checksum(
				frame, size, SRV_CHECKSUM_ALGORITHM_CRC32)
			<< " innodb: "
			<< page_zip_calc_checksum(
				frame, size, SRV_CHECKSUM_ALGORITHM_INNODB)
			<< ", none: "
			<< page_zip_calc_checksum(
				frame, size, SRV_CHECKSUM_ALGORITHM_NONE)
			<< " (algorithm: " << srv_checksum_algorithm << ")";
		goto err_exit;
	}

	switch (fil_page_get_type(frame)) {
	case FIL_PAGE_INDEX:
	case FIL_PAGE_RTREE:
		if (page_zip_decompress(&block->page.zip,
					block->frame, TRUE)) {
			if (space) {
				space->release_for_io();
			}
			return(TRUE);
		}

		ib::error() << "Unable to decompress "
			<< (space ? space->chain.start->name : "")
			<< block->page.id;
		goto err_exit;
	case FIL_PAGE_TYPE_ALLOCATED:
	case FIL_PAGE_INODE:
	case FIL_PAGE_IBUF_BITMAP:
	case FIL_PAGE_TYPE_FSP_HDR:
	case FIL_PAGE_TYPE_XDES:
	case FIL_PAGE_TYPE_ZBLOB:
	case FIL_PAGE_TYPE_ZBLOB2:
		/* Copy to uncompressed storage. */
		memcpy(block->frame, frame, block->zip_size());
		if (space) {
			space->release_for_io();
		}

		return(TRUE);
	}

	ib::error() << "Unknown compressed page type "
		<< fil_page_get_type(frame)
		<< " in " << (space ? space->chain.start->name : "")
		<< block->page.id;

err_exit:
	if (encrypted) {
		ib::info() << "Row compressed page could be encrypted"
			" with key_version " << key_version;
	}

	if (space) {
		if (encrypted) {
			dict_set_encrypted_by_space(space);
		} else {
			dict_set_corrupted_by_space(space);
		}

		space->release_for_io();
	}

	return(FALSE);
}

#if defined UNIV_DEBUG || defined UNIV_IBUF_DEBUG
/********************************************************************//**
Return true if probe is enabled.
@return true if probe enabled. */
static
bool
buf_debug_execute_is_force_flush()
/*==============================*/
{
	DBUG_EXECUTE_IF("ib_buf_force_flush", return(true); );
	return(false);
}
#endif /* UNIV_DEBUG || UNIV_IBUF_DEBUG */

/** Wait for the block to be read in.
@param[in]	block	The block to check */
static
void
buf_wait_for_read(
	buf_block_t*	block)
{
	/* Note:

	We are using the block->lock to check for IO state (and a dirty read).
	We set the IO_READ state under the protection of the hash_lock
	(and block->mutex). This is safe because another thread can only
	access the block (and check for IO state) after the block has been
	added to the page hashtable. */

	if (buf_block_get_io_fix(block) == BUF_IO_READ) {

		/* Wait until the read operation completes */

		BPageMutex* mutex = block->page.get_mutex();

		for (;;) {
			buf_io_fix	io_fix;

			mutex_enter(mutex);

			io_fix = buf_block_get_io_fix(block);

			mutex_exit(mutex);

			if (io_fix == BUF_IO_READ) {
				/* Wait by temporaly s-latch */
				rw_lock_s_lock(&block->lock);
				rw_lock_s_unlock(&block->lock);
			} else {
				break;
			}
		}
	}
}

/** Lock the page with the given latch type.
@param[in,out]	block		block to be locked
@param[in]	rw_latch	RW_S_LATCH, RW_X_LATCH, RW_NO_LATCH
@param[in]	mtr		mini-transaction
@param[in]	file		file name
@param[in]	line		line where called
@return pointer to locked block */
static buf_block_t* buf_page_mtr_lock(buf_block_t *block,
                                      ulint rw_latch,
                                      mtr_t* mtr,
                                      const char *file,
                                      unsigned line)
{
  mtr_memo_type_t fix_type;
  switch (rw_latch)
  {
  case RW_NO_LATCH:
    fix_type= MTR_MEMO_BUF_FIX;
    break;
  case RW_S_LATCH:
    rw_lock_s_lock_inline(&block->lock, 0, file, line);
    fix_type= MTR_MEMO_PAGE_S_FIX;
    break;
  case RW_SX_LATCH:
    rw_lock_sx_lock_inline(&block->lock, 0, file, line);
    fix_type= MTR_MEMO_PAGE_SX_FIX;
    break;
  default:
    ut_ad(rw_latch == RW_X_LATCH);
    rw_lock_x_lock_inline(&block->lock, 0, file, line);
    fix_type= MTR_MEMO_PAGE_X_FIX;
    break;
  }

  mtr_memo_push(mtr, block, fix_type);
  return block;
}

/** Low level function used to get access to a database page.
@param[in]	page_id			page id
@param[in]	zip_size		ROW_FORMAT=COMPRESSED page size, or 0
@param[in]	rw_latch		RW_S_LATCH, RW_X_LATCH, RW_NO_LATCH
@param[in]	guess			guessed block or NULL
@param[in]	mode			BUF_GET, BUF_GET_IF_IN_POOL,
BUF_PEEK_IF_IN_POOL, BUF_GET_NO_LATCH, or BUF_GET_IF_IN_POOL_OR_WATCH
@param[in]	file			file name
@param[in]	line			line where called
@param[in]	mtr			mini-transaction
@param[out]	err			DB_SUCCESS or error code
@param[in]	allow_ibuf_merge	Allow change buffer merge to happen
while reading the page from file
then it makes sure that it does merging of change buffer changes while
reading the page from file.
@return pointer to the block or NULL */
buf_block_t*
buf_page_get_low(
	const page_id_t		page_id,
	ulint			zip_size,
	ulint			rw_latch,
	buf_block_t*		guess,
	ulint			mode,
	const char*		file,
	unsigned		line,
	mtr_t*			mtr,
	dberr_t*		err,
	bool			allow_ibuf_merge)
{
	buf_block_t*	block;
	unsigned	access_time;
	buf_block_t*	fix_block;
	ulint		retries = 0;
	const ulint	fold = page_id.fold();

	ut_ad((mtr == NULL) == (mode == BUF_EVICT_IF_IN_POOL));
	ut_ad(!mtr || mtr->is_active());
	ut_ad((rw_latch == RW_S_LATCH)
	      || (rw_latch == RW_X_LATCH)
	      || (rw_latch == RW_SX_LATCH)
	      || (rw_latch == RW_NO_LATCH));
	ut_ad(!allow_ibuf_merge
	      || mode == BUF_GET
	      || mode == BUF_GET_POSSIBLY_FREED
	      || mode == BUF_GET_IF_IN_POOL
	      || mode == BUF_GET_IF_IN_POOL_OR_WATCH);

	if (err) {
		*err = DB_SUCCESS;
	}

#ifdef UNIV_DEBUG
	switch (mode) {
	case BUF_EVICT_IF_IN_POOL:
		/* After DISCARD TABLESPACE, the tablespace would not exist,
		but in IMPORT TABLESPACE, PageConverter::operator() must
		replace any old pages, which were not evicted during DISCARD.
		Skip the assertion on space_page_size. */
		break;
	case BUF_PEEK_IF_IN_POOL:
	case BUF_GET_IF_IN_POOL:
		/* The caller may pass a dummy page size,
		because it does not really matter. */
		break;
	default:
		ut_error;
	case BUF_GET_NO_LATCH:
		ut_ad(rw_latch == RW_NO_LATCH);
		/* fall through */
	case BUF_GET:
	case BUF_GET_IF_IN_POOL_OR_WATCH:
	case BUF_GET_POSSIBLY_FREED:
		fil_space_t* s = fil_space_acquire_for_io(page_id.space());
		ut_ad(s);
		ut_ad(s->zip_size() == zip_size);
		s->release_for_io();
	}
#endif /* UNIV_DEBUG */

	ut_ad(!mtr || !ibuf_inside(mtr)
	      || ibuf_page_low(page_id, zip_size, FALSE, file, line, NULL));

	buf_pool.stat.n_page_gets++;
loop:
	block = guess;

	rw_lock_t* hash_lock = buf_pool.page_hash_lock_confirmed<false>(fold);

	if (block != NULL) {

		/* If the guess is a compressed page descriptor that
		has been allocated by buf_page_alloc_descriptor(),
		it may have been freed by buf_relocate(). */

		if (!buf_pool.is_uncompressed(block)
		    || page_id != block->page.id
		    || buf_block_get_state(block) != BUF_BLOCK_FILE_PAGE) {
			/* Our guess was bogus or things have changed
			since. */
			block = guess = NULL;
		} else {
			ut_ad(!block->page.in_zip_hash);
		}
	}

	if (block == NULL) {
		block = (buf_block_t*) buf_pool.page_hash_get_low(page_id);
	}

	if (!block || buf_pool.watch_is_sentinel(block->page)) {
		rw_lock_s_unlock(hash_lock);
		block = NULL;
	}

	if (block == NULL) {

		/* Page not in buf_pool: needs to be read from file */

		if (mode == BUF_GET_IF_IN_POOL_OR_WATCH) {
			hash_lock = buf_pool.page_hash_lock_confirmed<true>(
				fold);

			if (buf_page_t *bpage= buf_pool.watch_set(
				    page_id, &hash_lock)) {
				/* We can release hash_lock after we
				increment the fix count to make
				sure that no state change takes place. */
				bpage->fix();
				/* Now safe to release page_hash mutex */
				rw_lock_x_unlock(hash_lock);
				block = reinterpret_cast<buf_block_t*>(bpage);
				fix_block = block;
				goto got_block;
			}

			rw_lock_x_unlock(hash_lock);
		}

		switch (mode) {
		case BUF_GET_IF_IN_POOL:
		case BUF_GET_IF_IN_POOL_OR_WATCH:
		case BUF_PEEK_IF_IN_POOL:
		case BUF_EVICT_IF_IN_POOL:
			return(NULL);
		}

		/* The call path is buf_read_page() ->
		buf_read_page_low() (fil_io()) ->
		buf_page_read_complete() ->
		buf_decrypt_after_read(). Here fil_space_t* is used
		and we decrypt -> buf_page_check_corrupt() where page
		checksums are compared. Decryption, decompression as
		well as error handling takes place at a lower level.
		Here we only need to know whether the page really is
		corrupted, or if an encrypted page with a valid
		checksum cannot be decypted. */

		dberr_t local_err = buf_read_page(page_id, zip_size);

		if (local_err == DB_SUCCESS) {
			buf_read_ahead_random(page_id, zip_size,
					      ibuf_inside(mtr));

			retries = 0;
		} else if (mode == BUF_GET_POSSIBLY_FREED) {
			if (err) {
				*err = local_err;
			}
			return NULL;
		} else if (retries < BUF_PAGE_READ_MAX_RETRIES) {
			++retries;

			DBUG_EXECUTE_IF(
				"innodb_page_corruption_retries",
				retries = BUF_PAGE_READ_MAX_RETRIES;
			);
		} else {
			if (err) {
				*err = local_err;
			}

			/* Pages whose encryption key is unavailable or used
			key, encryption algorithm or encryption method is
			incorrect are marked as encrypted in
			buf_page_check_corrupt(). Unencrypted page could be
			corrupted in a way where the key_id field is
			nonzero. There is no checksum on field
			FIL_PAGE_FILE_FLUSH_LSN_OR_KEY_VERSION. */
			if (local_err == DB_DECRYPTION_FAILED) {
				return (NULL);
			}

			if (local_err == DB_PAGE_CORRUPTED
			    && srv_force_recovery) {
				return NULL;
			}

			/* Try to set table as corrupted instead of
			asserting. */
			if (page_id.space() == TRX_SYS_SPACE) {
			} else if (page_id.space() == SRV_TMP_SPACE_ID) {
			} else if (fil_space_t* space
				   = fil_space_acquire_for_io(
					   page_id.space())) {
				bool set = dict_set_corrupted_by_space(space);
				space->release_for_io();
				if (set) {
					return NULL;
				}
			}

			ib::fatal() << "Unable to read page " << page_id
				<< " into the buffer pool after "
				<< BUF_PAGE_READ_MAX_RETRIES
				<< ". The most probable cause"
				" of this error may be that the"
				" table has been corrupted."
				" See https://mariadb.com/kb/en/library/innodb-recovery-modes/";
		}

#if defined UNIV_DEBUG || defined UNIV_BUF_DEBUG
		if (!(++buf_dbg_counter % 5771)) buf_pool.validate();
#endif /* UNIV_DEBUG || UNIV_BUF_DEBUG */
		goto loop;
	} else {
		fix_block = block;
	}

	if (fsp_is_system_temporary(page_id.space())) {
		/* For temporary tablespace, the mutex is being used
		for synchorization between user thread and flush thread,
		instead of block->lock. See buf_flush_page() for the flush
		thread counterpart. */
		mutex_enter(&fix_block->mutex);
		fix_block->fix();
		mutex_exit(&fix_block->mutex);
	} else {
		fix_block->fix();
	}

	/* Now safe to release page_hash mutex */
	rw_lock_s_unlock(hash_lock);

got_block:
	switch (mode) {
	default:
		ut_ad(block->zip_size() == zip_size);
		break;
	case BUF_GET_IF_IN_POOL:
	case BUF_PEEK_IF_IN_POOL:
	case BUF_EVICT_IF_IN_POOL:
		buf_page_t*	fix_page = &fix_block->page;
		BPageMutex*	fix_mutex = buf_page_get_mutex(fix_page);
		mutex_enter(fix_mutex);
		const bool	must_read
			= (buf_page_get_io_fix(fix_page) == BUF_IO_READ);
		mutex_exit(fix_mutex);

		if (must_read) {
			/* The page is being read to buffer pool,
			but we cannot wait around for the read to
			complete. */
			fix_block->unfix();

			return(NULL);
		}
	}

	switch (UNIV_EXPECT(buf_block_get_state(fix_block),
			    BUF_BLOCK_FILE_PAGE)) {
	case BUF_BLOCK_FILE_PAGE:
		if (fsp_is_system_temporary(page_id.space())
		    && buf_block_get_io_fix(block) != BUF_IO_NONE) {
			/* This suggests that the page is being flushed.
			Avoid returning reference to this page.
			Instead wait for the flush action to complete. */
			fix_block->unfix();
			os_thread_sleep(WAIT_FOR_WRITE);
			goto loop;
		}

		if (UNIV_UNLIKELY(mode == BUF_EVICT_IF_IN_POOL)) {
evict_from_pool:
			ut_ad(!fix_block->page.oldest_modification);
			mutex_enter(&buf_pool.mutex);
			fix_block->unfix();

			if (!buf_LRU_free_page(&fix_block->page, true)) {
				ut_ad(0);
			}

			mutex_exit(&buf_pool.mutex);
			return(NULL);
		}
		break;
	default:
		ut_error;
		break;

	case BUF_BLOCK_ZIP_PAGE:
	case BUF_BLOCK_ZIP_DIRTY:
		if (UNIV_UNLIKELY(mode == BUF_EVICT_IF_IN_POOL)) {
			goto evict_from_pool;
		}

		if (mode == BUF_PEEK_IF_IN_POOL) {
			/* This mode is only used for dropping an
			adaptive hash index.  There cannot be an
			adaptive hash index for a compressed-only
			page, so do not bother decompressing the page. */
			fix_block->unfix();

			return(NULL);
		}

		buf_page_t* bpage = &block->page;

		/* Note: We have already buffer fixed this block. */
		if (bpage->buf_fix_count > 1
		    || buf_page_get_io_fix(bpage) != BUF_IO_NONE) {

			/* This condition often occurs when the buffer
			is not buffer-fixed, but I/O-fixed by
			buf_page_init_for_read(). */
			fix_block->unfix();

			/* The block is buffer-fixed or I/O-fixed.
			Try again later. */
			os_thread_sleep(WAIT_FOR_READ);

			goto loop;
		}

		/* Buffer-fix the block so that it cannot be evicted
		or relocated while we are attempting to allocate an
		uncompressed page. */

		block = buf_LRU_get_free_block();

		mutex_enter(&buf_pool.mutex);

		hash_lock = buf_pool.hash_lock_get(page_id);

		rw_lock_x_lock(hash_lock);

		/* Buffer-fixing prevents the page_hash from changing. */
		ut_ad(bpage == buf_pool.page_hash_get_low(page_id));

		fix_block->unfix();

		buf_page_mutex_enter(block);
		mutex_enter(&buf_pool.zip_mutex);

		fix_block = block;

		if (bpage->buf_fix_count > 0
		    || buf_page_get_io_fix(bpage) != BUF_IO_NONE) {

			mutex_exit(&buf_pool.zip_mutex);
			/* The block was buffer-fixed or I/O-fixed while
			buf_pool.mutex was not held by this thread.
			Free the block that was allocated and retry.
			This should be extremely unlikely, for example,
			if buf_page_get_zip() was invoked. */

			buf_LRU_block_free_non_file_page(block);
			mutex_exit(&buf_pool.mutex);
			rw_lock_x_unlock(hash_lock);
			buf_page_mutex_exit(block);

			/* Try again */
			goto loop;
		}

		/* Move the compressed page from bpage to block,
		and uncompress it. */

		/* Note: this is the uncompressed block and it is not
		accessible by other threads yet because it is not in
		any list or hash table */
		buf_relocate(bpage, &block->page);

		buf_block_init_low(block);

		/* Set after buf_relocate(). */
		block->page.buf_fix_count = 1;

		block->lock_hash_val = lock_rec_hash(page_id.space(),
						     page_id.page_no());

		UNIV_MEM_DESC(&block->page.zip.data,
			      page_zip_get_size(&block->page.zip));

		if (buf_page_get_state(&block->page) == BUF_BLOCK_ZIP_PAGE) {
#if defined UNIV_DEBUG || defined UNIV_BUF_DEBUG
			UT_LIST_REMOVE(buf_pool.zip_clean, &block->page);
#endif /* UNIV_DEBUG || UNIV_BUF_DEBUG */
			ut_ad(!block->page.in_flush_list);
		} else {
			/* Relocate buf_pool.flush_list. */
			buf_flush_relocate_on_flush_list(bpage, &block->page);
		}

		/* Buffer-fix, I/O-fix, and X-latch the block
		for the duration of the decompression.
		Also add the block to the unzip_LRU list. */
		block->page.state = BUF_BLOCK_FILE_PAGE;

		/* Insert at the front of unzip_LRU list */
		buf_unzip_LRU_add_block(block, FALSE);

		buf_block_set_io_fix(block, BUF_IO_READ);
		rw_lock_x_lock_inline(&block->lock, 0, file, line);

		UNIV_MEM_INVALID(bpage, sizeof *bpage);

		rw_lock_x_unlock(hash_lock);
		buf_pool.n_pend_unzip++;
		mutex_exit(&buf_pool.zip_mutex);
		mutex_exit(&buf_pool.mutex);

		access_time = block->page.is_accessed();

		buf_page_mutex_exit(block);

		if (!access_time && !recv_no_ibuf_operations
		    && ibuf_page_exists(block->page.id, zip_size)) {
			block->page.ibuf_exist = true;
		}

		buf_page_free_descriptor(bpage);

		/* Decompress the page while not holding
		buf_pool.mutex or block->mutex. */

		if (!buf_zip_decompress(block, TRUE)) {
			mutex_enter(&buf_pool.mutex);
			buf_page_mutex_enter(fix_block);
			buf_block_set_io_fix(fix_block, BUF_IO_NONE);
			buf_page_mutex_exit(fix_block);

			--buf_pool.n_pend_unzip;
			mutex_exit(&buf_pool.mutex);
			fix_block->unfix();
			rw_lock_x_unlock(&fix_block->lock);

			if (err) {
				*err = DB_PAGE_CORRUPTED;
			}
			return NULL;
		}

		mutex_enter(&buf_pool.mutex);

		buf_page_mutex_enter(fix_block);

		buf_block_set_io_fix(fix_block, BUF_IO_NONE);

		buf_page_mutex_exit(fix_block);

		--buf_pool.n_pend_unzip;

		mutex_exit(&buf_pool.mutex);

		rw_lock_x_unlock(&block->lock);

		break;
	}

	ut_ad(block == fix_block);
	ut_ad(fix_block->page.buf_fix_count > 0);

	ut_ad(!rw_lock_own_flagged(hash_lock,
				   RW_LOCK_FLAG_X | RW_LOCK_FLAG_S));

	ut_ad(buf_block_get_state(fix_block) == BUF_BLOCK_FILE_PAGE);

#if defined UNIV_DEBUG || defined UNIV_IBUF_DEBUG

	if ((mode == BUF_GET_IF_IN_POOL || mode == BUF_GET_IF_IN_POOL_OR_WATCH)
	    && (ibuf_debug || buf_debug_execute_is_force_flush())) {

		/* Try to evict the block from the buffer pool, to use the
		insert buffer (change buffer) as much as possible. */

		mutex_enter(&buf_pool.mutex);

		fix_block->unfix();

		/* Now we are only holding the buf_pool.mutex,
		not block->mutex or hash_lock. Blocks cannot be
		relocated or enter or exit the buf_pool while we
		are holding the buf_pool.mutex. */

		if (buf_LRU_free_page(&fix_block->page, true)) {
			mutex_exit(&buf_pool.mutex);
			hash_lock = buf_pool.page_hash_lock_confirmed<true>(
				fold);
			/* We may set the watch, as it would have
			been set if the page were not in the
			buffer pool in the first place. */
			block= reinterpret_cast<buf_block_t*>(
				mode == BUF_GET_IF_IN_POOL_OR_WATCH
				? buf_pool.watch_set(page_id, &hash_lock)
				: buf_pool.page_hash_get_low(page_id));
			rw_lock_x_unlock(hash_lock);

			if (block != NULL) {
				/* Either the page has been read in or
				a watch was set on that in the window
				where we released the buf_pool.mutex
				and before we acquire the hash_lock
				above. Try again. */
				guess = block;

				goto loop;
			}

			return(NULL);
		}

		buf_page_mutex_enter(fix_block);

		if (buf_flush_page_try(fix_block)) {
			guess = fix_block;

			goto loop;
		}

		buf_page_mutex_exit(fix_block);

		fix_block->fix();

		/* Failed to evict the page; change it directly */

		mutex_exit(&buf_pool.mutex);
	}
#endif /* UNIV_DEBUG || UNIV_IBUF_DEBUG */

	ut_ad(fix_block->page.buf_fix_count > 0);

#ifdef UNIV_DEBUG
	/* We have already buffer fixed the page, and we are committed to
	returning this page to the caller. Register for debugging.
	Avoid debug latching if page/block belongs to system temporary
	tablespace (Not much needed for table with single threaded access.). */
	if (!fsp_is_system_temporary(page_id.space())) {
		ibool   ret;
		ret = rw_lock_s_lock_nowait(
			fix_block->debug_latch, file, line);
		ut_a(ret);
	}
#endif /* UNIV_DEBUG */

	/* While tablespace is reinited the indexes are already freed but the
	blocks related to it still resides in buffer pool. Trying to remove
	such blocks from buffer pool would invoke removal of AHI entries
	associated with these blocks. Logic to remove AHI entry will try to
	load the block but block is already in free state. Handle the said case
	with mode = BUF_PEEK_IF_IN_POOL that is invoked from
	"btr_search_drop_page_hash_when_freed". */
	ut_ad(mode == BUF_GET_POSSIBLY_FREED
	      || mode == BUF_PEEK_IF_IN_POOL
	      || fix_block->page.status != buf_page_t::FREED);

	/* Check if this is the first access to the page */
	access_time = fix_block->page.is_accessed();

	/* This is a heuristic and we don't care about ordering issues. */
	if (access_time == 0) {
		mutex_enter(&fix_block->mutex);
		fix_block->page.set_accessed();
		mutex_exit(&fix_block->mutex);
	}

	if (mode != BUF_PEEK_IF_IN_POOL) {
		buf_page_make_young_if_needed(&fix_block->page);
	}

#if defined UNIV_DEBUG || defined UNIV_BUF_DEBUG
	if (!(++buf_dbg_counter % 5771)) buf_pool.validate();
	ut_a(buf_block_get_state(fix_block) == BUF_BLOCK_FILE_PAGE);
#endif /* UNIV_DEBUG || UNIV_BUF_DEBUG */

	/* We have to wait here because the IO_READ state was set
	under the protection of the hash_lock and not the block->mutex
	and block->lock. */
	buf_wait_for_read(fix_block);

	if (fix_block->page.id != page_id) {
		fix_block->unfix();

#ifdef UNIV_DEBUG
		if (!fsp_is_system_temporary(page_id.space())) {
			rw_lock_s_unlock(fix_block->debug_latch);
		}
#endif /* UNIV_DEBUG */

		if (err) {
			*err = DB_PAGE_CORRUPTED;
		}

		return NULL;
	}

	if (fix_block->page.status != buf_page_t::FREED
	    && allow_ibuf_merge
	    && fil_page_get_type(fix_block->frame) == FIL_PAGE_INDEX
	    && page_is_leaf(fix_block->frame)) {
		rw_lock_x_lock_inline(&fix_block->lock, 0, file, line);

		if (fix_block->page.ibuf_exist) {
			fix_block->page.ibuf_exist = false;
			ibuf_merge_or_delete_for_page(fix_block, page_id,
						      zip_size, true);
		}

		if (rw_latch == RW_X_LATCH) {
			mtr->memo_push(fix_block, MTR_MEMO_PAGE_X_FIX);
		} else {
			rw_lock_x_unlock(&fix_block->lock);
			goto get_latch;
		}
	} else {
get_latch:
		fix_block = buf_page_mtr_lock(fix_block, rw_latch, mtr,
					      file, line);
	}

	if (mode != BUF_PEEK_IF_IN_POOL && !access_time) {
		/* In the case of a first access, try to apply linear
		read-ahead */

		buf_read_ahead_linear(page_id, zip_size, ibuf_inside(mtr));
	}

	ut_ad(!rw_lock_own_flagged(hash_lock,
				   RW_LOCK_FLAG_X | RW_LOCK_FLAG_S));

	return(fix_block);
}

/** Get access to a database page. Buffered redo log may be applied.
@param[in]	page_id			page id
@param[in]	zip_size		ROW_FORMAT=COMPRESSED page size, or 0
@param[in]	rw_latch		RW_S_LATCH, RW_X_LATCH, RW_NO_LATCH
@param[in]	guess			guessed block or NULL
@param[in]	mode			BUF_GET, BUF_GET_IF_IN_POOL,
BUF_PEEK_IF_IN_POOL, BUF_GET_NO_LATCH, or BUF_GET_IF_IN_POOL_OR_WATCH
@param[in]	file			file name
@param[in]	line			line where called
@param[in]	mtr			mini-transaction
@param[out]	err			DB_SUCCESS or error code
@param[in]	allow_ibuf_merge	Allow change buffer merge while
reading the pages from file.
@return pointer to the block or NULL */
buf_block_t*
buf_page_get_gen(
	const page_id_t		page_id,
	ulint			zip_size,
	ulint			rw_latch,
	buf_block_t*		guess,
	ulint			mode,
	const char*		file,
	unsigned		line,
	mtr_t*			mtr,
	dberr_t*		err,
	bool			allow_ibuf_merge)
{
  if (buf_block_t *block= recv_sys.recover(page_id))
  {
    block->fix();
    ut_ad(rw_lock_s_lock_nowait(block->debug_latch, file, line));
    if (err)
      *err= DB_SUCCESS;
    const bool must_merge= allow_ibuf_merge &&
      ibuf_page_exists(page_id, block->zip_size());
    if (block->page.status == buf_page_t::FREED)
      ut_ad(mode == BUF_GET_POSSIBLY_FREED || mode == BUF_PEEK_IF_IN_POOL);
    else if (must_merge && fil_page_get_type(block->frame) == FIL_PAGE_INDEX &&
	     page_is_leaf(block->frame))
    {
      rw_lock_x_lock_inline(&block->lock, 0, file, line);
      block->page.ibuf_exist= false;
      ibuf_merge_or_delete_for_page(block, page_id, block->zip_size(), true);

      if (rw_latch == RW_X_LATCH)
      {
        mtr->memo_push(block, MTR_MEMO_PAGE_X_FIX);
	return block;
      }
      rw_lock_x_unlock(&block->lock);
    }
    block= buf_page_mtr_lock(block, rw_latch, mtr, file, line);
    return block;
  }

  return buf_page_get_low(page_id, zip_size, rw_latch,
                          guess, mode, file, line, mtr, err, allow_ibuf_merge);
}

/********************************************************************//**
This is the general function used to get optimistic access to a database
page.
@return TRUE if success */
ibool
buf_page_optimistic_get(
/*====================*/
	ulint		rw_latch,/*!< in: RW_S_LATCH, RW_X_LATCH */
	buf_block_t*	block,	/*!< in: guessed buffer block */
	ib_uint64_t	modify_clock,/*!< in: modify clock value */
	const char*	file,	/*!< in: file name */
	unsigned	line,	/*!< in: line where called */
	mtr_t*		mtr)	/*!< in: mini-transaction */
{
	ibool		success;

	ut_ad(block);
	ut_ad(mtr);
	ut_ad(mtr->is_active());
	ut_ad((rw_latch == RW_S_LATCH) || (rw_latch == RW_X_LATCH));

	buf_page_mutex_enter(block);

	if (UNIV_UNLIKELY(buf_block_get_state(block) != BUF_BLOCK_FILE_PAGE)) {

		buf_page_mutex_exit(block);

		return(FALSE);
	}

	buf_block_buf_fix_inc(block, file, line);

	const auto access_time = block->page.is_accessed();

	block->page.set_accessed();

	buf_page_mutex_exit(block);

	buf_page_make_young_if_needed(&block->page);

	ut_ad(!ibuf_inside(mtr)
	      || ibuf_page(block->page.id, block->zip_size(), NULL));

	mtr_memo_type_t	fix_type;

	switch (rw_latch) {
	case RW_S_LATCH:
		success = rw_lock_s_lock_nowait(&block->lock, file, line);

		fix_type = MTR_MEMO_PAGE_S_FIX;
		break;
	case RW_X_LATCH:
		success = rw_lock_x_lock_func_nowait_inline(
			&block->lock, file, line);

		fix_type = MTR_MEMO_PAGE_X_FIX;
		break;
	default:
		ut_error; /* RW_SX_LATCH is not implemented yet */
	}

	if (!success) {
		buf_block_buf_fix_dec(block);
		return(FALSE);
	}

	if (modify_clock != block->modify_clock) {

		buf_block_dbg_add_level(block, SYNC_NO_ORDER_CHECK);

		if (rw_latch == RW_S_LATCH) {
			rw_lock_s_unlock(&block->lock);
		} else {
			rw_lock_x_unlock(&block->lock);
		}

		buf_block_buf_fix_dec(block);
		return(FALSE);
	}

	mtr_memo_push(mtr, block, fix_type);

#if defined UNIV_DEBUG || defined UNIV_BUF_DEBUG
	if (!(++buf_dbg_counter % 5771)) buf_pool.validate();
	ut_a(block->page.buf_fix_count > 0);
	ut_a(buf_block_get_state(block) == BUF_BLOCK_FILE_PAGE);
#endif /* UNIV_DEBUG || UNIV_BUF_DEBUG */

	if (!access_time) {
		/* In the case of a first access, try to apply linear
		read-ahead */
		buf_read_ahead_linear(block->page.id, block->zip_size(),
				      ibuf_inside(mtr));
	}

	buf_pool.stat.n_page_gets++;

	return(TRUE);
}

/** Given a tablespace id and page number tries to get that page. If the
page is not in the buffer pool it is not loaded and NULL is returned.
Suitable for using when holding the lock_sys_t::mutex.
@param[in]	page_id	page id
@param[in]	file	file name
@param[in]	line	line where called
@param[in]	mtr	mini-transaction
@return pointer to a page or NULL */
buf_block_t*
buf_page_try_get_func(
	const page_id_t		page_id,
	const char*		file,
	unsigned		line,
	mtr_t*			mtr)
{
	buf_block_t*	block;
	ibool		success;
	rw_lock_t*	hash_lock;

	ut_ad(mtr);
	ut_ad(mtr->is_active());

	block = buf_block_hash_get_s_locked(page_id, &hash_lock);

	if (!block || buf_block_get_state(block) != BUF_BLOCK_FILE_PAGE) {
		if (block) {
			rw_lock_s_unlock(hash_lock);
		}
		return(NULL);
	}

	ut_ad(!buf_pool.watch_is_sentinel(block->page));

	buf_page_mutex_enter(block);
	rw_lock_s_unlock(hash_lock);

#if defined UNIV_DEBUG || defined UNIV_BUF_DEBUG
	ut_a(buf_block_get_state(block) == BUF_BLOCK_FILE_PAGE);
	ut_a(page_id == block->page.id);
#endif /* UNIV_DEBUG || UNIV_BUF_DEBUG */

	buf_block_buf_fix_inc(block, file, line);
	buf_page_mutex_exit(block);

	mtr_memo_type_t	fix_type = MTR_MEMO_PAGE_S_FIX;
	success = rw_lock_s_lock_nowait(&block->lock, file, line);

	if (!success) {
		/* Let us try to get an X-latch. If the current thread
		is holding an X-latch on the page, we cannot get an
		S-latch. */

		fix_type = MTR_MEMO_PAGE_X_FIX;
		success = rw_lock_x_lock_func_nowait_inline(&block->lock,
							    file, line);
	}

	if (!success) {
		buf_block_buf_fix_dec(block);
		return(NULL);
	}

	mtr_memo_push(mtr, block, fix_type);

#if defined UNIV_DEBUG || defined UNIV_BUF_DEBUG
	if (!(++buf_dbg_counter % 5771)) buf_pool.validate();
	ut_a(block->page.buf_fix_count > 0);
	ut_a(buf_block_get_state(block) == BUF_BLOCK_FILE_PAGE);
#endif /* UNIV_DEBUG || UNIV_BUF_DEBUG */

	buf_block_dbg_add_level(block, SYNC_NO_ORDER_CHECK);

	buf_pool.stat.n_page_gets++;

	return(block);
}

/********************************************************************//**
Initialize some fields of a control block. */
UNIV_INLINE
void
buf_page_init_low(
/*==============*/
	buf_page_t*	bpage)	/*!< in: block to init */
{
	bpage->io_fix = BUF_IO_NONE;
	bpage->buf_fix_count = 0;
	bpage->old = 0;
	bpage->freed_page_clock = 0;
	bpage->access_time = 0;
	bpage->oldest_modification = 0;
<<<<<<< HEAD
=======
	bpage->real_size = 0;
>>>>>>> b30a0131
	bpage->slot = NULL;
	bpage->ibuf_exist = false;
	bpage->status = buf_page_t::NORMAL;
	HASH_INVALIDATE(bpage, hash);
}

/** Inits a page to the buffer buf_pool.
@param[in]	page_id		page id
@param[in]	zip_size	ROW_FORMAT=COMPRESSED page size, or 0
@param[in,out]	block		block to init */
static void buf_page_init(const page_id_t page_id, ulint zip_size,
                          buf_block_t *block)
{
	buf_page_t*	hash_page;

	ut_ad(mutex_own(&buf_pool.mutex));
	ut_ad(buf_page_mutex_own(block));
	ut_a(buf_block_get_state(block) != BUF_BLOCK_FILE_PAGE);
	ut_ad(rw_lock_own(buf_pool.hash_lock_get(page_id), RW_LOCK_X));

	/* Set the state of the block */
	buf_block_set_file_page(block, page_id);

#ifdef UNIV_DEBUG_VALGRIND
	if (is_system_tablespace(page_id.space())) {
		/* Silence valid Valgrind warnings about uninitialized
		data being written to data files.  There are some unused
		bytes on some pages that InnoDB does not initialize. */
		UNIV_MEM_VALID(block->frame, srv_page_size);
	}
#endif /* UNIV_DEBUG_VALGRIND */

	buf_block_init_low(block);

	block->lock_hash_val = lock_rec_hash(page_id.space(),
					     page_id.page_no());

	buf_page_init_low(&block->page);

	/* Insert into the hash table of file pages */

	hash_page = buf_pool.page_hash_get_low(page_id);

	if (!hash_page) {
		/* Block not found in hash table */
	} else if (UNIV_LIKELY(buf_pool.watch_is_sentinel(*hash_page))) {
		/* Preserve the reference count. */
		ib_uint32_t	buf_fix_count = hash_page->buf_fix_count;

		ut_a(buf_fix_count > 0);

		block->page.buf_fix_count += buf_fix_count;

		buf_pool.watch_remove(hash_page);
	} else {
		ib::fatal() << "Page " << page_id
			<< " already found in the hash table: "
			<< hash_page << ", " << block;
	}

	ut_ad(!block->page.in_zip_hash);

	block->page.id = page_id;

	HASH_INSERT(buf_page_t, hash, buf_pool.page_hash,
		    page_id.fold(), &block->page);

	page_zip_set_size(&block->page.zip, zip_size);
}

/** Initialize a page for read to the buffer buf_pool. If the page is
(1) already in buf_pool, or
(2) if we specify to read only ibuf pages and the page is not an ibuf page, or
(3) if the space is deleted or being deleted,
then this function does nothing.
Sets the io_fix flag to BUF_IO_READ and sets a non-recursive exclusive lock
on the buffer frame. The io-handler must take care that the flag is cleared
and the lock released later.
@param[out]	err			DB_SUCCESS or DB_TABLESPACE_DELETED
@param[in]	mode			BUF_READ_IBUF_PAGES_ONLY, ...
@param[in]	page_id			page id
@param[in]	zip_size		ROW_FORMAT=COMPRESSED page size, or 0
@param[in]	unzip			whether the uncompressed page is
					requested (for ROW_FORMAT=COMPRESSED)
@return pointer to the block
@retval	NULL	in case of an error */
buf_page_t*
buf_page_init_for_read(
	dberr_t*		err,
	ulint			mode,
	const page_id_t		page_id,
	ulint			zip_size,
	bool			unzip)
{
	buf_block_t*	block;
	buf_page_t*	bpage	= NULL;
	buf_page_t*	watch_page;
	rw_lock_t*	hash_lock;
	mtr_t		mtr;
	bool		lru	= false;
	void*		data;

	*err = DB_SUCCESS;

	if (mode == BUF_READ_IBUF_PAGES_ONLY) {
		/* It is a read-ahead within an ibuf routine */

		ut_ad(!ibuf_bitmap_page(page_id, zip_size));

		ibuf_mtr_start(&mtr);

		if (!recv_no_ibuf_operations
		    && !ibuf_page(page_id, zip_size, &mtr)) {

			ibuf_mtr_commit(&mtr);

			return(NULL);
		}
	} else {
		ut_ad(mode == BUF_READ_ANY_PAGE);
	}

	if (zip_size && !unzip && !recv_recovery_is_on()) {
		block = NULL;
	} else {
		block = buf_LRU_get_free_block();
		ut_ad(block);
	}

	mutex_enter(&buf_pool.mutex);

	hash_lock = buf_pool.hash_lock_get(page_id);
	rw_lock_x_lock(hash_lock);

	watch_page = buf_pool.page_hash_get_low(page_id);
	if (watch_page && !buf_pool.watch_is_sentinel(*watch_page)) {
		/* The page is already in the buffer pool. */
		watch_page = NULL;
		rw_lock_x_unlock(hash_lock);
		if (block) {
			buf_page_mutex_enter(block);
			buf_LRU_block_free_non_file_page(block);
			buf_page_mutex_exit(block);
		}

		bpage = NULL;
		goto func_exit;
	}

	if (block) {
		bpage = &block->page;

		buf_page_mutex_enter(block);

		buf_page_init(page_id, zip_size, block);

		/* Note: We are using the hash_lock for protection. This is
		safe because no other thread can lookup the block from the
		page hashtable yet. */

		buf_page_set_io_fix(bpage, BUF_IO_READ);

		rw_lock_x_unlock(hash_lock);

		/* The block must be put to the LRU list, to the old blocks */
		buf_LRU_add_block(bpage, true/* to old blocks */);

		/* We set a pass-type x-lock on the frame because then
		the same thread which called for the read operation
		(and is running now at this point of code) can wait
		for the read to complete by waiting for the x-lock on
		the frame; if the x-lock were recursive, the same
		thread would illegally get the x-lock before the page
		read is completed.  The x-lock is cleared by the
		io-handler thread. */

		rw_lock_x_lock_gen(&block->lock, BUF_IO_READ);

		if (zip_size) {
			/* buf_pool.mutex may be released and
			reacquired by buf_buddy_alloc().  Thus, we
			must release block->mutex in order not to
			break the latching order in the reacquisition
			of buf_pool.mutex.  We also must defer this
			operation until after the block descriptor has
			been added to buf_pool.LRU and
			buf_pool.page_hash. */
			buf_page_mutex_exit(block);
			data = buf_buddy_alloc(zip_size, &lru);
			buf_page_mutex_enter(block);
			block->page.zip.data = (page_zip_t*) data;

			/* To maintain the invariant
			block->in_unzip_LRU_list
			== buf_page_belongs_to_unzip_LRU(&block->page)
			we have to add this block to unzip_LRU
			after block->page.zip.data is set. */
			ut_ad(buf_page_belongs_to_unzip_LRU(&block->page));
			buf_unzip_LRU_add_block(block, TRUE);
		}

		buf_page_mutex_exit(block);
	} else {
		rw_lock_x_unlock(hash_lock);

		/* The compressed page must be allocated before the
		control block (bpage), in order to avoid the
		invocation of buf_buddy_relocate_block() on
		uninitialized data. */
		data = buf_buddy_alloc(zip_size, &lru);

		rw_lock_x_lock(hash_lock);

		/* If buf_buddy_alloc() allocated storage from the LRU list,
		it released and reacquired buf_pool.mutex.  Thus, we must
		check the page_hash again, as it may have been modified. */
		if (UNIV_UNLIKELY(lru)) {
			watch_page = buf_pool.page_hash_get_low(page_id);

			if (UNIV_UNLIKELY(watch_page
			    && !buf_pool.watch_is_sentinel(*watch_page))) {

				/* The block was added by some other thread. */
				rw_lock_x_unlock(hash_lock);
				watch_page = NULL;
				buf_buddy_free(data, zip_size);

				bpage = NULL;
				goto func_exit;
			}
		}

		bpage = buf_page_alloc_descriptor();

		page_zip_des_init(&bpage->zip);
		page_zip_set_size(&bpage->zip, zip_size);
		bpage->zip.data = (page_zip_t*) data;

		mutex_enter(&buf_pool.zip_mutex);
		UNIV_MEM_DESC(bpage->zip.data, zip_size);

		buf_page_init_low(bpage);

		bpage->state = BUF_BLOCK_ZIP_PAGE;
		bpage->id = page_id;
		bpage->status = buf_page_t::NORMAL;

		ut_d(bpage->in_zip_hash = false);
		ut_d(bpage->in_flush_list = FALSE);
		ut_d(bpage->in_free_list = FALSE);
		ut_d(bpage->in_LRU_list = FALSE);

		if (watch_page != NULL) {

			/* Preserve the reference count. */
			ib_uint32_t	buf_fix_count;

			buf_fix_count = watch_page->buf_fix_count;

			ut_a(buf_fix_count > 0);

			bpage->buf_fix_count += buf_fix_count;

			ut_ad(buf_pool.watch_is_sentinel(*watch_page));
			buf_pool.watch_remove(watch_page);
		}

		HASH_INSERT(buf_page_t, hash, buf_pool.page_hash,
			    bpage->id.fold(), bpage);

		rw_lock_x_unlock(hash_lock);

		/* The block must be put to the LRU list, to the old blocks.
		The zip size is already set into the page zip */
		buf_LRU_add_block(bpage, true/* to old blocks */);
#if defined UNIV_DEBUG || defined UNIV_BUF_DEBUG
		buf_LRU_insert_zip_clean(bpage);
#endif /* UNIV_DEBUG || UNIV_BUF_DEBUG */

		buf_page_set_io_fix(bpage, BUF_IO_READ);

		mutex_exit(&buf_pool.zip_mutex);
	}

	buf_pool.n_pend_reads++;
func_exit:
	mutex_exit(&buf_pool.mutex);

	if (mode == BUF_READ_IBUF_PAGES_ONLY) {

		ibuf_mtr_commit(&mtr);
	}

	ut_ad(!rw_lock_own_flagged(hash_lock,
				   RW_LOCK_FLAG_X | RW_LOCK_FLAG_S));
	ut_ad(!bpage || buf_page_in_file(bpage));

	return(bpage);
}

/** Initialize a page in the buffer pool. The page is usually not read
from a file even if it cannot be found in the buffer buf_pool. This is one
of the functions which perform to a block a state transition NOT_USED =>
FILE_PAGE (the other is buf_page_get_gen).
@param[in]	page_id		page id
@param[in]	zip_size	ROW_FORMAT=COMPRESSED page size, or 0
@param[in,out]	mtr		mini-transaction
@return pointer to the block, page bufferfixed */
buf_block_t*
buf_page_create(
	const page_id_t		page_id,
	ulint			zip_size,
	mtr_t*			mtr)
{
	buf_frame_t*	frame;
	buf_block_t*	block;
	buf_block_t*	free_block	= NULL;
	rw_lock_t*	hash_lock;

	ut_ad(mtr->is_active());
	ut_ad(page_id.space() != 0 || !zip_size);

	free_block = buf_LRU_get_free_block();

	mutex_enter(&buf_pool.mutex);

	hash_lock = buf_pool.hash_lock_get(page_id);
	rw_lock_x_lock(hash_lock);

	block = reinterpret_cast<buf_block_t*>(
		buf_pool.page_hash_get_low(page_id));

	if (block
	    && buf_page_in_file(&block->page)
	    && !buf_pool.watch_is_sentinel(block->page)) {
		/* Page can be found in buf_pool */
		mutex_exit(&buf_pool.mutex);
		rw_lock_x_unlock(hash_lock);

		buf_block_free(free_block);

		if (!recv_recovery_is_on()) {
			/* FIXME: Remove the redundant lookup and avoid
			the unnecessary invocation of buf_zip_decompress().
			We may have to convert buf_page_t to buf_block_t,
			but we are going to initialize the page. */
			return buf_page_get_gen(page_id, zip_size, RW_NO_LATCH,
						block, BUF_GET_POSSIBLY_FREED,
						__FILE__, __LINE__, mtr);
		}

		mutex_exit(&recv_sys.mutex);
		block = buf_page_get_with_no_latch(page_id, zip_size, mtr);
		mutex_enter(&recv_sys.mutex);
		return block;
	}

	/* If we get here, the page was not in buf_pool: init it there */

	DBUG_PRINT("ib_buf", ("create page %u:%u",
			      page_id.space(), page_id.page_no()));

	block = free_block;

	buf_page_mutex_enter(block);

	buf_page_init(page_id, zip_size, block);

	rw_lock_x_unlock(hash_lock);

	/* The block must be put to the LRU list */
	buf_LRU_add_block(&block->page, false);

	buf_block_buf_fix_inc(block, __FILE__, __LINE__);
	buf_pool.stat.n_pages_created++;

	if (zip_size) {
		/* Prevent race conditions during buf_buddy_alloc(),
		which may release and reacquire buf_pool.mutex,
		by IO-fixing and X-latching the block. */

		buf_page_set_io_fix(&block->page, BUF_IO_READ);
		rw_lock_x_lock(&block->lock);

		buf_page_mutex_exit(block);
		/* buf_pool.mutex may be released and reacquired by
		buf_buddy_alloc().  Thus, we must release block->mutex
		in order not to break the latching order in
		the reacquisition of buf_pool.mutex.  We also must
		defer this operation until after the block descriptor
		has been added to buf_pool.LRU and buf_pool.page_hash. */
		block->page.zip.data = buf_buddy_alloc(zip_size);
		buf_page_mutex_enter(block);

		/* To maintain the invariant
		block->in_unzip_LRU_list
		== buf_page_belongs_to_unzip_LRU(&block->page)
		we have to add this block to unzip_LRU after
		block->page.zip.data is set. */
		ut_ad(buf_page_belongs_to_unzip_LRU(&block->page));
		buf_unzip_LRU_add_block(block, FALSE);

		buf_page_set_io_fix(&block->page, BUF_IO_NONE);
		rw_lock_x_unlock(&block->lock);
	}

	mutex_exit(&buf_pool.mutex);

	mtr_memo_push(mtr, block, MTR_MEMO_BUF_FIX);

	block->page.set_accessed();

	buf_page_mutex_exit(block);

	/* Delete possible entries for the page from the insert buffer:
	such can exist if the page belonged to an index which was dropped */
	if (!recv_recovery_is_on()) {
		ibuf_merge_or_delete_for_page(NULL, page_id, zip_size, true);
	}

	frame = block->frame;

	static_assert(FIL_PAGE_PREV % 8 == 0, "alignment");
	static_assert(FIL_PAGE_PREV + 4 == FIL_PAGE_NEXT, "adjacent");
	memset_aligned<8>(frame + FIL_PAGE_PREV, 0xff, 8);
	mach_write_to_2(frame + FIL_PAGE_TYPE, FIL_PAGE_TYPE_ALLOCATED);

	/* FIL_PAGE_FILE_FLUSH_LSN_OR_KEY_VERSION is only used on the
	following pages:
	(1) The first page of the InnoDB system tablespace (page 0:0)
	(2) FIL_RTREE_SPLIT_SEQ_NUM on R-tree pages
	(3) key_version on encrypted pages (not page 0:0) */

	memset(frame + FIL_PAGE_FILE_FLUSH_LSN_OR_KEY_VERSION, 0, 8);
	static_assert(FIL_PAGE_LSN % 8 == 0, "alignment");
	memset_aligned<8>(frame + FIL_PAGE_LSN, 0, 8);

#if defined UNIV_DEBUG || defined UNIV_BUF_DEBUG
	if (!(++buf_dbg_counter % 5771)) buf_pool.validate();
#endif /* UNIV_DEBUG || UNIV_BUF_DEBUG */
	return(block);
}

/** Monitor the buffer page read/write activity, and increment corresponding
counter value in MONITOR_MODULE_BUF_PAGE.
@param bpage   buffer page whose read or write was completed
@param io_type BUF_IO_READ or BUF_IO_WRITE */
ATTRIBUTE_COLD __attribute__((nonnull))
void buf_page_monitor(const buf_page_t *bpage, buf_io_fix io_type)
{
	const byte*	frame;
	monitor_id_t	counter;

	ut_ad(io_type == BUF_IO_READ || io_type == BUF_IO_WRITE);

	frame = bpage->zip.data
		? bpage->zip.data
		: ((buf_block_t*) bpage)->frame;

	switch (fil_page_get_type(frame)) {
		ulint	level;
	case FIL_PAGE_TYPE_INSTANT:
	case FIL_PAGE_INDEX:
	case FIL_PAGE_RTREE:
		level = btr_page_get_level(frame);

		/* Check if it is an index page for insert buffer */
		if (fil_page_get_type(frame) == FIL_PAGE_INDEX
		    && btr_page_get_index_id(frame)
		    == (index_id_t)(DICT_IBUF_ID_MIN + IBUF_SPACE_ID)) {
			if (level == 0) {
				counter = MONITOR_RW_COUNTER(
					io_type, MONITOR_INDEX_IBUF_LEAF_PAGE);
			} else {
				counter = MONITOR_RW_COUNTER(
					io_type,
					MONITOR_INDEX_IBUF_NON_LEAF_PAGE);
			}
		} else {
			if (level == 0) {
				counter = MONITOR_RW_COUNTER(
					io_type, MONITOR_INDEX_LEAF_PAGE);
			} else {
				counter = MONITOR_RW_COUNTER(
					io_type, MONITOR_INDEX_NON_LEAF_PAGE);
			}
		}
		break;

	case FIL_PAGE_UNDO_LOG:
		counter = MONITOR_RW_COUNTER(io_type, MONITOR_UNDO_LOG_PAGE);
		break;

	case FIL_PAGE_INODE:
		counter = MONITOR_RW_COUNTER(io_type, MONITOR_INODE_PAGE);
		break;

	case FIL_PAGE_IBUF_FREE_LIST:
		counter = MONITOR_RW_COUNTER(io_type,
					     MONITOR_IBUF_FREELIST_PAGE);
		break;

	case FIL_PAGE_IBUF_BITMAP:
		counter = MONITOR_RW_COUNTER(io_type,
					     MONITOR_IBUF_BITMAP_PAGE);
		break;

	case FIL_PAGE_TYPE_SYS:
		counter = MONITOR_RW_COUNTER(io_type, MONITOR_SYSTEM_PAGE);
		break;

	case FIL_PAGE_TYPE_TRX_SYS:
		counter = MONITOR_RW_COUNTER(io_type, MONITOR_TRX_SYSTEM_PAGE);
		break;

	case FIL_PAGE_TYPE_FSP_HDR:
		counter = MONITOR_RW_COUNTER(io_type, MONITOR_FSP_HDR_PAGE);
		break;

	case FIL_PAGE_TYPE_XDES:
		counter = MONITOR_RW_COUNTER(io_type, MONITOR_XDES_PAGE);
		break;

	case FIL_PAGE_TYPE_BLOB:
		counter = MONITOR_RW_COUNTER(io_type, MONITOR_BLOB_PAGE);
		break;

	case FIL_PAGE_TYPE_ZBLOB:
		counter = MONITOR_RW_COUNTER(io_type, MONITOR_ZBLOB_PAGE);
		break;

	case FIL_PAGE_TYPE_ZBLOB2:
		counter = MONITOR_RW_COUNTER(io_type, MONITOR_ZBLOB2_PAGE);
		break;

	default:
		counter = MONITOR_RW_COUNTER(io_type, MONITOR_OTHER_PAGE);
	}

	MONITOR_INC_NOCHECK(counter);
}

/** Mark a table corrupted.
@param[in]	bpage	corrupted page
@param[in]	space	tablespace of the corrupted page */
ATTRIBUTE_COLD
static void buf_mark_space_corrupt(buf_page_t* bpage, const fil_space_t& space)
{
	/* If block is not encrypted find the table with specified
	space id, and mark it corrupted. Encrypted tables
	are marked unusable later e.g. in ::open(). */
	if (!space.crypt_data
	    || space.crypt_data->type == CRYPT_SCHEME_UNENCRYPTED) {
		dict_set_corrupted_by_space(&space);
	} else {
		dict_set_encrypted_by_space(&space);
	}
}

/** Mark a table corrupted.
@param[in]	bpage	Corrupted page
@param[in]	node	data file
Also remove the bpage from LRU list. */
static void buf_corrupt_page_release(buf_page_t *bpage, const fil_node_t &node)
{
	page_id_t	old_page_id = bpage->id;

	/* First unfix and release lock on the bpage */
	mutex_enter(&buf_pool.mutex);
	mutex_enter(buf_page_get_mutex(bpage));
	ut_ad(buf_page_get_io_fix(bpage) == BUF_IO_READ);
	ut_ad(bpage->id.space() == node.space->id);

	/* buf_fix_count can be greater than zero. Because other thread
	can wait in buf_page_wait_read() for the page to be read. */

	bpage->id.set_corrupt_id();
	/* Set BUF_IO_NONE before we remove the block from LRU list */
	buf_page_set_io_fix(bpage, BUF_IO_NONE);

	if (bpage->state == BUF_BLOCK_FILE_PAGE) {
		rw_lock_x_unlock_gen(
			&((buf_block_t*) bpage)->lock,
			BUF_IO_READ);
	}

	mutex_exit(buf_page_get_mutex(bpage));

	if (!srv_force_recovery) {
		buf_mark_space_corrupt(bpage, *node.space);
	}

	/* After this point bpage can't be referenced. */
	buf_LRU_free_one_page(bpage, old_page_id);

	ut_ad(buf_pool.n_pend_reads > 0);
	buf_pool.n_pend_reads--;

	mutex_exit(&buf_pool.mutex);
}

/** Check if the encrypted page is corrupted for the full crc32 format.
@param[in]	space_id	page belongs to space id
@param[in]	d		page
@param[in]	is_compressed	compressed page
@return true if page is corrupted or false if it isn't */
static bool buf_page_full_crc32_is_corrupted(ulint space_id, const byte* d,
                                             bool is_compressed)
{
  if (space_id != mach_read_from_4(d + FIL_PAGE_SPACE_ID))
    return true;

  static_assert(FIL_PAGE_LSN % 4 == 0, "alignment");
  static_assert(FIL_PAGE_FCRC32_END_LSN % 4 == 0, "alignment");

  return !is_compressed &&
    memcmp_aligned<4>(FIL_PAGE_LSN + 4 + d,
                      d + srv_page_size - FIL_PAGE_FCRC32_END_LSN, 4);
}

/** Check if page is maybe compressed, encrypted or both when we encounter
corrupted page. Note that we can't be 100% sure if page is corrupted
or decrypt/decompress just failed.
@param[in,out]	bpage		page
@param[in]	node		data file
@return	whether the operation succeeded
@retval	DB_SUCCESS		if page has been read and is not corrupted
@retval	DB_PAGE_CORRUPTED	if page based on checksum check is corrupted
@retval	DB_DECRYPTION_FAILED	if page post encryption checksum matches but
after decryption normal page checksum does not match.
@retval	DB_TABLESPACE_DELETED	if accessed tablespace is not found */
static dberr_t buf_page_check_corrupt(buf_page_t *bpage,
                                      const fil_node_t &node)
{
	ut_ad(node.space->pending_io());

	byte* dst_frame = (bpage->zip.data) ? bpage->zip.data :
		((buf_block_t*) bpage)->frame;
	dberr_t err = DB_SUCCESS;
	uint key_version = buf_page_get_key_version(dst_frame,
						    node.space->flags);

	/* In buf_decrypt_after_read we have either decrypted the page if
	page post encryption checksum matches and used key_id is found
	from the encryption plugin. If checksum did not match page was
	not decrypted and it could be either encrypted and corrupted
	or corrupted or good page. If we decrypted, there page could
	still be corrupted if used key does not match. */
	const bool seems_encrypted = !node.space->full_crc32() && key_version
		&& node.space->crypt_data
		&& node.space->crypt_data->type != CRYPT_SCHEME_UNENCRYPTED;
	ut_ad(node.space->purpose != FIL_TYPE_TEMPORARY ||
	      node.space->full_crc32());

	/* If traditional checksums match, we assume that page is
	not anymore encrypted. */
	if (node.space->full_crc32()
	    && !buf_is_zeroes(span<const byte>(dst_frame,
					       node.space->physical_size()))
	    && (key_version || node.space->is_compressed()
		|| node.space->purpose == FIL_TYPE_TEMPORARY)) {
		if (buf_page_full_crc32_is_corrupted(
			    bpage->id.space(), dst_frame,
			    node.space->is_compressed())) {
			err = DB_PAGE_CORRUPTED;
		}
	} else if (buf_page_is_corrupted(true, dst_frame, node.space->flags)) {
		err = DB_PAGE_CORRUPTED;
	}

	if (seems_encrypted && err == DB_PAGE_CORRUPTED
	    && bpage->id.page_no() != 0) {
		err = DB_DECRYPTION_FAILED;

		ib::error()
			<< "The page " << bpage->id << " in file '" << node.name
			<< "' cannot be decrypted.";

		ib::info()
			<< "However key management plugin or used key_version "
			<< key_version
			<< " is not found or"
			" used encryption algorithm or method does not match.";

		if (bpage->id.space() != TRX_SYS_SPACE) {
			ib::info()
				<< "Marking tablespace as missing."
				" You may drop this table or"
				" install correct key management plugin"
				" and key file.";
		}
	}

	return (err);
}

/** Complete a read request of a file page to buf_pool.
@param bpage    recently read page
@param node     data file
@return whether the operation succeeded
@retval DB_SUCCESS              always when writing, or if a read page was OK
@retval DB_PAGE_CORRUPTED       if the checksum fails on a page read
@retval DB_DECRYPTION_FAILED    if the page cannot be decrypted */
dberr_t buf_page_read_complete(buf_page_t *bpage, const fil_node_t &node)
{
  ut_ad(bpage->in_file());
  ut_ad(bpage->id.space() || !buf_dblwr_page_inside(bpage->id.page_no()));
  ut_ad(bpage->id.space() == node.space->id);
  ut_ad(bpage->zip_size() == node.space->zip_size());

  /* We do not need protect io_fix here by mutex to read it because
  this and buf_page_write_complete() are the only functions where we can
  change the value from BUF_IO_READ or BUF_IO_WRITE to some other
  value, and our code ensures that this is the only thread that handles
  the i/o for this block. */

  ut_ad(bpage->io_fix == BUF_IO_READ);
  ut_ad(!!bpage->zip.ssize == !!bpage->zip.data);
  ut_ad(bpage->state == BUF_BLOCK_FILE_PAGE || bpage->zip.data);

  const byte *frame= bpage->zip.data
    ? bpage->zip.data
    : reinterpret_cast<buf_block_t*>(bpage)->frame;
  ut_ad(frame);

  dberr_t err;
  if (!buf_page_decrypt_after_read(bpage, node))
  {
    err= DB_DECRYPTION_FAILED;
    goto database_corrupted;
  }

  if (bpage->zip.data && bpage->state == BUF_BLOCK_FILE_PAGE)
  {
    buf_pool.n_pend_unzip++;
    auto ok= buf_zip_decompress(reinterpret_cast<buf_block_t*>(bpage), FALSE);
    buf_pool.n_pend_unzip--;

    if (!ok)
    {
      ib::info() << "Page " << bpage->id << " zip_decompress failure.";
      err= DB_PAGE_CORRUPTED;
      goto database_corrupted;
    }
  }

  {
    const page_id_t read_id(mach_read_from_4(frame + FIL_PAGE_SPACE_ID),
                            mach_read_from_4(frame + FIL_PAGE_OFFSET));

    if (read_id == bpage->id);
    else if (read_id == page_id_t(0, 0))
      /* This is likely an uninitialized page. */;
    else if (!node.space->full_crc32() &&
             page_id_t(0, read_id.page_no()) == bpage->id)
      /* FIL_PAGE_SPACE_ID was written as garbage in the system tablespace
      before MySQL 4.1.1, which introduced innodb_file_per_table. */;
    else if (node.space->full_crc32() &&
             *reinterpret_cast<const uint32_t*>
             (&frame[FIL_PAGE_FCRC32_KEY_VERSION]) &&
             node.space->crypt_data &&
             node.space->crypt_data->type != CRYPT_SCHEME_UNENCRYPTED)
    {
      ib::error() << "Cannot decrypt " << bpage->id;
      err= DB_DECRYPTION_FAILED;
      goto release_page;
    }
    else
      ib::error() << "Space id and page no stored in the page, read in are "
                  << read_id << ", should be " << bpage->id;
  }

  err= buf_page_check_corrupt(bpage, node);
  if (err != DB_SUCCESS)
  {
database_corrupted:
    /* Not a real corruption if it was triggered by error injection */
    DBUG_EXECUTE_IF("buf_page_import_corrupt_failure",
                    if (!is_predefined_tablespace(bpage->id.space()))
                    {
                      buf_corrupt_page_release(bpage, node);
                      ib::info() << "Simulated IMPORT corruption";
                      return err;
                    }
                    err= DB_SUCCESS;
                    goto page_not_corrupt;);

    if (err == DB_PAGE_CORRUPTED)
    {
      ib::error() << "Database page corruption on disk"
                     " or a failed read of file '"
                  << node.name << "' page " << bpage->id
                  << ". You may have to recover from a backup.";

      buf_page_print(frame, bpage->zip_size());

      ib::info() << " You can use CHECK TABLE to scan"
                    " your table for corruption. "
                 << FORCE_RECOVERY_MSG;
    }

    if (!srv_force_recovery)
    {
      /* If the corruption is in the system tablespace, we will
      intentionally crash the server. */
      if (bpage->id.space() == TRX_SYS_SPACE)
        ib::fatal() << "Aborting because of a corrupt database page.";
      buf_corrupt_page_release(bpage, node);
      return err;
    }
  }

  DBUG_EXECUTE_IF("buf_page_import_corrupt_failure",
                  page_not_corrupt: bpage= bpage; );

  if (err == DB_PAGE_CORRUPTED || err == DB_DECRYPTION_FAILED)
  {
release_page:
    const page_id_t corrupt_page_id= bpage->id;
    buf_corrupt_page_release(bpage, node);
    if (recv_recovery_is_on())
      recv_sys.free_corrupted_page(corrupt_page_id);
    return err;
  }

  if (recv_recovery_is_on())
    recv_recover_page(node.space, bpage);

  if (bpage->state == BUF_BLOCK_FILE_PAGE && !recv_no_ibuf_operations &&
      (!bpage->id.space() || !is_predefined_tablespace(bpage->id.space())) &&
      fil_page_get_type(frame) == FIL_PAGE_INDEX &&
      page_is_leaf(frame) && ibuf_page_exists(bpage->id, bpage->zip_size()))
    bpage->ibuf_exist= true;

  BPageMutex *block_mutex= buf_page_get_mutex(bpage);
  mutex_enter(&buf_pool.mutex);
  mutex_enter(block_mutex);

  buf_page_set_io_fix(bpage, BUF_IO_NONE);
  if (UNIV_UNLIKELY(MONITOR_IS_ON(MONITOR_MODULE_BUF_PAGE)))
    buf_page_monitor(bpage, BUF_IO_READ);

  /* NOTE that the call to ibuf may have moved the ownership of the
  x-latch to this thread */
  ut_ad(buf_pool.n_pend_reads > 0);
  buf_pool.n_pend_reads--;
  buf_pool.stat.n_pages_read++;

  /* Because this thread which does the unlocking might not be the same that
  did the locking, we use a pass value != 0 in unlock, which simply
  removes the newest lock debug record, without checking the thread id. */
  if (bpage->state == BUF_BLOCK_FILE_PAGE)
    rw_lock_x_unlock_gen(&((buf_block_t*) bpage)->lock, BUF_IO_READ);

  mutex_exit(block_mutex);

  DBUG_PRINT("ib_buf", ("read page %u:%u",
                        bpage->id.space(), bpage->id.page_no()));
  mutex_exit(&buf_pool.mutex);
  return DB_SUCCESS;
}

#ifdef UNIV_DEBUG
/** Check that all blocks are in a replaceable state.
@return address of a non-free block
@retval nullptr if all freed */
void buf_pool_t::assert_all_freed()
{
  mutex_enter(&mutex);
  const chunk_t *chunk= chunks;
  for (auto i= n_chunks; i--; chunk++)
    if (const buf_block_t* block= chunk->not_freed())
      ib::fatal() << "Page " << block->page.id << " still fixed or dirty";
  mutex_exit(&mutex);
}
#endif /* UNIV_DEBUG */

/** Refresh the statistics used to print per-second averages. */
void buf_refresh_io_stats()
{
	buf_pool.last_printout_time = time(NULL);
	buf_pool.old_stat = buf_pool.stat;
}

/** Invalidate all pages in the buffer pool.
All pages must be in a replaceable state (not modified or latched). */
void buf_pool_invalidate()
{
	mutex_enter(&buf_pool.mutex);
	ut_ad(!buf_pool.init_flush[IORequest::LRU]);
	ut_ad(!buf_pool.init_flush[IORequest::FLUSH_LIST]);
	ut_ad(!buf_pool.init_flush[IORequest::SINGLE_PAGE]);
	ut_ad(!buf_pool.n_flush[IORequest::SINGLE_PAGE]);

	if (buf_pool.n_flush[IORequest::LRU]) {
		mutex_exit(&buf_pool.mutex);
		buf_flush_wait_batch_end(true);
		mutex_enter(&buf_pool.mutex);
	}

	if (buf_pool.n_flush[IORequest::FLUSH_LIST]) {
		mutex_exit(&buf_pool.mutex);
		buf_flush_wait_batch_end(false);
		mutex_enter(&buf_pool.mutex);
	}

	/* It is possible that a write batch that has been posted
	earlier is still not complete. For buffer pool invalidation to
	proceed we must ensure there is NO write activity happening. */

	ut_d(mutex_exit(&buf_pool.mutex));
	ut_d(buf_pool.assert_all_freed());
	ut_d(mutex_enter(&buf_pool.mutex));

	while (buf_LRU_scan_and_free_block(true));

	ut_ad(UT_LIST_GET_LEN(buf_pool.LRU) == 0);
	ut_ad(UT_LIST_GET_LEN(buf_pool.unzip_LRU) == 0);

	buf_pool.freed_page_clock = 0;
	buf_pool.LRU_old = NULL;
	buf_pool.LRU_old_len = 0;

	memset(&buf_pool.stat, 0x00, sizeof(buf_pool.stat));
	buf_refresh_io_stats();
	mutex_exit(&buf_pool.mutex);
}

#if defined UNIV_DEBUG || defined UNIV_BUF_DEBUG
/** Validate the buffer pool. */
void buf_pool_t::validate()
{
	buf_page_t*	b;
	chunk_t*	chunk;
	ulint		n_lru		= 0;
	ulint		n_flushing	= 0;
	ulint		n_free		= 0;
	ulint		n_zip		= 0;

	mutex_enter(&mutex);
	page_hash_lock_all();

	chunk = chunks;

	/* Check the uncompressed blocks. */

	for (auto i = n_chunks; i--; chunk++) {

		ulint		j;
		buf_block_t*	block = chunk->blocks;

		for (j = chunk->size; j--; block++) {

			buf_page_mutex_enter(block);

			switch (buf_block_get_state(block)) {
			case BUF_BLOCK_POOL_WATCH:
			case BUF_BLOCK_ZIP_PAGE:
			case BUF_BLOCK_ZIP_DIRTY:
				/* These should only occur on
				zip_clean, zip_free[], or flush_list. */
				ut_error;
				break;

			case BUF_BLOCK_FILE_PAGE:
				ut_ad(page_hash_get_low(block->page.id)
				      == &block->page);
				ut_ad(block->page.io_fix != BUF_IO_READ
				      || rw_lock_is_locked(&block->lock,
							   RW_LOCK_X));
				n_lru++;
				break;

			case BUF_BLOCK_NOT_USED:
				n_free++;
				break;

			case BUF_BLOCK_READY_FOR_USE:
			case BUF_BLOCK_MEMORY:
			case BUF_BLOCK_REMOVE_HASH:
				/* do nothing */
				break;
			}

			buf_page_mutex_exit(block);
		}
	}

	mutex_enter(&zip_mutex);

	/* Check clean compressed-only blocks. */

	for (b = UT_LIST_GET_FIRST(zip_clean); b;
	     b = UT_LIST_GET_NEXT(list, b)) {
		ut_ad(buf_page_get_state(b) == BUF_BLOCK_ZIP_PAGE);
		switch (b->io_fix) {
		case BUF_IO_NONE:
		case BUF_IO_PIN:
			/* All clean blocks should be I/O-unfixed. */
			break;
		case BUF_IO_READ:
			/* In buf_LRU_free_page(), we temporarily set
			b->io_fix = BUF_IO_READ for a newly allocated
			control block in order to prevent
			buf_page_get_gen() from decompressing the block. */
			break;
		default:
			ut_error;
			break;
		}

		/* It is OK to read oldest_modification here because
		we have acquired zip_mutex above which acts
		as the 'block->mutex' for these bpages. */
		ut_ad(!b->oldest_modification);
		ut_ad(page_hash_get_low(b->id) == b);
		n_lru++;
		n_zip++;
	}

	/* Check dirty blocks. */

	mutex_enter(&flush_list_mutex);
	for (b = UT_LIST_GET_FIRST(flush_list); b;
	     b = UT_LIST_GET_NEXT(list, b)) {
		ut_ad(b->in_flush_list);
		ut_ad(b->oldest_modification);
		n_flushing++;

		switch (buf_page_get_state(b)) {
		case BUF_BLOCK_ZIP_DIRTY:
			n_lru++;
			n_zip++;
			break;
		case BUF_BLOCK_FILE_PAGE:
			/* uncompressed page */
			break;
		case BUF_BLOCK_POOL_WATCH:
		case BUF_BLOCK_ZIP_PAGE:
		case BUF_BLOCK_NOT_USED:
		case BUF_BLOCK_READY_FOR_USE:
		case BUF_BLOCK_MEMORY:
		case BUF_BLOCK_REMOVE_HASH:
			ut_error;
			break;
		}
		ut_ad(page_hash_get_low(b->id) == b);
	}

	ut_ad(UT_LIST_GET_LEN(flush_list) == n_flushing);

	page_hash_unlock_all();
	mutex_exit(&flush_list_mutex);

	mutex_exit(&zip_mutex);

	if (curr_size == old_size
	    && n_lru + n_free > curr_size + n_zip) {

		ib::fatal() << "n_LRU " << n_lru << ", n_free " << n_free
			<< ", pool " << curr_size
			<< " zip " << n_zip << ". Aborting...";
	}

	ut_ad(UT_LIST_GET_LEN(LRU) == n_lru);

	if (curr_size == old_size
	    && UT_LIST_GET_LEN(free) != n_free) {

		ib::fatal() << "Free list len "
			<< UT_LIST_GET_LEN(free)
			<< ", free blocks " << n_free << ". Aborting...";
	}

	mutex_exit(&mutex);

	ut_d(buf_LRU_validate());
	ut_d(buf_flush_validate());
}
#endif /* UNIV_DEBUG || UNIV_BUF_DEBUG */

#if defined UNIV_DEBUG_PRINT || defined UNIV_DEBUG || defined UNIV_BUF_DEBUG
/** Write information of the buf_pool to the error log. */
void buf_pool_t::print()
{
	index_id_t*	index_ids;
	ulint*		counts;
	ulint		size;
	ulint		i;
	ulint		j;
	index_id_t	id;
	ulint		n_found;
	chunk_t*	chunk;
	dict_index_t*	index;

	size = curr_size;

	index_ids = static_cast<index_id_t*>(
		ut_malloc_nokey(size * sizeof *index_ids));

	counts = static_cast<ulint*>(ut_malloc_nokey(sizeof(ulint) * size));

	mutex_enter(&mutex);
	mutex_enter(&flush_list_mutex);

	ib::info()
		<< "[buffer pool: size=" << curr_size
		<< ", database pages=" << UT_LIST_GET_LEN(LRU)
		<< ", free pages=" << UT_LIST_GET_LEN(free)
		<< ", modified database pages="
		<< UT_LIST_GET_LEN(flush_list)
		<< ", n pending decompressions=" << n_pend_unzip
		<< ", n pending reads=" << n_pend_reads
		<< ", n pending flush LRU=" << n_flush[IORequest::LRU]
		<< " list=" << n_flush[IORequest::FLUSH_LIST]
		<< " single page=" << n_flush[IORequest::SINGLE_PAGE]
		<< ", pages made young=" << stat.n_pages_made_young
		<< ", not young=" << stat.n_pages_not_made_young
		<< ", pages read=" << stat.n_pages_read
		<< ", created=" << stat.n_pages_created
		<< ", written=" << stat.n_pages_written << "]";

	mutex_exit(&flush_list_mutex);

	/* Count the number of blocks belonging to each index in the buffer */

	n_found = 0;

	chunk = chunks;

	for (i = n_chunks; i--; chunk++) {
		buf_block_t*	block		= chunk->blocks;
		ulint		n_blocks	= chunk->size;

		for (; n_blocks--; block++) {
			const buf_frame_t* frame = block->frame;

			if (fil_page_index_page_check(frame)) {

				id = btr_page_get_index_id(frame);

				/* Look for the id in the index_ids array */
				j = 0;

				while (j < n_found) {

					if (index_ids[j] == id) {
						counts[j]++;

						break;
					}
					j++;
				}

				if (j == n_found) {
					n_found++;
					index_ids[j] = id;
					counts[j] = 1;
				}
			}
		}
	}

	mutex_exit(&mutex);

	for (i = 0; i < n_found; i++) {
		index = dict_index_get_if_in_cache(index_ids[i]);

		if (!index) {
			ib::info() << "Block count for index "
				<< index_ids[i] << " in buffer is about "
				<< counts[i];
		} else {
			ib::info() << "Block count for index " << index_ids[i]
				<< " in buffer is about " << counts[i]
				<< ", index " << index->name
				<< " of table " << index->table->name;
		}
	}

	ut_free(index_ids);
	ut_free(counts);

	validate();
}
#endif /* UNIV_DEBUG_PRINT || UNIV_DEBUG || UNIV_BUF_DEBUG */

#ifdef UNIV_DEBUG
/** @return the number of latched pages in the buffer pool */
ulint buf_get_latched_pages_number()
{
	buf_page_t*	b;
	ulint		i;
	ulint		fixed_pages_number = 0;

	mutex_enter(&buf_pool.mutex);

	auto chunk = buf_pool.chunks;

	for (i = buf_pool.n_chunks; i--; chunk++) {
		buf_block_t*	block;
		ulint		j;

		block = chunk->blocks;

		for (j = chunk->size; j--; block++) {
			if (buf_block_get_state(block)
			    != BUF_BLOCK_FILE_PAGE) {

				continue;
			}

			buf_page_mutex_enter(block);

			if (block->page.buf_fix_count != 0
			    || block->page.io_fix != BUF_IO_NONE) {
				fixed_pages_number++;
			}

			buf_page_mutex_exit(block);
		}
	}

	mutex_enter(&buf_pool.zip_mutex);

	/* Traverse the lists of clean and dirty compressed-only blocks. */

	for (b = UT_LIST_GET_FIRST(buf_pool.zip_clean); b;
	     b = UT_LIST_GET_NEXT(list, b)) {
		ut_a(buf_page_get_state(b) == BUF_BLOCK_ZIP_PAGE);
		ut_a(buf_page_get_io_fix(b) != BUF_IO_WRITE);

		if (b->buf_fix_count != 0
		    || buf_page_get_io_fix(b) != BUF_IO_NONE) {
			fixed_pages_number++;
		}
	}

	mutex_enter(&buf_pool.flush_list_mutex);
	for (b = UT_LIST_GET_FIRST(buf_pool.flush_list); b;
	     b = UT_LIST_GET_NEXT(list, b)) {
		ut_ad(b->in_flush_list);

		switch (buf_page_get_state(b)) {
		case BUF_BLOCK_ZIP_DIRTY:
			if (b->buf_fix_count != 0
			    || buf_page_get_io_fix(b) != BUF_IO_NONE) {
				fixed_pages_number++;
			}
			break;
		case BUF_BLOCK_FILE_PAGE:
			/* uncompressed page */
			break;
		case BUF_BLOCK_POOL_WATCH:
		case BUF_BLOCK_ZIP_PAGE:
		case BUF_BLOCK_NOT_USED:
		case BUF_BLOCK_READY_FOR_USE:
		case BUF_BLOCK_MEMORY:
		case BUF_BLOCK_REMOVE_HASH:
			ut_error;
			break;
		}
	}

	mutex_exit(&buf_pool.flush_list_mutex);
	mutex_exit(&buf_pool.zip_mutex);
	mutex_exit(&buf_pool.mutex);

	return(fixed_pages_number);
}
#endif /* UNIV_DEBUG */

/** Collect buffer pool metadata.
@param[out]	pool_info	buffer pool metadata */
void buf_stats_get_pool_info(buf_pool_info_t *pool_info)
{
	time_t			current_time;
	double			time_elapsed;

	mutex_enter(&buf_pool.mutex);
	mutex_enter(&buf_pool.flush_list_mutex);

	pool_info->pool_size = buf_pool.curr_size;

	pool_info->lru_len = UT_LIST_GET_LEN(buf_pool.LRU);

	pool_info->old_lru_len = buf_pool.LRU_old_len;

	pool_info->free_list_len = UT_LIST_GET_LEN(buf_pool.free);

	pool_info->flush_list_len = UT_LIST_GET_LEN(buf_pool.flush_list);

	pool_info->n_pend_unzip = UT_LIST_GET_LEN(buf_pool.unzip_LRU);

	pool_info->n_pend_reads = buf_pool.n_pend_reads;

	pool_info->n_pending_flush_lru =
		(buf_pool.n_flush[IORequest::LRU]
		 + buf_pool.init_flush[IORequest::LRU]);

	pool_info->n_pending_flush_list =
		 (buf_pool.n_flush[IORequest::FLUSH_LIST]
		  + buf_pool.init_flush[IORequest::FLUSH_LIST]);

	pool_info->n_pending_flush_single_page =
		 (buf_pool.n_flush[IORequest::SINGLE_PAGE]
		  + buf_pool.init_flush[IORequest::SINGLE_PAGE]);

	mutex_exit(&buf_pool.flush_list_mutex);

	current_time = time(NULL);
	time_elapsed = 0.001 + difftime(current_time,
					buf_pool.last_printout_time);

	pool_info->n_pages_made_young = buf_pool.stat.n_pages_made_young;

	pool_info->n_pages_not_made_young =
		buf_pool.stat.n_pages_not_made_young;

	pool_info->n_pages_read = buf_pool.stat.n_pages_read;

	pool_info->n_pages_created = buf_pool.stat.n_pages_created;

	pool_info->n_pages_written = buf_pool.stat.n_pages_written;

	pool_info->n_page_gets = buf_pool.stat.n_page_gets;

	pool_info->n_ra_pages_read_rnd = buf_pool.stat.n_ra_pages_read_rnd;
	pool_info->n_ra_pages_read = buf_pool.stat.n_ra_pages_read;

	pool_info->n_ra_pages_evicted = buf_pool.stat.n_ra_pages_evicted;

	pool_info->page_made_young_rate =
	static_cast<double>(buf_pool.stat.n_pages_made_young
			    - buf_pool.old_stat.n_pages_made_young)
	/ time_elapsed;

	pool_info->page_not_made_young_rate =
	static_cast<double>(buf_pool.stat.n_pages_not_made_young
			    - buf_pool.old_stat.n_pages_not_made_young)
	/ time_elapsed;

	pool_info->pages_read_rate =
	static_cast<double>(buf_pool.stat.n_pages_read
			    - buf_pool.old_stat.n_pages_read)
	/ time_elapsed;

	pool_info->pages_created_rate =
	static_cast<double>(buf_pool.stat.n_pages_created
			    - buf_pool.old_stat.n_pages_created)
	/ time_elapsed;

	pool_info->pages_written_rate =
	static_cast<double>(buf_pool.stat.n_pages_written
			    - buf_pool.old_stat.n_pages_written)
	/ time_elapsed;

	pool_info->n_page_get_delta = buf_pool.stat.n_page_gets
				      - buf_pool.old_stat.n_page_gets;

	if (pool_info->n_page_get_delta) {
		pool_info->page_read_delta = buf_pool.stat.n_pages_read
					     - buf_pool.old_stat.n_pages_read;

		pool_info->young_making_delta =
			buf_pool.stat.n_pages_made_young
			- buf_pool.old_stat.n_pages_made_young;

		pool_info->not_young_making_delta =
			buf_pool.stat.n_pages_not_made_young
			- buf_pool.old_stat.n_pages_not_made_young;
	}
	pool_info->pages_readahead_rnd_rate =
	static_cast<double>(buf_pool.stat.n_ra_pages_read_rnd
			    - buf_pool.old_stat.n_ra_pages_read_rnd)
	/ time_elapsed;


	pool_info->pages_readahead_rate =
	static_cast<double>(buf_pool.stat.n_ra_pages_read
			    - buf_pool.old_stat.n_ra_pages_read)
	/ time_elapsed;

	pool_info->pages_evicted_rate =
	static_cast<double>(buf_pool.stat.n_ra_pages_evicted
			    - buf_pool.old_stat.n_ra_pages_evicted)
	/ time_elapsed;

	pool_info->unzip_lru_len = UT_LIST_GET_LEN(buf_pool.unzip_LRU);

	pool_info->io_sum = buf_LRU_stat_sum.io;

	pool_info->io_cur = buf_LRU_stat_cur.io;

	pool_info->unzip_sum = buf_LRU_stat_sum.unzip;

	pool_info->unzip_cur = buf_LRU_stat_cur.unzip;

	buf_refresh_io_stats();
	mutex_exit(&buf_pool.mutex);
}

/*********************************************************************//**
Prints info of the buffer i/o. */
static
void
buf_print_io_instance(
/*==================*/
	buf_pool_info_t*pool_info,	/*!< in: buffer pool info */
	FILE*		file)		/*!< in/out: buffer where to print */
{
	ut_ad(pool_info);

	fprintf(file,
		"Buffer pool size   " ULINTPF "\n"
		"Free buffers       " ULINTPF "\n"
		"Database pages     " ULINTPF "\n"
		"Old database pages " ULINTPF "\n"
		"Modified db pages  " ULINTPF "\n"
		"Percent of dirty pages(LRU & free pages): %.3f\n"
		"Max dirty pages percent: %.3f\n"
		"Pending reads " ULINTPF "\n"
		"Pending writes: LRU " ULINTPF ", flush list " ULINTPF
		", single page " ULINTPF "\n",
		pool_info->pool_size,
		pool_info->free_list_len,
		pool_info->lru_len,
		pool_info->old_lru_len,
		pool_info->flush_list_len,
		static_cast<double>(pool_info->flush_list_len)
		/ (static_cast<double>(pool_info->lru_len
				       + pool_info->free_list_len) + 1.0)
		* 100.0,
		srv_max_buf_pool_modified_pct,
		pool_info->n_pend_reads,
		pool_info->n_pending_flush_lru,
		pool_info->n_pending_flush_list,
		pool_info->n_pending_flush_single_page);

	fprintf(file,
		"Pages made young " ULINTPF ", not young " ULINTPF "\n"
		"%.2f youngs/s, %.2f non-youngs/s\n"
		"Pages read " ULINTPF ", created " ULINTPF
		", written " ULINTPF "\n"
		"%.2f reads/s, %.2f creates/s, %.2f writes/s\n",
		pool_info->n_pages_made_young,
		pool_info->n_pages_not_made_young,
		pool_info->page_made_young_rate,
		pool_info->page_not_made_young_rate,
		pool_info->n_pages_read,
		pool_info->n_pages_created,
		pool_info->n_pages_written,
		pool_info->pages_read_rate,
		pool_info->pages_created_rate,
		pool_info->pages_written_rate);

	if (pool_info->n_page_get_delta) {
		double hit_rate = static_cast<double>(
			pool_info->page_read_delta)
			/ static_cast<double>(pool_info->n_page_get_delta);

		if (hit_rate > 1) {
			hit_rate = 1;
		}

		fprintf(file,
			"Buffer pool hit rate " ULINTPF " / 1000,"
			" young-making rate " ULINTPF " / 1000 not "
			ULINTPF " / 1000\n",
			ulint(1000 * (1 - hit_rate)),
			ulint(1000
			      * double(pool_info->young_making_delta)
			      / double(pool_info->n_page_get_delta)),
			ulint(1000 * double(pool_info->not_young_making_delta)
			      / double(pool_info->n_page_get_delta)));
	} else {
		fputs("No buffer pool page gets since the last printout\n",
		      file);
	}

	/* Statistics about read ahead algorithm */
	fprintf(file, "Pages read ahead %.2f/s,"
		" evicted without access %.2f/s,"
		" Random read ahead %.2f/s\n",

		pool_info->pages_readahead_rate,
		pool_info->pages_evicted_rate,
		pool_info->pages_readahead_rnd_rate);

	/* Print some values to help us with visualizing what is
	happening with LRU eviction. */
	fprintf(file,
		"LRU len: " ULINTPF ", unzip_LRU len: " ULINTPF "\n"
		"I/O sum[" ULINTPF "]:cur[" ULINTPF "], "
		"unzip sum[" ULINTPF "]:cur[" ULINTPF "]\n",
		pool_info->lru_len, pool_info->unzip_lru_len,
		pool_info->io_sum, pool_info->io_cur,
		pool_info->unzip_sum, pool_info->unzip_cur);
}

/*********************************************************************//**
Prints info of the buffer i/o. */
void
buf_print_io(
/*=========*/
	FILE*	file)	/*!< in/out: buffer where to print */
{
	buf_pool_info_t	pool_info;

	buf_stats_get_pool_info(&pool_info);
	buf_print_io_instance(&pool_info, file);
}

/** Verify that post encryption checksum match with the calculated checksum.
This function should be called only if tablespace contains crypt data metadata.
@param[in]	page		page frame
@param[in]	fsp_flags	tablespace flags
@return true if true if page is encrypted and OK, false otherwise */
bool buf_page_verify_crypt_checksum(const byte* page, ulint fsp_flags)
{
	if (!fil_space_t::full_crc32(fsp_flags)) {
		return fil_space_verify_crypt_checksum(
			page, fil_space_t::zip_size(fsp_flags));
	}

	return !buf_page_is_corrupted(true, page, fsp_flags);
}

/** Checks that there currently are no I/O operations pending.
@return number of pending i/o */
ulint buf_pool_check_no_pending_io()
{
	/* FIXME: use atomics, no mutex */
	ulint pending_io = buf_pool.n_pend_reads;
	mutex_enter(&buf_pool.mutex);
	pending_io +=
		+ buf_pool.n_flush[IORequest::LRU]
		+ buf_pool.n_flush[IORequest::FLUSH_LIST]
		+ buf_pool.n_flush[IORequest::SINGLE_PAGE];
	mutex_exit(&buf_pool.mutex);

	return(pending_io);
}

/** Print the given page_id_t object.
@param[in,out]	out	the output stream
@param[in]	page_id	the page_id_t object to be printed
@return the output stream */
std::ostream& operator<<(std::ostream &out, const page_id_t page_id)
{
  out << "[page id: space=" << page_id.space()
      << ", page number=" << page_id.page_no() << "]";
  return out;
}

/**
Calculate the length of trim (punch_hole) operation.
@param[in]	bpage		Page control block
@param[in]	write_length	Write length
@return length of the trim or zero. */
ulint
buf_page_get_trim_length(
	const buf_page_t*	bpage,
	ulint			write_length)
{
	return bpage->physical_size() - write_length;
}
#endif /* !UNIV_INNOCHECKSUM */<|MERGE_RESOLUTION|>--- conflicted
+++ resolved
@@ -431,21 +431,12 @@
 decompress_with_slot:
 		ut_d(fil_page_type_validate(node.space, dst_frame));
 
-<<<<<<< HEAD
-		auto write_size = fil_page_decompress(
+		ulint write_size = fil_page_decompress(
 			slot->crypt_buf, dst_frame, flags);
 		slot->release();
 		ut_ad(!write_size
 		      || fil_page_type_validate(node.space, dst_frame));
 		ut_ad(node.space->pending_io());
-=======
-		ulint write_size = fil_page_decompress(
-			slot->crypt_buf, dst_frame, space->flags);
-		slot->release();
-
-		ut_ad(!write_size || fil_page_type_validate(space, dst_frame));
-		ut_ad(space->pending_io());
->>>>>>> b30a0131
 		return write_size != 0;
 	}
 
@@ -474,14 +465,9 @@
 
 		ut_d(fil_page_type_validate(node.space, dst_frame));
 
-<<<<<<< HEAD
 		if ((fil_space_t::full_crc32(flags) && page_compressed)
-		    || fil_page_is_compressed_encrypted(dst_frame)) {
-=======
-		if ((space->full_crc32() && page_compressed)
 		    || fil_page_get_type(dst_frame)
 		    == FIL_PAGE_PAGE_COMPRESSED_ENCRYPTED) {
->>>>>>> b30a0131
 			goto decompress_with_slot;
 		}
 
@@ -1304,10 +1290,6 @@
 	block->page.state = BUF_BLOCK_NOT_USED;
 	block->page.buf_fix_count = 0;
 	block->page.io_fix = BUF_IO_NONE;
-<<<<<<< HEAD
-=======
-	block->page.real_size = 0;
->>>>>>> b30a0131
 	block->modify_clock = 0;
 	block->page.slot = NULL;
 	block->page.status = buf_page_t::NORMAL;
@@ -4026,10 +4008,6 @@
 	bpage->freed_page_clock = 0;
 	bpage->access_time = 0;
 	bpage->oldest_modification = 0;
-<<<<<<< HEAD
-=======
-	bpage->real_size = 0;
->>>>>>> b30a0131
 	bpage->slot = NULL;
 	bpage->ibuf_exist = false;
 	bpage->status = buf_page_t::NORMAL;
