--- conflicted
+++ resolved
@@ -3454,19 +3454,11 @@
 			    clust_rec, clust_index, *offsets,
 			    &trx->read_view)) {
 
-<<<<<<< HEAD
-			/* The following call returns 'offsets' associated with
-			'old_vers' */
-			err = row_sel_build_prev_vers_for_mysql(
-				&trx->read_view, clust_index, prebuilt,
-				clust_rec, offsets, offset_heap, &old_vers,
-				vrow, mtr);
-=======
 			if (clust_rec != cached_clust_rec) {
 				/* The following call returns 'offsets' associated with
 				'old_vers' */
 				err = row_sel_build_prev_vers_for_mysql(
-					trx->read_view, clust_index, prebuilt,
+					&trx->read_view, clust_index, prebuilt,
 					clust_rec, offsets, offset_heap, &old_vers,
 					vrow, mtr);
 
@@ -3483,7 +3475,6 @@
 				/* The offsets need not be same for the latest
 				version of clust_rec and its old version
 				old_vers. Re-calculate the offsets for old_vers. */
->>>>>>> 2347ffd8
 
 				if (old_vers != NULL) {
 					*offsets = rec_get_offsets(
