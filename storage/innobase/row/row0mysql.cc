/*****************************************************************************

Copyright (c) 2000, 2018, Oracle and/or its affiliates. All Rights Reserved.
Copyright (c) 2015, 2018, MariaDB Corporation.

This program is free software; you can redistribute it and/or modify it under
the terms of the GNU General Public License as published by the Free Software
Foundation; version 2 of the License.

This program is distributed in the hope that it will be useful, but WITHOUT
ANY WARRANTY; without even the implied warranty of MERCHANTABILITY or FITNESS
FOR A PARTICULAR PURPOSE. See the GNU General Public License for more details.

You should have received a copy of the GNU General Public License along with
this program; if not, write to the Free Software Foundation, Inc.,
51 Franklin Street, Suite 500, Boston, MA 02110-1335 USA

*****************************************************************************/

/**************************************************//**
@file row/row0mysql.cc
Interface between Innobase row operations and MySQL.
Contains also create table and other data dictionary operations.

Created 9/17/2000 Heikki Tuuri
*******************************************************/

#include "ha_prototypes.h"
#include <debug_sync.h>
#include <gstream.h>
#include <spatial.h>

#include "row0mysql.h"
#include "btr0sea.h"
#include "dict0boot.h"
#include "dict0crea.h"
#include <sql_const.h>
#include "dict0dict.h"
#include "dict0load.h"
#include "dict0stats.h"
#include "dict0stats_bg.h"
#include "dict0defrag_bg.h"
#include "btr0defragment.h"
#include "fil0fil.h"
#include "fil0crypt.h"
#include "fsp0file.h"
#include "fsp0sysspace.h"
#include "fts0fts.h"
#include "fts0types.h"
#include "ibuf0ibuf.h"
#include "lock0lock.h"
#include "log0log.h"
#include "pars0pars.h"
#include "que0que.h"
#include "rem0cmp.h"
#include "row0import.h"
#include "row0ins.h"
#include "row0merge.h"
#include "row0row.h"
#include "row0sel.h"
#include "row0upd.h"
#include "trx0purge.h"
#include "trx0rec.h"
#include "trx0roll.h"
#include "trx0undo.h"
#include "row0ext.h"
#include "ut0new.h"

#include <algorithm>
#include <deque>
#include <vector>

/** Provide optional 4.x backwards compatibility for 5.0 and above */
ibool	row_rollback_on_timeout	= FALSE;

/** Chain node of the list of tables to drop in the background. */
struct row_mysql_drop_t{
	table_id_t			table_id;	/*!< table id */
	UT_LIST_NODE_T(row_mysql_drop_t)row_mysql_drop_list;
							/*!< list chain node */
};

/** @brief List of tables we should drop in background.

ALTER TABLE in MySQL requires that the table handler can drop the
table in background when there are no queries to it any
more.  Protected by row_drop_list_mutex. */
static UT_LIST_BASE_NODE_T(row_mysql_drop_t)	row_mysql_drop_list;

/** Mutex protecting the background table drop list. */
static ib_mutex_t row_drop_list_mutex;

/** Flag: has row_mysql_drop_list been initialized? */
static ibool	row_mysql_drop_list_inited	= FALSE;

/*******************************************************************//**
Determine if the given name is a name reserved for MySQL system tables.
@return TRUE if name is a MySQL system table name */
static
ibool
row_mysql_is_system_table(
/*======================*/
	const char*	name)
{
	if (strncmp(name, "mysql/", 6) != 0) {

		return(FALSE);
	}

	return(0 == strcmp(name + 6, "host")
	       || 0 == strcmp(name + 6, "user")
	       || 0 == strcmp(name + 6, "db"));
}

#ifdef UNIV_DEBUG
/** Wait for the background drop list to become empty. */
void
row_wait_for_background_drop_list_empty()
{
	bool	empty = false;
	while (!empty) {
		mutex_enter(&row_drop_list_mutex);
		empty = (UT_LIST_GET_LEN(row_mysql_drop_list) == 0);
		mutex_exit(&row_drop_list_mutex);
		os_thread_sleep(100000);
	}
}
#endif /* UNIV_DEBUG */

/*******************************************************************//**
Delays an INSERT, DELETE or UPDATE operation if the purge is lagging. */
static
void
row_mysql_delay_if_needed(void)
/*===========================*/
{
	if (srv_dml_needed_delay) {
		os_thread_sleep(srv_dml_needed_delay);
	}
}

/*******************************************************************//**
Frees the blob heap in prebuilt when no longer needed. */
void
row_mysql_prebuilt_free_blob_heap(
/*==============================*/
	row_prebuilt_t*	prebuilt)	/*!< in: prebuilt struct of a
					ha_innobase:: table handle */
{
	DBUG_ENTER("row_mysql_prebuilt_free_blob_heap");

	DBUG_PRINT("row_mysql_prebuilt_free_blob_heap",
		   ("blob_heap freeing: %p", prebuilt->blob_heap));

	mem_heap_free(prebuilt->blob_heap);
	prebuilt->blob_heap = NULL;
	DBUG_VOID_RETURN;
}

/*******************************************************************//**
Stores a >= 5.0.3 format true VARCHAR length to dest, in the MySQL row
format.
@return pointer to the data, we skip the 1 or 2 bytes at the start
that are used to store the len */
byte*
row_mysql_store_true_var_len(
/*=========================*/
	byte*	dest,	/*!< in: where to store */
	ulint	len,	/*!< in: length, must fit in two bytes */
	ulint	lenlen)	/*!< in: storage length of len: either 1 or 2 bytes */
{
	if (lenlen == 2) {
		ut_a(len < 256 * 256);

		mach_write_to_2_little_endian(dest, len);

		return(dest + 2);
	}

	ut_a(lenlen == 1);
	ut_a(len < 256);

	mach_write_to_1(dest, len);

	return(dest + 1);
}

/*******************************************************************//**
Reads a >= 5.0.3 format true VARCHAR length, in the MySQL row format, and
returns a pointer to the data.
@return pointer to the data, we skip the 1 or 2 bytes at the start
that are used to store the len */
const byte*
row_mysql_read_true_varchar(
/*========================*/
	ulint*		len,	/*!< out: variable-length field length */
	const byte*	field,	/*!< in: field in the MySQL format */
	ulint		lenlen)	/*!< in: storage length of len: either 1
				or 2 bytes */
{
	if (lenlen == 2) {
		*len = mach_read_from_2_little_endian(field);

		return(field + 2);
	}

	ut_a(lenlen == 1);

	*len = mach_read_from_1(field);

	return(field + 1);
}

/*******************************************************************//**
Stores a reference to a BLOB in the MySQL format. */
void
row_mysql_store_blob_ref(
/*=====================*/
	byte*		dest,	/*!< in: where to store */
	ulint		col_len,/*!< in: dest buffer size: determines into
				how many bytes the BLOB length is stored,
				the space for the length may vary from 1
				to 4 bytes */
	const void*	data,	/*!< in: BLOB data; if the value to store
				is SQL NULL this should be NULL pointer */
	ulint		len)	/*!< in: BLOB length; if the value to store
				is SQL NULL this should be 0; remember
				also to set the NULL bit in the MySQL record
				header! */
{
	/* MySQL might assume the field is set to zero except the length and
	the pointer fields */

	memset(dest, '\0', col_len);

	/* In dest there are 1 - 4 bytes reserved for the BLOB length,
	and after that 8 bytes reserved for the pointer to the data.
	In 32-bit architectures we only use the first 4 bytes of the pointer
	slot. */

	ut_a(col_len - 8 > 1 || len < 256);
	ut_a(col_len - 8 > 2 || len < 256 * 256);
	ut_a(col_len - 8 > 3 || len < 256 * 256 * 256);

	mach_write_to_n_little_endian(dest, col_len - 8, len);

	memcpy(dest + col_len - 8, &data, sizeof data);
}

/*******************************************************************//**
Reads a reference to a BLOB in the MySQL format.
@return pointer to BLOB data */
const byte*
row_mysql_read_blob_ref(
/*====================*/
	ulint*		len,		/*!< out: BLOB length */
	const byte*	ref,		/*!< in: BLOB reference in the
					MySQL format */
	ulint		col_len)	/*!< in: BLOB reference length
					(not BLOB length) */
{
	byte*	data;

	*len = mach_read_from_n_little_endian(ref, col_len - 8);

	memcpy(&data, ref + col_len - 8, sizeof data);

	return(data);
}

/*******************************************************************//**
Converting InnoDB geometry data format to MySQL data format. */
void
row_mysql_store_geometry(
/*=====================*/
	byte*		dest,		/*!< in/out: where to store */
	ulint		dest_len,	/*!< in: dest buffer size: determines
					into how many bytes the GEOMETRY length
					is stored, the space for the length
					may vary from 1 to 4 bytes */
	const byte*	src,		/*!< in: GEOMETRY data; if the value to
					store is SQL NULL this should be NULL
					pointer */
	ulint		src_len)	/*!< in: GEOMETRY length; if the value
					to store is SQL NULL this should be 0;
					remember also to set the NULL bit in
					the MySQL record header! */
{
	/* MySQL might assume the field is set to zero except the length and
	the pointer fields */
	UNIV_MEM_ASSERT_RW(src, src_len);
	UNIV_MEM_ASSERT_W(dest, dest_len);
	UNIV_MEM_INVALID(dest, dest_len);

	memset(dest, '\0', dest_len);

	/* In dest there are 1 - 4 bytes reserved for the BLOB length,
	and after that 8 bytes reserved for the pointer to the data.
	In 32-bit architectures we only use the first 4 bytes of the pointer
	slot. */

	ut_ad(dest_len - 8 > 1 || src_len < 1<<8);
	ut_ad(dest_len - 8 > 2 || src_len < 1<<16);
	ut_ad(dest_len - 8 > 3 || src_len < 1<<24);

	mach_write_to_n_little_endian(dest, dest_len - 8, src_len);

	memcpy(dest + dest_len - 8, &src, sizeof src);
}

/*******************************************************************//**
Read geometry data in the MySQL format.
@return pointer to geometry data */
static
const byte*
row_mysql_read_geometry(
/*====================*/
	ulint*		len,		/*!< out: data length */
	const byte*	ref,		/*!< in: geometry data in the
					MySQL format */
	ulint		col_len)	/*!< in: MySQL format length */
{
	byte*		data;

	*len = mach_read_from_n_little_endian(ref, col_len - 8);

	memcpy(&data, ref + col_len - 8, sizeof data);

	return(data);
}

/**************************************************************//**
Pad a column with spaces. */
void
row_mysql_pad_col(
/*==============*/
	ulint	mbminlen,	/*!< in: minimum size of a character,
				in bytes */
	byte*	pad,		/*!< out: padded buffer */
	ulint	len)		/*!< in: number of bytes to pad */
{
	const byte*	pad_end;

	switch (UNIV_EXPECT(mbminlen, 1)) {
	default:
		ut_error;
	case 1:
		/* space=0x20 */
		memset(pad, 0x20, len);
		break;
	case 2:
		/* space=0x0020 */
		pad_end = pad + len;
		ut_a(!(len % 2));
		while (pad < pad_end) {
			*pad++ = 0x00;
			*pad++ = 0x20;
		};
		break;
	case 4:
		/* space=0x00000020 */
		pad_end = pad + len;
		ut_a(!(len % 4));
		while (pad < pad_end) {
			*pad++ = 0x00;
			*pad++ = 0x00;
			*pad++ = 0x00;
			*pad++ = 0x20;
		}
		break;
	}
}

/**************************************************************//**
Stores a non-SQL-NULL field given in the MySQL format in the InnoDB format.
The counterpart of this function is row_sel_field_store_in_mysql_format() in
row0sel.cc.
@return up to which byte we used buf in the conversion */
byte*
row_mysql_store_col_in_innobase_format(
/*===================================*/
	dfield_t*	dfield,		/*!< in/out: dfield where dtype
					information must be already set when
					this function is called! */
	byte*		buf,		/*!< in/out: buffer for a converted
					integer value; this must be at least
					col_len long then! NOTE that dfield
					may also get a pointer to 'buf',
					therefore do not discard this as long
					as dfield is used! */
	ibool		row_format_col,	/*!< TRUE if the mysql_data is from
					a MySQL row, FALSE if from a MySQL
					key value;
					in MySQL, a true VARCHAR storage
					format differs in a row and in a
					key value: in a key value the length
					is always stored in 2 bytes! */
	const byte*	mysql_data,	/*!< in: MySQL column value, not
					SQL NULL; NOTE that dfield may also
					get a pointer to mysql_data,
					therefore do not discard this as long
					as dfield is used! */
	ulint		col_len,	/*!< in: MySQL column length; NOTE that
					this is the storage length of the
					column in the MySQL format row, not
					necessarily the length of the actual
					payload data; if the column is a true
					VARCHAR then this is irrelevant */
	ulint		comp)		/*!< in: nonzero=compact format */
{
	const byte*	ptr	= mysql_data;
	const dtype_t*	dtype;
	ulint		type;
	ulint		lenlen;

	dtype = dfield_get_type(dfield);

	type = dtype->mtype;

	if (type == DATA_INT) {
		/* Store integer data in Innobase in a big-endian format,
		sign bit negated if the data is a signed integer. In MySQL,
		integers are stored in a little-endian format. */

		byte*	p = buf + col_len;

		for (;;) {
			p--;
			*p = *mysql_data;
			if (p == buf) {
				break;
			}
			mysql_data++;
		}

		if (!(dtype->prtype & DATA_UNSIGNED)) {

			*buf ^= 128;
		}

		ptr = buf;
		buf += col_len;
	} else if ((type == DATA_VARCHAR
		    || type == DATA_VARMYSQL
		    || type == DATA_BINARY)) {

		if (dtype_get_mysql_type(dtype) == DATA_MYSQL_TRUE_VARCHAR) {
			/* The length of the actual data is stored to 1 or 2
			bytes at the start of the field */

			if (row_format_col) {
				if (dtype->prtype & DATA_LONG_TRUE_VARCHAR) {
					lenlen = 2;
				} else {
					lenlen = 1;
				}
			} else {
				/* In a MySQL key value, lenlen is always 2 */
				lenlen = 2;
			}

			ptr = row_mysql_read_true_varchar(&col_len, mysql_data,
							  lenlen);
		} else {
			/* Remove trailing spaces from old style VARCHAR
			columns. */

			/* Handle Unicode strings differently. */
			ulint	mbminlen	= dtype_get_mbminlen(dtype);

			ptr = mysql_data;

			switch (mbminlen) {
			default:
				ut_error;
			case 4:
				/* space=0x00000020 */
				/* Trim "half-chars", just in case. */
				col_len &= ~3;

				while (col_len >= 4
				       && ptr[col_len - 4] == 0x00
				       && ptr[col_len - 3] == 0x00
				       && ptr[col_len - 2] == 0x00
				       && ptr[col_len - 1] == 0x20) {
					col_len -= 4;
				}
				break;
			case 2:
				/* space=0x0020 */
				/* Trim "half-chars", just in case. */
				col_len &= ~1;

				while (col_len >= 2 && ptr[col_len - 2] == 0x00
				       && ptr[col_len - 1] == 0x20) {
					col_len -= 2;
				}
				break;
			case 1:
				/* space=0x20 */
				while (col_len > 0
				       && ptr[col_len - 1] == 0x20) {
					col_len--;
				}
			}
		}
	} else if (comp && type == DATA_MYSQL
		   && dtype_get_mbminlen(dtype) == 1
		   && dtype_get_mbmaxlen(dtype) > 1) {
		/* In some cases we strip trailing spaces from UTF-8 and other
		multibyte charsets, from FIXED-length CHAR columns, to save
		space. UTF-8 would otherwise normally use 3 * the string length
		bytes to store an ASCII string! */

		/* We assume that this CHAR field is encoded in a
		variable-length character set where spaces have
		1:1 correspondence to 0x20 bytes, such as UTF-8.

		Consider a CHAR(n) field, a field of n characters.
		It will contain between n * mbminlen and n * mbmaxlen bytes.
		We will try to truncate it to n bytes by stripping
		space padding.	If the field contains single-byte
		characters only, it will be truncated to n characters.
		Consider a CHAR(5) field containing the string
		".a   " where "." denotes a 3-byte character represented
		by the bytes "$%&". After our stripping, the string will
		be stored as "$%&a " (5 bytes). The string
		".abc " will be stored as "$%&abc" (6 bytes).

		The space padding will be restored in row0sel.cc, function
		row_sel_field_store_in_mysql_format(). */

		ulint		n_chars;

		ut_a(!(dtype_get_len(dtype) % dtype_get_mbmaxlen(dtype)));

		n_chars = dtype_get_len(dtype) / dtype_get_mbmaxlen(dtype);

		/* Strip space padding. */
		while (col_len > n_chars && ptr[col_len - 1] == 0x20) {
			col_len--;
		}
	} else if (!row_format_col) {
		/* if mysql data is from a MySQL key value
		since the length is always stored in 2 bytes,
		we need do nothing here. */
	} else if (type == DATA_BLOB) {

		ptr = row_mysql_read_blob_ref(&col_len, mysql_data, col_len);
	} else if (DATA_GEOMETRY_MTYPE(type)) {
		ptr = row_mysql_read_geometry(&col_len, mysql_data, col_len);
	}

	dfield_set_data(dfield, ptr, col_len);

	return(buf);
}

/**************************************************************//**
Convert a row in the MySQL format to a row in the Innobase format. Note that
the function to convert a MySQL format key value to an InnoDB dtuple is
row_sel_convert_mysql_key_to_innobase() in row0sel.cc. */
static
void
row_mysql_convert_row_to_innobase(
/*==============================*/
	dtuple_t*	row,		/*!< in/out: Innobase row where the
					field type information is already
					copied there! */
	row_prebuilt_t*	prebuilt,	/*!< in: prebuilt struct where template
					must be of type ROW_MYSQL_WHOLE_ROW */
	const byte*	mysql_rec,	/*!< in: row in the MySQL format;
					NOTE: do not discard as long as
					row is used, as row may contain
					pointers to this record! */
	mem_heap_t**	blob_heap)	/*!< in: FIX_ME, remove this after
					server fixes its issue */
{
	const mysql_row_templ_t*templ;
	dfield_t*		dfield;
	ulint			i;
	ulint			n_col = 0;
	ulint			n_v_col = 0;

	ut_ad(prebuilt->template_type == ROW_MYSQL_WHOLE_ROW);
	ut_ad(prebuilt->mysql_template);

	for (i = 0; i < prebuilt->n_template; i++) {

		templ = prebuilt->mysql_template + i;

		if (templ->is_virtual) {
			ut_ad(n_v_col < dtuple_get_n_v_fields(row));
			dfield = dtuple_get_nth_v_field(row, n_v_col);
			n_v_col++;
		} else {
			dfield = dtuple_get_nth_field(row, n_col);
			n_col++;
		}

		if (templ->mysql_null_bit_mask != 0) {
			/* Column may be SQL NULL */

			if (mysql_rec[templ->mysql_null_byte_offset]
			    & (byte) (templ->mysql_null_bit_mask)) {

				/* It is SQL NULL */

				dfield_set_null(dfield);

				goto next_column;
			}
		}

		row_mysql_store_col_in_innobase_format(
			dfield,
			prebuilt->ins_upd_rec_buff + templ->mysql_col_offset,
			TRUE, /* MySQL row format data */
			mysql_rec + templ->mysql_col_offset,
			templ->mysql_col_len,
			dict_table_is_comp(prebuilt->table));

		/* server has issue regarding handling BLOB virtual fields,
		and we need to duplicate it with our own memory here */
		if (templ->is_virtual
		    && DATA_LARGE_MTYPE(dfield_get_type(dfield)->mtype)) {
			if (*blob_heap == NULL) {
				*blob_heap = mem_heap_create(dfield->len);
			}
			dfield_dup(dfield, *blob_heap);
		}
next_column:
		;
	}

	/* If there is a FTS doc id column and it is not user supplied (
	generated by server) then assign it a new doc id. */
	if (!prebuilt->table->fts) {
		return;
	}

	ut_a(prebuilt->table->fts->doc_col != ULINT_UNDEFINED);

	doc_id_t	doc_id;

	if (!DICT_TF2_FLAG_IS_SET(prebuilt->table, DICT_TF2_FTS_HAS_DOC_ID)) {
		if (prebuilt->table->fts->cache->first_doc_id
		    == FTS_NULL_DOC_ID) {
			fts_get_next_doc_id(prebuilt->table, &doc_id);
		}
		return;
	}

	dfield_t*	fts_doc_id = dtuple_get_nth_field(
		row, prebuilt->table->fts->doc_col);

	if (fts_get_next_doc_id(prebuilt->table, &doc_id) == DB_SUCCESS) {
		ut_a(doc_id != FTS_NULL_DOC_ID);
		ut_ad(sizeof(doc_id) == fts_doc_id->type.len);
		dfield_set_data(fts_doc_id, prebuilt->ins_upd_rec_buff
				+ prebuilt->mysql_row_len, 8);
		fts_write_doc_id(fts_doc_id->data, doc_id);
	} else {
		dfield_set_null(fts_doc_id);
	}
}

/****************************************************************//**
Handles user errors and lock waits detected by the database engine.
@return true if it was a lock wait and we should continue running the
query thread and in that case the thr is ALREADY in the running state. */
bool
row_mysql_handle_errors(
/*====================*/
	dberr_t*	new_err,/*!< out: possible new error encountered in
				lock wait, or if no new error, the value
				of trx->error_state at the entry of this
				function */
	trx_t*		trx,	/*!< in: transaction */
	que_thr_t*	thr,	/*!< in: query thread, or NULL */
	trx_savept_t*	savept)	/*!< in: savepoint, or NULL */
{
	dberr_t	err;

	DBUG_ENTER("row_mysql_handle_errors");

handle_new_error:
	err = trx->error_state;

	ut_a(err != DB_SUCCESS);

	trx->error_state = DB_SUCCESS;

	DBUG_LOG("trx", "handle error: " << ut_strerr(err)
		 << ";id=" << ib::hex(trx->id) << ", " << trx);

	switch (err) {
	case DB_LOCK_WAIT_TIMEOUT:
		if (row_rollback_on_timeout) {
			trx_rollback_to_savepoint(trx, NULL);
			break;
		}
		/* fall through */
	case DB_DUPLICATE_KEY:
	case DB_FOREIGN_DUPLICATE_KEY:
	case DB_TOO_BIG_RECORD:
	case DB_UNDO_RECORD_TOO_BIG:
	case DB_ROW_IS_REFERENCED:
	case DB_NO_REFERENCED_ROW:
	case DB_CANNOT_ADD_CONSTRAINT:
	case DB_TOO_MANY_CONCURRENT_TRXS:
	case DB_OUT_OF_FILE_SPACE:
	case DB_READ_ONLY:
	case DB_FTS_INVALID_DOCID:
	case DB_INTERRUPTED:
	case DB_CANT_CREATE_GEOMETRY_OBJECT:
	case DB_TABLE_NOT_FOUND:
	case DB_DECRYPTION_FAILED:
	case DB_COMPUTE_VALUE_FAILED:
		DBUG_EXECUTE_IF("row_mysql_crash_if_error", {
					log_buffer_flush_to_disk();
					DBUG_SUICIDE(); });
		if (savept) {
			/* Roll back the latest, possibly incomplete insertion
			or update */

			trx_rollback_to_savepoint(trx, savept);
		}
		/* MySQL will roll back the latest SQL statement */
		break;
	case DB_LOCK_WAIT:
		lock_wait_suspend_thread(thr);

		if (trx->error_state != DB_SUCCESS) {
			que_thr_stop_for_mysql(thr);

			goto handle_new_error;
		}

		*new_err = err;

		DBUG_RETURN(true);

	case DB_DEADLOCK:
	case DB_LOCK_TABLE_FULL:
		/* Roll back the whole transaction; this resolution was added
		to version 3.23.43 */

		trx_rollback_to_savepoint(trx, NULL);
		break;

	case DB_MUST_GET_MORE_FILE_SPACE:
		ib::fatal() << "The database cannot continue operation because"
			" of lack of space. You must add a new data file"
			" to my.cnf and restart the database.";
		break;

	case DB_CORRUPTION:
	case DB_PAGE_CORRUPTED:
		ib::error() << "We detected index corruption in an InnoDB type"
			" table. You have to dump + drop + reimport the"
			" table or, in a case of widespread corruption,"
			" dump all InnoDB tables and recreate the whole"
			" tablespace. If the mysqld server crashes after"
			" the startup or when you dump the tables. "
			<< FORCE_RECOVERY_MSG;
		break;
	case DB_FOREIGN_EXCEED_MAX_CASCADE:
		ib::error() << "Cannot delete/update rows with cascading"
			" foreign key constraints that exceed max depth of "
			<< FK_MAX_CASCADE_DEL << ". Please drop excessive"
			" foreign constraints and try again";
		break;
	default:
		ib::fatal() << "Unknown error code " << err << ": "
			<< ut_strerr(err);
	}

	if (trx->error_state != DB_SUCCESS) {
		*new_err = trx->error_state;
	} else {
		*new_err = err;
	}

	trx->error_state = DB_SUCCESS;

	DBUG_RETURN(false);
}

/********************************************************************//**
Create a prebuilt struct for a MySQL table handle.
@return own: a prebuilt struct */
row_prebuilt_t*
row_create_prebuilt(
/*================*/
	dict_table_t*	table,		/*!< in: Innobase table handle */
	ulint		mysql_row_len)	/*!< in: length in bytes of a row in
					the MySQL format */
{
	DBUG_ENTER("row_create_prebuilt");

	row_prebuilt_t*	prebuilt;
	mem_heap_t*	heap;
	dict_index_t*	clust_index;
	dict_index_t*	temp_index;
	dtuple_t*	ref;
	ulint		ref_len;
	uint		srch_key_len = 0;
	ulint		search_tuple_n_fields;

	search_tuple_n_fields = 2 * (dict_table_get_n_cols(table)
				     + dict_table_get_n_v_cols(table));

	clust_index = dict_table_get_first_index(table);

	/* Make sure that search_tuple is long enough for clustered index */
	ut_a(2 * dict_table_get_n_cols(table) >= clust_index->n_fields);

	ref_len = dict_index_get_n_unique(clust_index);


        /* Maximum size of the buffer needed for conversion of INTs from
	little endian format to big endian format in an index. An index
	can have maximum 16 columns (MAX_REF_PARTS) in it. Therfore
	Max size for PK: 16 * 8 bytes (BIGINT's size) = 128 bytes
	Max size Secondary index: 16 * 8 bytes + PK = 256 bytes. */
#define MAX_SRCH_KEY_VAL_BUFFER         2* (8 * MAX_REF_PARTS)

#define PREBUILT_HEAP_INITIAL_SIZE	\
	( \
	sizeof(*prebuilt) \
	/* allocd in this function */ \
	+ DTUPLE_EST_ALLOC(search_tuple_n_fields) \
	+ DTUPLE_EST_ALLOC(ref_len) \
	/* allocd in row_prebuild_sel_graph() */ \
	+ sizeof(sel_node_t) \
	+ sizeof(que_fork_t) \
	+ sizeof(que_thr_t) \
	/* allocd in row_get_prebuilt_update_vector() */ \
	+ sizeof(upd_node_t) \
	+ sizeof(upd_t) \
	+ sizeof(upd_field_t) \
	  * dict_table_get_n_cols(table) \
	+ sizeof(que_fork_t) \
	+ sizeof(que_thr_t) \
	/* allocd in row_get_prebuilt_insert_row() */ \
	+ sizeof(ins_node_t) \
	/* mysql_row_len could be huge and we are not \
	sure if this prebuilt instance is going to be \
	used in inserts */ \
	+ (mysql_row_len < 256 ? mysql_row_len : 0) \
	+ DTUPLE_EST_ALLOC(dict_table_get_n_cols(table) \
			   + dict_table_get_n_v_cols(table)) \
	+ sizeof(que_fork_t) \
	+ sizeof(que_thr_t) \
	+ sizeof(*prebuilt->pcur) \
	+ sizeof(*prebuilt->clust_pcur) \
	)

	/* Calculate size of key buffer used to store search key in
	InnoDB format. MySQL stores INTs in little endian format and
	InnoDB stores INTs in big endian format with the sign bit
	flipped. All other field types are stored/compared the same
	in MySQL and InnoDB, so we must create a buffer containing
	the INT key parts in InnoDB format.We need two such buffers
	since both start and end keys are used in records_in_range(). */

	for (temp_index = dict_table_get_first_index(table); temp_index;
	     temp_index = dict_table_get_next_index(temp_index)) {
		DBUG_EXECUTE_IF("innodb_srch_key_buffer_max_value",
			ut_a(temp_index->n_user_defined_cols
						== MAX_REF_PARTS););
		uint temp_len = 0;
		for (uint i = 0; i < temp_index->n_uniq; i++) {
			ulint type = temp_index->fields[i].col->mtype;
			if (type == DATA_INT) {
				temp_len +=
					temp_index->fields[i].fixed_len;
			}
		}
		srch_key_len = std::max(srch_key_len,temp_len);
	}

	ut_a(srch_key_len <= MAX_SRCH_KEY_VAL_BUFFER);

	DBUG_EXECUTE_IF("innodb_srch_key_buffer_max_value",
		ut_a(srch_key_len == MAX_SRCH_KEY_VAL_BUFFER););

	/* We allocate enough space for the objects that are likely to
	be created later in order to minimize the number of malloc()
	calls */
	heap = mem_heap_create(PREBUILT_HEAP_INITIAL_SIZE + 2 * srch_key_len);

	prebuilt = static_cast<row_prebuilt_t*>(
		mem_heap_zalloc(heap, sizeof(*prebuilt)));

	prebuilt->magic_n = ROW_PREBUILT_ALLOCATED;
	prebuilt->magic_n2 = ROW_PREBUILT_ALLOCATED;

	prebuilt->table = table;

	prebuilt->sql_stat_start = TRUE;
	prebuilt->heap = heap;

	prebuilt->srch_key_val_len = srch_key_len;
	if (prebuilt->srch_key_val_len) {
		prebuilt->srch_key_val1 = static_cast<byte*>(
			mem_heap_alloc(prebuilt->heap,
				       2 * prebuilt->srch_key_val_len));
		prebuilt->srch_key_val2 = prebuilt->srch_key_val1 +
						prebuilt->srch_key_val_len;
	} else {
		prebuilt->srch_key_val1 = NULL;
		prebuilt->srch_key_val2 = NULL;
	}

	prebuilt->pcur = static_cast<btr_pcur_t*>(
				mem_heap_zalloc(prebuilt->heap,
					       sizeof(btr_pcur_t)));
	prebuilt->clust_pcur = static_cast<btr_pcur_t*>(
					mem_heap_zalloc(prebuilt->heap,
						       sizeof(btr_pcur_t)));
	btr_pcur_reset(prebuilt->pcur);
	btr_pcur_reset(prebuilt->clust_pcur);

	prebuilt->select_lock_type = LOCK_NONE;
	prebuilt->stored_select_lock_type = LOCK_NONE_UNSET;

	prebuilt->search_tuple = dtuple_create(heap, search_tuple_n_fields);

	ref = dtuple_create(heap, ref_len);

	dict_index_copy_types(ref, clust_index, ref_len);

	prebuilt->clust_ref = ref;

	prebuilt->autoinc_error = DB_SUCCESS;
	prebuilt->autoinc_offset = 0;

	/* Default to 1, we will set the actual value later in
	ha_innobase::get_auto_increment(). */
	prebuilt->autoinc_increment = 1;

	prebuilt->autoinc_last_value = 0;

	/* During UPDATE and DELETE we need the doc id. */
	prebuilt->fts_doc_id = 0;

	prebuilt->mysql_row_len = mysql_row_len;

	prebuilt->fts_doc_id_in_read_set = 0;
	prebuilt->blob_heap = NULL;

	prebuilt->m_no_prefetch = false;
	prebuilt->m_read_virtual_key = false;

	DBUG_RETURN(prebuilt);
}

/********************************************************************//**
Free a prebuilt struct for a MySQL table handle. */
void
row_prebuilt_free(
/*==============*/
	row_prebuilt_t*	prebuilt,	/*!< in, own: prebuilt struct */
	ibool		dict_locked)	/*!< in: TRUE=data dictionary locked */
{
	DBUG_ENTER("row_prebuilt_free");

	ut_a(prebuilt->magic_n == ROW_PREBUILT_ALLOCATED);
	ut_a(prebuilt->magic_n2 == ROW_PREBUILT_ALLOCATED);

	prebuilt->magic_n = ROW_PREBUILT_FREED;
	prebuilt->magic_n2 = ROW_PREBUILT_FREED;

	btr_pcur_reset(prebuilt->pcur);
	btr_pcur_reset(prebuilt->clust_pcur);

	ut_free(prebuilt->mysql_template);

	if (prebuilt->ins_graph) {
		que_graph_free_recursive(prebuilt->ins_graph);
	}

	if (prebuilt->sel_graph) {
		que_graph_free_recursive(prebuilt->sel_graph);
	}

	if (prebuilt->upd_graph) {
		que_graph_free_recursive(prebuilt->upd_graph);
	}

	if (prebuilt->blob_heap) {
		row_mysql_prebuilt_free_blob_heap(prebuilt);
	}

	if (prebuilt->old_vers_heap) {
		mem_heap_free(prebuilt->old_vers_heap);
	}

	if (prebuilt->fetch_cache[0] != NULL) {
		byte*	base = prebuilt->fetch_cache[0] - 4;
		byte*	ptr = base;

		for (ulint i = 0; i < MYSQL_FETCH_CACHE_SIZE; i++) {
			ulint	magic1 = mach_read_from_4(ptr);
			ut_a(magic1 == ROW_PREBUILT_FETCH_MAGIC_N);
			ptr += 4;

			byte*	row = ptr;
			ut_a(row == prebuilt->fetch_cache[i]);
			ptr += prebuilt->mysql_row_len;

			ulint	magic2 = mach_read_from_4(ptr);
			ut_a(magic2 == ROW_PREBUILT_FETCH_MAGIC_N);
			ptr += 4;
		}

		ut_free(base);
	}

	if (prebuilt->rtr_info) {
		rtr_clean_rtr_info(prebuilt->rtr_info, true);
	}
	if (prebuilt->table) {
		dict_table_close(prebuilt->table, dict_locked, TRUE);
	}

	mem_heap_free(prebuilt->heap);

	DBUG_VOID_RETURN;
}

/*********************************************************************//**
Updates the transaction pointers in query graphs stored in the prebuilt
struct. */
void
row_update_prebuilt_trx(
/*====================*/
	row_prebuilt_t*	prebuilt,	/*!< in/out: prebuilt struct
					in MySQL handle */
	trx_t*		trx)		/*!< in: transaction handle */
{
	ut_a(trx->magic_n == TRX_MAGIC_N);
	ut_a(prebuilt->magic_n == ROW_PREBUILT_ALLOCATED);
	ut_a(prebuilt->magic_n2 == ROW_PREBUILT_ALLOCATED);

	prebuilt->trx = trx;

	if (prebuilt->ins_graph) {
		prebuilt->ins_graph->trx = trx;
	}

	if (prebuilt->upd_graph) {
		prebuilt->upd_graph->trx = trx;
	}

	if (prebuilt->sel_graph) {
		prebuilt->sel_graph->trx = trx;
	}
}

/*********************************************************************//**
Gets pointer to a prebuilt dtuple used in insertions. If the insert graph
has not yet been built in the prebuilt struct, then this function first
builds it.
@return prebuilt dtuple; the column type information is also set in it */
static
dtuple_t*
row_get_prebuilt_insert_row(
/*========================*/
	row_prebuilt_t*	prebuilt)	/*!< in: prebuilt struct in MySQL
					handle */
{
	dict_table_t*		table	= prebuilt->table;

	ut_ad(prebuilt && table && prebuilt->trx);

	if (prebuilt->ins_node != 0) {

		/* Check if indexes have been dropped or added and we
		may need to rebuild the row insert template. */

		if (prebuilt->trx_id == table->def_trx_id
		    && UT_LIST_GET_LEN(prebuilt->ins_node->entry_list)
		    == UT_LIST_GET_LEN(table->indexes)) {

			return(prebuilt->ins_node->row);
		}

		ut_ad(prebuilt->trx_id < table->def_trx_id);

		que_graph_free_recursive(prebuilt->ins_graph);

		prebuilt->ins_graph = 0;
	}

	/* Create an insert node and query graph to the prebuilt struct */

	ins_node_t*		node;

	node = ins_node_create(INS_DIRECT, table, prebuilt->heap);

	prebuilt->ins_node = node;

	if (prebuilt->ins_upd_rec_buff == 0) {
		prebuilt->ins_upd_rec_buff = static_cast<byte*>(
			mem_heap_alloc(
				prebuilt->heap,
				DICT_TF2_FLAG_IS_SET(prebuilt->table,
						     DICT_TF2_FTS_HAS_DOC_ID)
				? prebuilt->mysql_row_len + 8/* FTS_DOC_ID */
				: prebuilt->mysql_row_len));
	}

	dtuple_t*	row;

	row = dtuple_create_with_vcol(
			prebuilt->heap, dict_table_get_n_cols(table),
			dict_table_get_n_v_cols(table));

	dict_table_copy_types(row, table);

	ins_node_set_new_row(node, row);

	prebuilt->ins_graph = static_cast<que_fork_t*>(
		que_node_get_parent(
			pars_complete_graph_for_exec(
				node,
				prebuilt->trx, prebuilt->heap, prebuilt)));

	prebuilt->ins_graph->state = QUE_FORK_ACTIVE;

	prebuilt->trx_id = table->def_trx_id;

	return(prebuilt->ins_node->row);
}

/*********************************************************************//**
Sets an AUTO_INC type lock on the table mentioned in prebuilt. The
AUTO_INC lock gives exclusive access to the auto-inc counter of the
table. The lock is reserved only for the duration of an SQL statement.
It is not compatible with another AUTO_INC or exclusive lock on the
table.
@return error code or DB_SUCCESS */
dberr_t
row_lock_table_autoinc_for_mysql(
/*=============================*/
	row_prebuilt_t*	prebuilt)	/*!< in: prebuilt struct in the MySQL
					table handle */
{
	trx_t*			trx	= prebuilt->trx;
	ins_node_t*		node	= prebuilt->ins_node;
	const dict_table_t*	table	= prebuilt->table;
	que_thr_t*		thr;
	dberr_t			err;
	ibool			was_lock_wait;

	/* If we already hold an AUTOINC lock on the table then do nothing.
	Note: We peek at the value of the current owner without acquiring
	the lock mutex. */
	if (trx == table->autoinc_trx) {

		return(DB_SUCCESS);
	}

	trx->op_info = "setting auto-inc lock";

	row_get_prebuilt_insert_row(prebuilt);
	node = prebuilt->ins_node;

	/* We use the insert query graph as the dummy graph needed
	in the lock module call */

	thr = que_fork_get_first_thr(prebuilt->ins_graph);

	que_thr_move_to_run_state_for_mysql(thr, trx);

run_again:
	thr->run_node = node;
	thr->prev_node = node;

	/* It may be that the current session has not yet started
	its transaction, or it has been committed: */

	trx_start_if_not_started_xa(trx, true);

	err = lock_table(0, prebuilt->table, LOCK_AUTO_INC, thr);

	trx->error_state = err;

	if (err != DB_SUCCESS) {
		que_thr_stop_for_mysql(thr);

		was_lock_wait = row_mysql_handle_errors(&err, trx, thr, NULL);

		if (was_lock_wait) {
			goto run_again;
		}

		trx->op_info = "";

		return(err);
	}

	que_thr_stop_for_mysql_no_error(thr, trx);

	trx->op_info = "";

	return(err);
}

/** Lock a table.
@param[in,out]	prebuilt	table handle
@return error code or DB_SUCCESS */
dberr_t
row_lock_table(row_prebuilt_t* prebuilt)
{
	trx_t*		trx		= prebuilt->trx;
	que_thr_t*	thr;
	dberr_t		err;
	ibool		was_lock_wait;

	trx->op_info = "setting table lock";

	if (prebuilt->sel_graph == NULL) {
		/* Build a dummy select query graph */
		row_prebuild_sel_graph(prebuilt);
	}

	/* We use the select query graph as the dummy graph needed
	in the lock module call */

	thr = que_fork_get_first_thr(prebuilt->sel_graph);

	que_thr_move_to_run_state_for_mysql(thr, trx);

run_again:
	thr->run_node = thr;
	thr->prev_node = thr->common.parent;

	/* It may be that the current session has not yet started
	its transaction, or it has been committed: */

	trx_start_if_not_started_xa(trx, false);

	err = lock_table(0, prebuilt->table,
			 static_cast<enum lock_mode>(
				 prebuilt->select_lock_type),
			 thr);

	trx->error_state = err;

	if (err != DB_SUCCESS) {
		que_thr_stop_for_mysql(thr);

		was_lock_wait = row_mysql_handle_errors(&err, trx, thr, NULL);

		if (was_lock_wait) {
			goto run_again;
		}

		trx->op_info = "";

		return(err);
	}

	que_thr_stop_for_mysql_no_error(thr, trx);

	trx->op_info = "";

	return(err);
}

/** Determine is tablespace encrypted but decryption failed, is table corrupted
or is tablespace .ibd file missing.
@param[in]	table		Table
@param[in]	trx		Transaction
@param[in]	push_warning	true if we should push warning to user
@retval	DB_DECRYPTION_FAILED	table is encrypted but decryption failed
@retval	DB_CORRUPTION		table is corrupted
@retval	DB_TABLESPACE_NOT_FOUND	tablespace .ibd file not found */
static
dberr_t
row_mysql_get_table_status(
	const dict_table_t*	table,
	trx_t*			trx,
	bool 			push_warning = true)
{
	dberr_t err;
	if (fil_space_t* space = fil_space_acquire_silent(table->space)) {
		if (space->crypt_data && space->crypt_data->is_encrypted()) {
			// maybe we cannot access the table due to failing
			// to decrypt
			if (push_warning) {
				ib_push_warning(trx, DB_DECRYPTION_FAILED,
					"Table %s in tablespace %lu encrypted."
					"However key management plugin or used key_id is not found or"
					" used encryption algorithm or method does not match.",
					table->name, table->space);
			}

			err = DB_DECRYPTION_FAILED;
		} else {
			if (push_warning) {
				ib_push_warning(trx, DB_CORRUPTION,
					"Table %s in tablespace %lu corrupted.",
					table->name, table->space);
			}

			err = DB_CORRUPTION;
		}

		fil_space_release(space);
	} else {
		ib::error() << ".ibd file is missing for table "
			<< table->name;
		err = DB_TABLESPACE_NOT_FOUND;
	}

	return(err);
}

/** Does an insert for MySQL.
@param[in]	mysql_rec	row in the MySQL format
@param[in,out]	prebuilt	prebuilt struct in MySQL handle
@return error code or DB_SUCCESS */
dberr_t
row_insert_for_mysql(
	const byte*	mysql_rec,
	row_prebuilt_t*	prebuilt)
{
	trx_savept_t	savept;
	que_thr_t*	thr;
	dberr_t		err;
	ibool		was_lock_wait;
	trx_t*		trx		= prebuilt->trx;
	ins_node_t*	node		= prebuilt->ins_node;
	dict_table_t*	table		= prebuilt->table;

	/* FIX_ME: This blob heap is used to compensate an issue in server
	for virtual column blob handling */
	mem_heap_t*	blob_heap = NULL;

	ut_ad(trx);
	ut_a(prebuilt->magic_n == ROW_PREBUILT_ALLOCATED);
	ut_a(prebuilt->magic_n2 == ROW_PREBUILT_ALLOCATED);

	if (dict_table_is_discarded(prebuilt->table)) {

		ib::error() << "The table " << prebuilt->table->name
			<< " doesn't have a corresponding tablespace, it was"
			" discarded.";

		return(DB_TABLESPACE_DELETED);

	} else if (!prebuilt->table->is_readable()) {
		return(row_mysql_get_table_status(prebuilt->table, trx, true));
	} else if (high_level_read_only) {
		return(DB_READ_ONLY);
	}

	DBUG_EXECUTE_IF("mark_table_corrupted", {
		/* Mark the table corrupted for the clustered index */
		dict_index_t*	index = dict_table_get_first_index(table);
		ut_ad(dict_index_is_clust(index));
		dict_set_corrupted(index, trx, "INSERT TABLE"); });

	if (dict_table_is_corrupted(table)) {

		ib::error() << "Table " << table->name << " is corrupt.";
		return(DB_TABLE_CORRUPT);
	}

	trx->op_info = "inserting";

	row_mysql_delay_if_needed();

	trx_start_if_not_started_xa(trx, true);

	row_get_prebuilt_insert_row(prebuilt);
	node = prebuilt->ins_node;

	row_mysql_convert_row_to_innobase(node->row, prebuilt, mysql_rec,
					  &blob_heap);

	savept = trx_savept_take(trx);

	thr = que_fork_get_first_thr(prebuilt->ins_graph);

	if (prebuilt->sql_stat_start) {
		node->state = INS_NODE_SET_IX_LOCK;
		prebuilt->sql_stat_start = FALSE;
	} else {
		node->state = INS_NODE_ALLOC_ROW_ID;
	}

	que_thr_move_to_run_state_for_mysql(thr, trx);

run_again:
	thr->run_node = node;
	thr->prev_node = node;

	row_ins_step(thr);

	DEBUG_SYNC_C("ib_after_row_insert_step");

	err = trx->error_state;

	if (err != DB_SUCCESS) {
error_exit:
		que_thr_stop_for_mysql(thr);

		/* FIXME: What's this ? */
		thr->lock_state = QUE_THR_LOCK_ROW;

		was_lock_wait = row_mysql_handle_errors(
			&err, trx, thr, &savept);

		thr->lock_state = QUE_THR_LOCK_NOLOCK;

		if (was_lock_wait) {
			ut_ad(node->state == INS_NODE_INSERT_ENTRIES
			      || node->state == INS_NODE_ALLOC_ROW_ID);
			goto run_again;
		}

		node->duplicate = NULL;
		trx->op_info = "";

		if (blob_heap != NULL) {
			mem_heap_free(blob_heap);
		}

		return(err);
	}

	node->duplicate = NULL;

	if (dict_table_has_fts_index(table)) {
		doc_id_t	doc_id;

		/* Extract the doc id from the hidden FTS column */
		doc_id = fts_get_doc_id_from_row(table, node->row);

		if (doc_id <= 0) {
			ib::error() << "FTS Doc ID must be large than 0";
			err = DB_FTS_INVALID_DOCID;
			trx->error_state = DB_FTS_INVALID_DOCID;
			goto error_exit;
		}

		if (!DICT_TF2_FLAG_IS_SET(table, DICT_TF2_FTS_HAS_DOC_ID)) {
			doc_id_t	next_doc_id
				= table->fts->cache->next_doc_id;

			if (doc_id < next_doc_id) {

				ib::error() << "FTS Doc ID must be large than "
					<< next_doc_id - 1 << " for table "
					<< table->name;

				err = DB_FTS_INVALID_DOCID;
				trx->error_state = DB_FTS_INVALID_DOCID;
				goto error_exit;
			}

			/* Difference between Doc IDs are restricted within
			4 bytes integer. See fts_get_encoded_len(). Consecutive
			doc_ids difference should not exceed
			FTS_DOC_ID_MAX_STEP value. */

			if (doc_id - next_doc_id >= FTS_DOC_ID_MAX_STEP) {
				 ib::error() << "Doc ID " << doc_id
					<< " is too big. Its difference with"
					" largest used Doc ID "
					<< next_doc_id - 1 << " cannot"
					" exceed or equal to "
					<< FTS_DOC_ID_MAX_STEP;
				err = DB_FTS_INVALID_DOCID;
				trx->error_state = DB_FTS_INVALID_DOCID;
				goto error_exit;
			}
		}

		if (table->skip_alter_undo) {
			if (trx->fts_trx == NULL) {
				trx->fts_trx = fts_trx_create(trx);
			}

			fts_trx_table_t ftt;
			ftt.table = table;
			ftt.fts_trx = trx->fts_trx;

			fts_add_doc_from_tuple(&ftt, doc_id, node->row);
		} else {
			/* Pass NULL for the columns affected, since an INSERT affects
			all FTS indexes. */
			fts_trx_add_op(trx, table, doc_id, FTS_INSERT, NULL);
		}
	}

	que_thr_stop_for_mysql_no_error(thr, trx);

	if (table->is_system_db) {
		srv_stats.n_system_rows_inserted.inc(size_t(trx->id));
	} else {
		srv_stats.n_rows_inserted.inc(size_t(trx->id));
	}

	/* Not protected by dict_table_stats_lock() for performance
	reasons, we would rather get garbage in stat_n_rows (which is
	just an estimate anyway) than protecting the following code
	with a latch. */
	dict_table_n_rows_inc(table);

	if (prebuilt->clust_index_was_generated) {
		/* set row id to prebuilt */
		memcpy(prebuilt->row_id, node->sys_buf, DATA_ROW_ID_LEN);
	}

	dict_stats_update_if_needed(table);
	trx->op_info = "";

	if (blob_heap != NULL) {
		mem_heap_free(blob_heap);
	}

	return(err);
}

/*********************************************************************//**
Builds a dummy query graph used in selects. */
void
row_prebuild_sel_graph(
/*===================*/
	row_prebuilt_t*	prebuilt)	/*!< in: prebuilt struct in MySQL
					handle */
{
	sel_node_t*	node;

	ut_ad(prebuilt && prebuilt->trx);

	if (prebuilt->sel_graph == NULL) {

		node = sel_node_create(prebuilt->heap);

		prebuilt->sel_graph = static_cast<que_fork_t*>(
			que_node_get_parent(
				pars_complete_graph_for_exec(
					static_cast<sel_node_t*>(node),
					prebuilt->trx, prebuilt->heap,
					prebuilt)));

		prebuilt->sel_graph->state = QUE_FORK_ACTIVE;
	}
}

/*********************************************************************//**
Creates an query graph node of 'update' type to be used in the MySQL
interface.
@return own: update node */
upd_node_t*
row_create_update_node_for_mysql(
/*=============================*/
	dict_table_t*	table,	/*!< in: table to update */
	mem_heap_t*	heap)	/*!< in: mem heap from which allocated */
{
	upd_node_t*	node;

	DBUG_ENTER("row_create_update_node_for_mysql");

	node = upd_node_create(heap);

	node->in_mysql_interface = TRUE;
	node->is_delete = FALSE;
	node->searched_update = FALSE;
	node->select = NULL;
	node->pcur = btr_pcur_create_for_mysql();

	DBUG_PRINT("info", ("node: %p, pcur: %p", node, node->pcur));

	node->table = table;

	node->update = upd_create(dict_table_get_n_cols(table)
				  + dict_table_get_n_v_cols(table), heap);

	node->update_n_fields = dict_table_get_n_cols(table);

	UT_LIST_INIT(node->columns, &sym_node_t::col_var_list);

	node->has_clust_rec_x_lock = TRUE;
	node->cmpl_info = 0;

	node->table_sym = NULL;
	node->col_assign_list = NULL;

	DBUG_RETURN(node);
}

/*********************************************************************//**
Gets pointer to a prebuilt update vector used in updates. If the update
graph has not yet been built in the prebuilt struct, then this function
first builds it.
@return prebuilt update vector */
upd_t*
row_get_prebuilt_update_vector(
/*===========================*/
	row_prebuilt_t*	prebuilt)	/*!< in: prebuilt struct in MySQL
					handle */
{
	if (prebuilt->upd_node == NULL) {

		/* Not called before for this handle: create an update node
		and query graph to the prebuilt struct */

		prebuilt->upd_node = row_create_update_node_for_mysql(
			prebuilt->table, prebuilt->heap);

		prebuilt->upd_graph = static_cast<que_fork_t*>(
			que_node_get_parent(
				pars_complete_graph_for_exec(
					prebuilt->upd_node,
					prebuilt->trx, prebuilt->heap,
					prebuilt)));

		prebuilt->upd_graph->state = QUE_FORK_ACTIVE;
	}

	return(prebuilt->upd_node->update);
}

/********************************************************************
Handle an update of a column that has an FTS index. */
static
void
row_fts_do_update(
/*==============*/
	trx_t*		trx,		/* in: transaction */
	dict_table_t*	table,		/* in: Table with FTS index */
	doc_id_t	old_doc_id,	/* in: old document id */
	doc_id_t	new_doc_id)	/* in: new document id */
{
	if(trx->fts_next_doc_id) {
		fts_trx_add_op(trx, table, old_doc_id, FTS_DELETE, NULL);
		if(new_doc_id != FTS_NULL_DOC_ID)
		fts_trx_add_op(trx, table, new_doc_id, FTS_INSERT, NULL);
	}
}

/************************************************************************
Handles FTS matters for an update or a delete.
NOTE: should not be called if the table does not have an FTS index. .*/
static
dberr_t
row_fts_update_or_delete(
/*=====================*/
	row_prebuilt_t*	prebuilt)	/* in: prebuilt struct in MySQL
					handle */
{
	trx_t*		trx = prebuilt->trx;
	dict_table_t*	table = prebuilt->table;
	upd_node_t*	node = prebuilt->upd_node;
	doc_id_t	old_doc_id = prebuilt->fts_doc_id;

	DBUG_ENTER("row_fts_update_or_delete");

	ut_a(dict_table_has_fts_index(prebuilt->table));

	/* Deletes are simple; get them out of the way first. */
	if (node->is_delete) {
		/* A delete affects all FTS indexes, so we pass NULL */
		fts_trx_add_op(trx, table, old_doc_id, FTS_DELETE, NULL);
	} else {
		doc_id_t	new_doc_id;
		new_doc_id = fts_read_doc_id((byte*) &trx->fts_next_doc_id);

		if (new_doc_id == 0) {
			ib::error() << "InnoDB FTS: Doc ID cannot be 0";
			return(DB_FTS_INVALID_DOCID);
		}
		row_fts_do_update(trx, table, old_doc_id, new_doc_id);
	}

	DBUG_RETURN(DB_SUCCESS);
}

/*********************************************************************//**
Initialize the Doc ID system for FK table with FTS index */
static
void
init_fts_doc_id_for_ref(
/*====================*/
	dict_table_t*	table,		/*!< in: table */
	ulint*		depth)		/*!< in: recusive call depth */
{
	dict_foreign_t* foreign;

	table->fk_max_recusive_level = 0;

	(*depth)++;

	/* Limit on tables involved in cascading delete/update */
	if (*depth > FK_MAX_CASCADE_DEL) {
		return;
	}

	/* Loop through this table's referenced list and also
	recursively traverse each table's foreign table list */
	for (dict_foreign_set::iterator it = table->referenced_set.begin();
	     it != table->referenced_set.end();
	     ++it) {

		foreign = *it;

		ut_ad(foreign->foreign_table != NULL);

		if (foreign->foreign_table->fts != NULL) {
			fts_init_doc_id(foreign->foreign_table);
		}

		if (!foreign->foreign_table->referenced_set.empty()
		    && foreign->foreign_table != table) {
			init_fts_doc_id_for_ref(
				foreign->foreign_table, depth);
		}
	}
}

/** Does an update or delete of a row for MySQL.
@param[in,out]	prebuilt	prebuilt struct in MySQL handle
@return error code or DB_SUCCESS */
dberr_t
row_update_for_mysql(row_prebuilt_t* prebuilt)
{
	trx_savept_t	savept;
	dberr_t		err;
	que_thr_t*	thr;
	dict_index_t*	clust_index;
	upd_node_t*	node;
	dict_table_t*	table		= prebuilt->table;
	trx_t*		trx		= prebuilt->trx;
	ulint		fk_depth	= 0;
	bool		got_s_lock	= false;

	DBUG_ENTER("row_update_for_mysql");

	ut_ad(trx);
	ut_a(prebuilt->magic_n == ROW_PREBUILT_ALLOCATED);
	ut_a(prebuilt->magic_n2 == ROW_PREBUILT_ALLOCATED);
	ut_a(prebuilt->template_type == ROW_MYSQL_WHOLE_ROW);
	ut_ad(table->stat_initialized);

	if (!table->is_readable()) {
		return(row_mysql_get_table_status(table, trx, true));
	}

	if (high_level_read_only) {
		return(DB_READ_ONLY);
	}

	DEBUG_SYNC_C("innodb_row_update_for_mysql_begin");

	trx->op_info = "updating or deleting";

	row_mysql_delay_if_needed();

	init_fts_doc_id_for_ref(table, &fk_depth);

	trx_start_if_not_started_xa(trx, true);

	if (dict_table_is_referenced_by_foreign_key(table)) {
		/* Share lock the data dictionary to prevent any
		table dictionary (for foreign constraint) change.
		This is similar to row_ins_check_foreign_constraint
		check protect by the dictionary lock as well.
		In the future, this can be removed once the Foreign
		key MDL is implemented */
		row_mysql_freeze_data_dictionary(trx);
		init_fts_doc_id_for_ref(table, &fk_depth);
		row_mysql_unfreeze_data_dictionary(trx);
	}

	node = prebuilt->upd_node;
	const bool is_delete = node->is_delete;
	ut_ad(node->table == table);

	clust_index = dict_table_get_first_index(table);

	if (prebuilt->pcur->btr_cur.index == clust_index) {
		btr_pcur_copy_stored_position(node->pcur, prebuilt->pcur);
	} else {
		btr_pcur_copy_stored_position(node->pcur,
					      prebuilt->clust_pcur);
	}

	ut_a(node->pcur->rel_pos == BTR_PCUR_ON);

	/* MySQL seems to call rnd_pos before updating each row it
	has cached: we can get the correct cursor position from
	prebuilt->pcur; NOTE that we cannot build the row reference
	from mysql_rec if the clustered index was automatically
	generated for the table: MySQL does not know anything about
	the row id used as the clustered index key */

	savept = trx_savept_take(trx);

	thr = que_fork_get_first_thr(prebuilt->upd_graph);

	node->state = UPD_NODE_UPDATE_CLUSTERED;

	ut_ad(!prebuilt->sql_stat_start);

	que_thr_move_to_run_state_for_mysql(thr, trx);

	for (;;) {
		thr->run_node = node;
		thr->prev_node = node;
		thr->fk_cascade_depth = 0;

		row_upd_step(thr);

		err = trx->error_state;

		if (err == DB_SUCCESS) {
			break;
		}

		que_thr_stop_for_mysql(thr);

		if (err == DB_RECORD_NOT_FOUND) {
			trx->error_state = DB_SUCCESS;
			goto error;
		}

		thr->lock_state= QUE_THR_LOCK_ROW;

		DEBUG_SYNC(trx->mysql_thd, "row_update_for_mysql_error");

		bool was_lock_wait = row_mysql_handle_errors(
			&err, trx, thr, &savept);
		thr->lock_state= QUE_THR_LOCK_NOLOCK;

		if (!was_lock_wait) {
			goto error;
		}
	}

	que_thr_stop_for_mysql_no_error(thr, trx);

	if (dict_table_has_fts_index(table)
	    && trx->fts_next_doc_id != UINT64_UNDEFINED) {
		err = row_fts_update_or_delete(prebuilt);
		if (UNIV_UNLIKELY(err != DB_SUCCESS)) {
			ut_ad(!"unexpected error");
			goto error;
		}
	}

	/* Completed cascading operations (if any) */
	if (got_s_lock) {
		row_mysql_unfreeze_data_dictionary(trx);
	}

	bool	update_statistics;
	ut_ad(node->is_delete == is_delete);

	if (/*node->*/is_delete) {
		/* Not protected by dict_table_stats_lock() for performance
		reasons, we would rather get garbage in stat_n_rows (which is
		just an estimate anyway) than protecting the following code
		with a latch. */
		dict_table_n_rows_dec(prebuilt->table);

		if (table->is_system_db) {
			srv_stats.n_system_rows_deleted.inc(size_t(trx->id));
		} else {
			srv_stats.n_rows_deleted.inc(size_t(trx->id));
		}

		update_statistics = !srv_stats_include_delete_marked;
	} else {
		if (table->is_system_db) {
			srv_stats.n_system_rows_updated.inc(size_t(trx->id));
		} else {
			srv_stats.n_rows_updated.inc(size_t(trx->id));
		}

		update_statistics
			= !(node->cmpl_info & UPD_NODE_NO_ORD_CHANGE);
	}

	if (update_statistics) {
		dict_stats_update_if_needed(prebuilt->table);
	} else {
		/* Always update the table modification counter. */
		prebuilt->table->stat_modified_counter++;
	}

	trx->op_info = "";

	DBUG_RETURN(err);

error:
	trx->op_info = "";
	if (got_s_lock) {
		row_mysql_unfreeze_data_dictionary(trx);
	}

	DBUG_RETURN(err);
}

/** This can only be used when srv_locks_unsafe_for_binlog is TRUE or this
session is using a READ COMMITTED or READ UNCOMMITTED isolation level.
Before calling this function row_search_for_mysql() must have
initialized prebuilt->new_rec_locks to store the information which new
record locks really were set. This function removes a newly set
clustered index record lock under prebuilt->pcur or
prebuilt->clust_pcur.  Thus, this implements a 'mini-rollback' that
releases the latest clustered index record lock we set.
@param[in,out]	prebuilt		prebuilt struct in MySQL handle
@param[in]	has_latches_on_recs	TRUE if called so that we have the
					latches on the records under pcur
					and clust_pcur, and we do not need
					to reposition the cursors. */
void
row_unlock_for_mysql(
	row_prebuilt_t*	prebuilt,
	ibool		has_latches_on_recs)
{
	btr_pcur_t*	pcur		= prebuilt->pcur;
	btr_pcur_t*	clust_pcur	= prebuilt->clust_pcur;
	trx_t*		trx		= prebuilt->trx;

	ut_ad(prebuilt != NULL);
	ut_ad(trx != NULL);

	if (UNIV_UNLIKELY
	    (!srv_locks_unsafe_for_binlog
	     && trx->isolation_level > TRX_ISO_READ_COMMITTED)) {

		ib::error() << "Calling row_unlock_for_mysql though"
			" innodb_locks_unsafe_for_binlog is FALSE and this"
			" session is not using READ COMMITTED isolation"
			" level.";
		return;
	}
	if (dict_index_is_spatial(prebuilt->index)) {
		return;
	}

	trx->op_info = "unlock_row";

	if (prebuilt->new_rec_locks >= 1) {

		const rec_t*	rec;
		dict_index_t*	index;
		trx_id_t	rec_trx_id;
		mtr_t		mtr;

		mtr_start(&mtr);

		/* Restore the cursor position and find the record */

		if (!has_latches_on_recs) {
			btr_pcur_restore_position(BTR_SEARCH_LEAF, pcur, &mtr);
		}

		rec = btr_pcur_get_rec(pcur);
		index = btr_pcur_get_btr_cur(pcur)->index;

		if (prebuilt->new_rec_locks >= 2) {
			/* Restore the cursor position and find the record
			in the clustered index. */

			if (!has_latches_on_recs) {
				btr_pcur_restore_position(BTR_SEARCH_LEAF,
							  clust_pcur, &mtr);
			}

			rec = btr_pcur_get_rec(clust_pcur);
			index = btr_pcur_get_btr_cur(clust_pcur)->index;
		}

		if (!dict_index_is_clust(index)) {
			/* This is not a clustered index record.  We
			do not know how to unlock the record. */
			goto no_unlock;
		}

		/* If the record has been modified by this
		transaction, do not unlock it. */

		if (index->trx_id_offset) {
			rec_trx_id = trx_read_trx_id(rec
						     + index->trx_id_offset);
		} else {
			mem_heap_t*	heap			= NULL;
			ulint	offsets_[REC_OFFS_NORMAL_SIZE];
			ulint*	offsets				= offsets_;

			rec_offs_init(offsets_);
			offsets = rec_get_offsets(rec, index, offsets, true,
						  ULINT_UNDEFINED, &heap);

			rec_trx_id = row_get_rec_trx_id(rec, index, offsets);

			if (UNIV_LIKELY_NULL(heap)) {
				mem_heap_free(heap);
			}
		}

		if (rec_trx_id != trx->id) {
			/* We did not update the record: unlock it */

			rec = btr_pcur_get_rec(pcur);

			lock_rec_unlock(
				trx,
				btr_pcur_get_block(pcur),
				rec,
				static_cast<enum lock_mode>(
					prebuilt->select_lock_type));

			if (prebuilt->new_rec_locks >= 2) {
				rec = btr_pcur_get_rec(clust_pcur);

				lock_rec_unlock(
					trx,
					btr_pcur_get_block(clust_pcur),
					rec,
					static_cast<enum lock_mode>(
						prebuilt->select_lock_type));
			}
		}
no_unlock:
		mtr_commit(&mtr);
	}

	trx->op_info = "";
}

/*********************************************************************//**
Locks the data dictionary in shared mode from modifications, for performing
foreign key check, rollback, or other operation invisible to MySQL. */
void
row_mysql_freeze_data_dictionary_func(
/*==================================*/
	trx_t*		trx,	/*!< in/out: transaction */
	const char*	file,	/*!< in: file name */
	unsigned	line)	/*!< in: line number */
{
	ut_a(trx->dict_operation_lock_mode == 0);

	rw_lock_s_lock_inline(dict_operation_lock, 0, file, line);

	trx->dict_operation_lock_mode = RW_S_LATCH;
}

/*********************************************************************//**
Unlocks the data dictionary shared lock. */
void
row_mysql_unfreeze_data_dictionary(
/*===============================*/
	trx_t*	trx)	/*!< in/out: transaction */
{
	ut_ad(lock_trx_has_sys_table_locks(trx) == NULL);

	ut_a(trx->dict_operation_lock_mode == RW_S_LATCH);

	rw_lock_s_unlock(dict_operation_lock);

	trx->dict_operation_lock_mode = 0;
}

/**********************************************************************//**
Does a cascaded delete or set null in a foreign key operation.
@return error code or DB_SUCCESS */
dberr_t
row_update_cascade_for_mysql(
/*=========================*/
        que_thr_t*      thr,    /*!< in: query thread */
        upd_node_t*     node,   /*!< in: update node used in the cascade
                                or set null operation */
        dict_table_t*   table)  /*!< in: table where we do the operation */
{
        /* Increment fk_cascade_depth to record the recursive call depth on
        a single update/delete that affects multiple tables chained
        together with foreign key relations. */

        if (++thr->fk_cascade_depth > FK_MAX_CASCADE_DEL) {
                return(DB_FOREIGN_EXCEED_MAX_CASCADE);
        }

	const trx_t* trx = thr_get_trx(thr);

	for (;;) {
		thr->run_node = node;
		thr->prev_node = node;

		DEBUG_SYNC_C("foreign_constraint_update_cascade");
		{
			TABLE *mysql_table = thr->prebuilt->m_mysql_table;
			thr->prebuilt->m_mysql_table = NULL;
			row_upd_step(thr);
			thr->prebuilt->m_mysql_table = mysql_table;
		}

		switch (trx->error_state) {
		case DB_LOCK_WAIT:
			que_thr_stop_for_mysql(thr);
			lock_wait_suspend_thread(thr);

			if (trx->error_state == DB_SUCCESS) {
				continue;
			}

			/* fall through */
		default:
			/* Other errors are handled for the parent node. */
			thr->fk_cascade_depth = 0;
			return trx->error_state;

		case DB_SUCCESS:
			thr->fk_cascade_depth = 0;
			bool stats;

			if (node->is_delete) {
				/* Not protected by
				dict_table_stats_lock() for
				performance reasons, we would rather
				get garbage in stat_n_rows (which is
				just an estimate anyway) than
				protecting the following code with a
				latch. */
				dict_table_n_rows_dec(node->table);

				stats = !srv_stats_include_delete_marked;
				srv_stats.n_rows_deleted.inc(size_t(trx->id));
			} else {
				stats = !(node->cmpl_info
					  & UPD_NODE_NO_ORD_CHANGE);
				srv_stats.n_rows_updated.inc(size_t(trx->id));
			}

			if (stats) {
				dict_stats_update_if_needed(node->table);
			} else {
				/* Always update the table
				modification counter. */
				node->table->stat_modified_counter++;
			}

			return(DB_SUCCESS);
		}
	}
}

/*********************************************************************//**
Locks the data dictionary exclusively for performing a table create or other
data dictionary modification operation. */
void
row_mysql_lock_data_dictionary_func(
/*================================*/
	trx_t*		trx,	/*!< in/out: transaction */
	const char*	file,	/*!< in: file name */
	unsigned	line)	/*!< in: line number */
{
	ut_a(trx->dict_operation_lock_mode == 0
	     || trx->dict_operation_lock_mode == RW_X_LATCH);

	/* Serialize data dictionary operations with dictionary mutex:
	no deadlocks or lock waits can occur then in these operations */

	rw_lock_x_lock_inline(dict_operation_lock, 0, file, line);
	trx->dict_operation_lock_mode = RW_X_LATCH;

	mutex_enter(&dict_sys->mutex);
}

/*********************************************************************//**
Unlocks the data dictionary exclusive lock. */
void
row_mysql_unlock_data_dictionary(
/*=============================*/
	trx_t*	trx)	/*!< in/out: transaction */
{
	ut_ad(lock_trx_has_sys_table_locks(trx) == NULL);

	ut_a(trx->dict_operation_lock_mode == RW_X_LATCH);

	/* Serialize data dictionary operations with dictionary mutex:
	no deadlocks can occur then in these operations */

	mutex_exit(&dict_sys->mutex);
	rw_lock_x_unlock(dict_operation_lock);

	trx->dict_operation_lock_mode = 0;
}

/*********************************************************************//**
Creates a table for MySQL. On failure the transaction will be rolled back
and the 'table' object will be freed.
@return error code or DB_SUCCESS */
dberr_t
row_create_table_for_mysql(
/*=======================*/
	dict_table_t*	table,	/*!< in, own: table definition
				(will be freed, or on DB_SUCCESS
				added to the data dictionary cache) */
	trx_t*		trx,	/*!< in/out: transaction */
	fil_encryption_t mode,	/*!< in: encryption mode */
	uint32_t	key_id)	/*!< in: encryption key_id */
{
	tab_node_t*	node;
	mem_heap_t*	heap;
	que_thr_t*	thr;
	dberr_t		err;

	ut_ad(rw_lock_own(dict_operation_lock, RW_LOCK_X));
	ut_ad(mutex_own(&dict_sys->mutex));
	ut_ad(trx->dict_operation_lock_mode == RW_X_LATCH);

	DBUG_EXECUTE_IF(
		"ib_create_table_fail_at_start_of_row_create_table_for_mysql",
		goto err_exit;
	);

	trx->op_info = "creating table";

	if (row_mysql_is_system_table(table->name.m_name)) {

		ib::error() << "Trying to create a MySQL system table "
			<< table->name << " of type InnoDB. MySQL system"
			" tables must be of the MyISAM type!";
#ifndef DBUG_OFF
err_exit:
#endif /* !DBUG_OFF */
		dict_mem_table_free(table);

		trx->op_info = "";

		return(DB_ERROR);
	}

	trx_start_if_not_started_xa(trx, true);

	heap = mem_heap_create(512);

	switch (trx_get_dict_operation(trx)) {
	case TRX_DICT_OP_NONE:
		trx_set_dict_operation(trx, TRX_DICT_OP_TABLE);
	case TRX_DICT_OP_TABLE:
		break;
	case TRX_DICT_OP_INDEX:
		/* If the transaction was previously flagged as
		TRX_DICT_OP_INDEX, we should be creating auxiliary
		tables for full-text indexes. */
		ut_ad(strstr(table->name.m_name, "/FTS_") != NULL);
	}

	node = tab_create_graph_create(table, heap, mode, key_id);

	thr = pars_complete_graph_for_exec(node, trx, heap, NULL);

	ut_a(thr == que_fork_start_command(
			static_cast<que_fork_t*>(que_node_get_parent(thr))));

	que_run_threads(thr);

	err = trx->error_state;

	/* Update SYS_TABLESPACES and SYS_DATAFILES if a new file-per-table
	tablespace was created. */
	if (err == DB_SUCCESS && dict_table_is_file_per_table(table)) {

		ut_ad(dict_table_is_file_per_table(table));

		char*	path;
		path = fil_space_get_first_path(table->space);

		err = dict_replace_tablespace_in_dictionary(
			table->space, table->name.m_name,
			fil_space_get_flags(table->space),
			path, trx);

			ut_free(path);

		if (err != DB_SUCCESS) {

			/* We must delete the link file. */
			RemoteDatafile::delete_link_file(table->name.m_name);
		}
	}

	switch (err) {
	case DB_SUCCESS:
		break;
	case DB_OUT_OF_FILE_SPACE:
		trx->error_state = DB_SUCCESS;
		trx_rollback_to_savepoint(trx, NULL);

		ib::warn() << "Cannot create table "
			<< table->name
			<< " because tablespace full";

		if (dict_table_open_on_name(table->name.m_name, TRUE, FALSE,
					    DICT_ERR_IGNORE_NONE)) {

			dict_table_close_and_drop(trx, table);
		} else {
			dict_mem_table_free(table);
		}

		break;

	case DB_UNSUPPORTED:
	case DB_TOO_MANY_CONCURRENT_TRXS:
		/* We already have .ibd file here. it should be deleted. */

		if (dict_table_is_file_per_table(table)
		    && fil_delete_tablespace(table->space) != DB_SUCCESS) {

			ib::error() << "Not able to delete tablespace "
				<< table->space << " of table "
				<< table->name << "!";
		}
		/* fall through */

	case DB_DUPLICATE_KEY:
	case DB_TABLESPACE_EXISTS:
	default:
		trx->error_state = DB_SUCCESS;
		trx_rollback_to_savepoint(trx, NULL);
		dict_mem_table_free(table);
		break;
	}

	que_graph_free((que_t*) que_node_get_parent(thr));

	trx->op_info = "";

	return(err);
}

/*********************************************************************//**
Does an index creation operation for MySQL. TODO: currently failure
to create an index results in dropping the whole table! This is no problem
currently as all indexes must be created at the same time as the table.
@return error number or DB_SUCCESS */
dberr_t
row_create_index_for_mysql(
/*=======================*/
	dict_index_t*	index,		/*!< in, own: index definition
					(will be freed) */
	trx_t*		trx,		/*!< in: transaction handle */
	const ulint*	field_lengths)	/*!< in: if not NULL, must contain
					dict_index_get_n_fields(index)
					actual field lengths for the
					index columns, which are
					then checked for not being too
					large. */
{
	ind_node_t*	node;
	mem_heap_t*	heap;
	que_thr_t*	thr;
	dberr_t		err;
	ulint		i;
	ulint		len;
	char*		table_name;
	char*		index_name;
	dict_table_t*	table = NULL;
	ibool		is_fts;

	trx->op_info = "creating index";

	/* Copy the table name because we may want to drop the
	table later, after the index object is freed (inside
	que_run_threads()) and thus index->table_name is not available. */
	table_name = mem_strdup(index->table_name);
	index_name = mem_strdup(index->name);

	is_fts = (index->type == DICT_FTS);

	ut_ad(rw_lock_own(dict_operation_lock, RW_LOCK_X));
	ut_ad(mutex_own(&dict_sys->mutex));

	table = dict_table_open_on_name(table_name, TRUE, TRUE,
					DICT_ERR_IGNORE_NONE);

	if (!dict_table_is_temporary(table)) {
		trx_start_if_not_started_xa(trx, true);
	}

	for (i = 0; i < index->n_def; i++) {
		/* Check that prefix_len and actual length
		< DICT_MAX_INDEX_COL_LEN */

		len = dict_index_get_nth_field(index, i)->prefix_len;

		if (field_lengths && field_lengths[i]) {
			len = ut_max(len, field_lengths[i]);
		}

		DBUG_EXECUTE_IF(
			"ib_create_table_fail_at_create_index",
			len = DICT_MAX_FIELD_LEN_BY_FORMAT(table) + 1;
		);

		/* Column or prefix length exceeds maximum column length */
		if (len > (ulint) DICT_MAX_FIELD_LEN_BY_FORMAT(table)) {
			err = DB_TOO_BIG_INDEX_COL;

			dict_mem_index_free(index);
			goto error_handling;
		}
	}

	trx_set_dict_operation(trx, TRX_DICT_OP_TABLE);

	/* For temp-table we avoid insertion into SYSTEM TABLES to
	maintain performance and so we have separate path that directly
	just updates dictonary cache. */
	if (!dict_table_is_temporary(table)) {
		/* Note that the space id where we store the index is
		inherited from the table in dict_build_index_def_step()
		in dict0crea.cc. */

		heap = mem_heap_create(512);
		node = ind_create_graph_create(index, heap, NULL);

		thr = pars_complete_graph_for_exec(node, trx, heap, NULL);

		ut_a(thr == que_fork_start_command(
				static_cast<que_fork_t*>(
					que_node_get_parent(thr))));

		que_run_threads(thr);

		err = trx->error_state;

		que_graph_free((que_t*) que_node_get_parent(thr));
	} else {
		dict_build_index_def(table, index, trx);

		index_id_t index_id = index->id;

		/* add index to dictionary cache and also free index object. */
		err = dict_index_add_to_cache(
			table, index, FIL_NULL, trx_is_strict(trx));

		if (err != DB_SUCCESS) {
			goto error_handling;
		}

		/* as above function has freed index object re-load it
		now from dictionary cache using index_id */
		index = dict_index_get_if_in_cache_low(index_id);
		ut_a(index != NULL);
		index->table = table;

		err = dict_create_index_tree_in_mem(index, trx);

		if (err != DB_SUCCESS) {
			dict_index_remove_from_cache(table, index);
		}
	}

	/* Create the index specific FTS auxiliary tables. */
	if (err == DB_SUCCESS && is_fts) {
		dict_index_t*	idx;

		idx = dict_table_get_index_on_name(table, index_name);

		ut_ad(idx);
		err = fts_create_index_tables_low(
			trx, idx, table->name.m_name, table->id);
	}

error_handling:
	dict_table_close(table, TRUE, FALSE);

	if (err != DB_SUCCESS) {
		/* We have special error handling here */

		trx->error_state = DB_SUCCESS;

		if (trx_is_started(trx)) {

			trx_rollback_to_savepoint(trx, NULL);
		}

		row_drop_table_for_mysql(table_name, trx, FALSE, true);

		if (trx_is_started(trx)) {

			trx_commit_for_mysql(trx);
		}

		trx->error_state = DB_SUCCESS;
	}

	trx->op_info = "";

	ut_free(table_name);
	ut_free(index_name);

	return(err);
}

/*********************************************************************//**
Scans a table create SQL string and adds to the data dictionary
the foreign key constraints declared in the string. This function
should be called after the indexes for a table have been created.
Each foreign key constraint must be accompanied with indexes in
bot participating tables. The indexes are allowed to contain more
fields than mentioned in the constraint.

@param[in]	trx		transaction
@param[in]	sql_string	table create statement where
				foreign keys are declared like:
				FOREIGN KEY (a, b) REFERENCES table2(c, d),
				table2 can be written also with the database
				name before it: test.table2; the default
				database id the database of parameter name
@param[in]	sql_length	length of sql_string
@param[in]	name		table full name in normalized form
@param[in]	reject_fks	if TRUE, fail with error code
				DB_CANNOT_ADD_CONSTRAINT if any
				foreign keys are found.
@return error code or DB_SUCCESS */
dberr_t
row_table_add_foreign_constraints(
	trx_t*			trx,
	const char*		sql_string,
	size_t			sql_length,
	const char*		name,
	ibool			reject_fks)
{
	dberr_t	err;

	DBUG_ENTER("row_table_add_foreign_constraints");

	ut_ad(mutex_own(&dict_sys->mutex));
	ut_ad(rw_lock_own(dict_operation_lock, RW_LOCK_X));
	ut_a(sql_string);

	trx->op_info = "adding foreign keys";

	trx_start_if_not_started_xa(trx, true);

	trx_set_dict_operation(trx, TRX_DICT_OP_TABLE);

	err = dict_create_foreign_constraints(
		trx, sql_string, sql_length, name, reject_fks);

	DBUG_EXECUTE_IF("ib_table_add_foreign_fail",
			err = DB_DUPLICATE_KEY;);

	DEBUG_SYNC_C("table_add_foreign_constraints");

	if (err == DB_SUCCESS) {
		/* Check that also referencing constraints are ok */
		dict_names_t	fk_tables;
		err = dict_load_foreigns(name, NULL, false, true,
					 DICT_ERR_IGNORE_NONE, fk_tables);

		while (err == DB_SUCCESS && !fk_tables.empty()) {
			dict_load_table(fk_tables.front(), true,
					DICT_ERR_IGNORE_NONE);
			fk_tables.pop_front();
		}
	}

	if (err != DB_SUCCESS) {
		/* We have special error handling here */

		trx->error_state = DB_SUCCESS;

		if (trx_is_started(trx)) {

			trx_rollback_to_savepoint(trx, NULL);
		}

		row_drop_table_for_mysql(name, trx, FALSE, true);

		if (trx_is_started(trx)) {

			trx_commit_for_mysql(trx);
		}

		trx->error_state = DB_SUCCESS;
	}

	DBUG_RETURN(err);
}

/*********************************************************************//**
Drops a table for MySQL as a background operation. MySQL relies on Unix
in ALTER TABLE to the fact that the table handler does not remove the
table before all handles to it has been removed. Furhermore, the MySQL's
call to drop table must be non-blocking. Therefore we do the drop table
as a background operation, which is taken care of by the master thread
in srv0srv.cc.
@return error code or DB_SUCCESS */
static
dberr_t
row_drop_table_for_mysql_in_background(
/*===================================*/
	const char*	name)	/*!< in: table name */
{
	dberr_t	error;
	trx_t*	trx;

	trx = trx_allocate_for_background();

	/* If the original transaction was dropping a table referenced by
	foreign keys, we must set the following to be able to drop the
	table: */

	trx->check_foreigns = false;

	/* Try to drop the table in InnoDB */

	error = row_drop_table_for_mysql(name, trx, FALSE, FALSE);

	/* Flush the log to reduce probability that the .frm files and
	the InnoDB data dictionary get out-of-sync if the user runs
	with innodb_flush_log_at_trx_commit = 0 */

	log_buffer_flush_to_disk();

	trx_commit_for_mysql(trx);

	trx_free_for_background(trx);

	return(error);
}

/*********************************************************************//**
The master thread in srv0srv.cc calls this regularly to drop tables which
we must drop in background after queries to them have ended. Such lazy
dropping of tables is needed in ALTER TABLE on Unix.
@return how many tables dropped + remaining tables in list */
ulint
row_drop_tables_for_mysql_in_background(void)
/*=========================================*/
{
	row_mysql_drop_t*	drop;
	dict_table_t*		table;
	ulint			n_tables;
	ulint			n_tables_dropped = 0;
loop:
	mutex_enter(&row_drop_list_mutex);

	ut_a(row_mysql_drop_list_inited);
next:
	drop = UT_LIST_GET_FIRST(row_mysql_drop_list);

	n_tables = UT_LIST_GET_LEN(row_mysql_drop_list);

	mutex_exit(&row_drop_list_mutex);

	if (drop == NULL) {
		/* All tables dropped */

		return(n_tables + n_tables_dropped);
	}

	table = dict_table_open_on_id(drop->table_id, FALSE,
				      DICT_TABLE_OP_OPEN_ONLY_IF_CACHED);

	if (!table) {
		n_tables_dropped++;
		mutex_enter(&row_drop_list_mutex);
		UT_LIST_REMOVE(row_mysql_drop_list, drop);
		MONITOR_DEC(MONITOR_BACKGROUND_DROP_TABLE);
		ut_free(drop);
		goto next;
	}

	ut_a(!table->can_be_evicted);

	if (!table->to_be_dropped) {
		dict_table_close(table, FALSE, FALSE);

		mutex_enter(&row_drop_list_mutex);
		UT_LIST_REMOVE(row_mysql_drop_list, drop);
		UT_LIST_ADD_LAST(row_mysql_drop_list, drop);
		goto next;
	}

	dict_table_close(table, FALSE, FALSE);

	if (DB_SUCCESS != row_drop_table_for_mysql_in_background(
		    table->name.m_name)) {
		/* If the DROP fails for some table, we return, and let the
		main thread retry later */
		return(n_tables + n_tables_dropped);
	}

	goto loop;
}

/*********************************************************************//**
Get the background drop list length. NOTE: the caller must own the
drop list mutex!
@return how many tables in list */
ulint
row_get_background_drop_list_len_low(void)
/*======================================*/
{
	ulint	len;

	mutex_enter(&row_drop_list_mutex);

	ut_a(row_mysql_drop_list_inited);

	len = UT_LIST_GET_LEN(row_mysql_drop_list);

	mutex_exit(&row_drop_list_mutex);

	return(len);
}

/*********************************************************************//**
If a table is not yet in the drop list, adds the table to the list of tables
which the master thread drops in background. We need this on Unix because in
ALTER TABLE MySQL may call drop table even if the table has running queries on
it. Also, if there are running foreign key checks on the table, we drop the
table lazily.
@return	whether background DROP TABLE was scheduled for the first time */
static
bool
row_add_table_to_background_drop_list(table_id_t table_id)
{
	row_mysql_drop_t*	drop;
	bool			added = true;

	mutex_enter(&row_drop_list_mutex);

	ut_a(row_mysql_drop_list_inited);

	/* Look if the table already is in the drop list */
	for (drop = UT_LIST_GET_FIRST(row_mysql_drop_list);
	     drop != NULL;
	     drop = UT_LIST_GET_NEXT(row_mysql_drop_list, drop)) {

		if (drop->table_id == table_id) {
			added = false;
			goto func_exit;
		}
	}

	drop = static_cast<row_mysql_drop_t*>(ut_malloc_nokey(sizeof *drop));
	drop->table_id = table_id;

	UT_LIST_ADD_LAST(row_mysql_drop_list, drop);

	MONITOR_INC(MONITOR_BACKGROUND_DROP_TABLE);
func_exit:
	mutex_exit(&row_drop_list_mutex);
	return added;
}

/** Reassigns the table identifier of a table.
@param[in,out]	table	table
@param[in,out]	trx	transaction
@param[out]	new_id	new table id
@return error code or DB_SUCCESS */
dberr_t
row_mysql_table_id_reassign(
	dict_table_t*	table,
	trx_t*		trx,
	table_id_t*	new_id)
{
	dberr_t		err;
	pars_info_t*	info	= pars_info_create();

	dict_hdr_get_new_id(new_id, NULL, NULL, table, false);

	/* Remove all locks except the table-level S and X locks. */
	lock_remove_all_on_table(table, FALSE);

	pars_info_add_ull_literal(info, "old_id", table->id);
	pars_info_add_ull_literal(info, "new_id", *new_id);

	err = que_eval_sql(
		info,
		"PROCEDURE RENUMBER_TABLE_PROC () IS\n"
		"BEGIN\n"
		"UPDATE SYS_TABLES SET ID = :new_id\n"
		" WHERE ID = :old_id;\n"
		"UPDATE SYS_COLUMNS SET TABLE_ID = :new_id\n"
		" WHERE TABLE_ID = :old_id;\n"
		"UPDATE SYS_INDEXES SET TABLE_ID = :new_id\n"
		" WHERE TABLE_ID = :old_id;\n"
		"UPDATE SYS_VIRTUAL SET TABLE_ID = :new_id\n"
		" WHERE TABLE_ID = :old_id;\n"
		"END;\n", FALSE, trx);

	return(err);
}

/*********************************************************************//**
Setup the pre-requisites for DISCARD TABLESPACE. It will start the transaction,
acquire the data dictionary lock in X mode and open the table.
@return table instance or 0 if not found. */
static
dict_table_t*
row_discard_tablespace_begin(
/*=========================*/
	const char*	name,	/*!< in: table name */
	trx_t*		trx)	/*!< in: transaction handle */
{
	trx->op_info = "discarding tablespace";

	trx_set_dict_operation(trx, TRX_DICT_OP_TABLE);

	trx_start_if_not_started_xa(trx, true);

	/* Serialize data dictionary operations with dictionary mutex:
	this is to avoid deadlocks during data dictionary operations */

	row_mysql_lock_data_dictionary(trx);

	dict_table_t*	table;

	table = dict_table_open_on_name(
		name, TRUE, FALSE, DICT_ERR_IGNORE_NONE);

	if (table) {
		dict_stats_wait_bg_to_stop_using_table(table, trx);
		ut_a(!is_system_tablespace(table->space));
		ut_a(table->n_foreign_key_checks_running == 0);
	}

	return(table);
}

/*********************************************************************//**
Do the foreign key constraint checks.
@return DB_SUCCESS or error code. */
static
dberr_t
row_discard_tablespace_foreign_key_checks(
/*======================================*/
	const trx_t*		trx,	/*!< in: transaction handle */
	const dict_table_t*	table)	/*!< in: table to be discarded */
{

	if (srv_read_only_mode || !trx->check_foreigns) {
		return(DB_SUCCESS);
	}

	/* Check if the table is referenced by foreign key constraints from
	some other table (not the table itself) */
	dict_foreign_set::const_iterator	it
		= std::find_if(table->referenced_set.begin(),
			       table->referenced_set.end(),
			       dict_foreign_different_tables());

	if (it == table->referenced_set.end()) {
		return(DB_SUCCESS);
	}

	const dict_foreign_t*	foreign	= *it;
	FILE*			ef	= dict_foreign_err_file;

	ut_ad(foreign->foreign_table != table);
	ut_ad(foreign->referenced_table == table);

	/* We only allow discarding a referenced table if
	FOREIGN_KEY_CHECKS is set to 0 */

	mutex_enter(&dict_foreign_err_mutex);

	rewind(ef);

	ut_print_timestamp(ef);

	fputs("  Cannot DISCARD table ", ef);
	ut_print_name(ef, trx, table->name.m_name);
	fputs("\n"
	      "because it is referenced by ", ef);
	ut_print_name(ef, trx, foreign->foreign_table_name);
	putc('\n', ef);

	mutex_exit(&dict_foreign_err_mutex);

	return(DB_CANNOT_DROP_CONSTRAINT);
}

/*********************************************************************//**
Cleanup after the DISCARD TABLESPACE operation.
@return error code. */
static
dberr_t
row_discard_tablespace_end(
/*=======================*/
	trx_t*		trx,	/*!< in/out: transaction handle */
	dict_table_t*	table,	/*!< in/out: table to be discarded */
	dberr_t		err)	/*!< in: error code */
{
	if (table != 0) {
		dict_table_close(table, TRUE, FALSE);
	}

	DBUG_EXECUTE_IF("ib_discard_before_commit_crash",
			log_make_checkpoint_at(LSN_MAX, TRUE);
			DBUG_SUICIDE(););

	trx_commit_for_mysql(trx);

	DBUG_EXECUTE_IF("ib_discard_after_commit_crash",
			log_make_checkpoint_at(LSN_MAX, TRUE);
			DBUG_SUICIDE(););

	row_mysql_unlock_data_dictionary(trx);

	trx->op_info = "";

	return(err);
}

/*********************************************************************//**
Do the DISCARD TABLESPACE operation.
@return DB_SUCCESS or error code. */
static
dberr_t
row_discard_tablespace(
/*===================*/
	trx_t*		trx,	/*!< in/out: transaction handle */
	dict_table_t*	table)	/*!< in/out: table to be discarded */
{
	dberr_t		err;

	/* How do we prevent crashes caused by ongoing operations on
	the table? Old operations could try to access non-existent
	pages. MySQL will block all DML on the table using MDL and a
	DISCARD will not start unless all existing operations on the
	table to be discarded are completed.

	1) Acquire the data dictionary latch in X mode. To prevent any
	internal operations that MySQL is not aware off and also for
	the internal SQL parser.

	2) Purge and rollback: we assign a new table id for the
	table. Since purge and rollback look for the table based on
	the table id, they see the table as 'dropped' and discard
	their operations.

	3) Insert buffer: we remove all entries for the tablespace in
	the insert buffer tree.

	4) FOREIGN KEY operations: if table->n_foreign_key_checks_running > 0,
	we do not allow the discard. */

	ibuf_delete_for_discarded_space(table->space);

	table_id_t	new_id;

	/* Set the TABLESPACE DISCARD flag in the table definition
	on disk. */
	err = row_import_update_discarded_flag(
		trx, table->id, true, true);

	if (err != DB_SUCCESS) {
		return(err);
	}

	/* Update the index root pages in the system tables, on disk */
	err = row_import_update_index_root(trx, table, true, true);

	if (err != DB_SUCCESS) {
		return(err);
	}

	/* Drop all the FTS auxiliary tables. */
	if (dict_table_has_fts_index(table)
	    || DICT_TF2_FLAG_IS_SET(table, DICT_TF2_FTS_HAS_DOC_ID)) {

		fts_drop_tables(trx, table);
	}

	/* Assign a new space ID to the table definition so that purge
	can ignore the changes. Update the system table on disk. */

	err = row_mysql_table_id_reassign(table, trx, &new_id);

	if (err != DB_SUCCESS) {
		return(err);
	}

	/* Discard the physical file that is used for the tablespace. */

	err = fil_discard_tablespace(table->space);

	switch (err) {
	case DB_SUCCESS:
	case DB_IO_ERROR:
	case DB_TABLESPACE_NOT_FOUND:
		/* All persistent operations successful, update the
		data dictionary memory cache. */

		table->file_unreadable = true;

		table->flags2 |= DICT_TF2_DISCARDED;

		dict_table_change_id_in_cache(table, new_id);

		/* Reset the root page numbers. */

		for (dict_index_t* index = UT_LIST_GET_FIRST(table->indexes);
		     index != 0;
		     index = UT_LIST_GET_NEXT(indexes, index)) {

			index->page = FIL_NULL;
			index->space = FIL_NULL;
		}

		/* If the tablespace did not already exist or we couldn't
		write to it, we treat that as a successful DISCARD. It is
		unusable anyway. */

		err = DB_SUCCESS;
		break;

	default:
		/* We need to rollback the disk changes, something failed. */

		trx->error_state = DB_SUCCESS;

		trx_rollback_to_savepoint(trx, NULL);

		trx->error_state = DB_SUCCESS;
	}

	return(err);
}

/*********************************************************************//**
Discards the tablespace of a table which stored in an .ibd file. Discarding
means that this function renames the .ibd file and assigns a new table id for
the table. Also the file_unreadable flag is set.
@return error code or DB_SUCCESS */
dberr_t
row_discard_tablespace_for_mysql(
/*=============================*/
	const char*	name,	/*!< in: table name */
	trx_t*		trx)	/*!< in: transaction handle */
{
	dberr_t		err;
	dict_table_t*	table;

	/* Open the table and start the transaction if not started. */

	table = row_discard_tablespace_begin(name, trx);

	if (table == 0) {
		err = DB_TABLE_NOT_FOUND;
	} else if (dict_table_is_temporary(table)) {

		ib_senderrf(trx->mysql_thd, IB_LOG_LEVEL_ERROR,
			    ER_CANNOT_DISCARD_TEMPORARY_TABLE);

		err = DB_ERROR;

	} else if (table->space == TRX_SYS_SPACE) {
		char	table_name[MAX_FULL_NAME_LEN + 1];

		innobase_format_name(
			table_name, sizeof(table_name),
			table->name.m_name);

		ib_senderrf(trx->mysql_thd, IB_LOG_LEVEL_ERROR,
			    ER_TABLE_IN_SYSTEM_TABLESPACE, table_name);

		err = DB_ERROR;

	} else if (table->n_foreign_key_checks_running > 0) {
		char	table_name[MAX_FULL_NAME_LEN + 1];

		innobase_format_name(
			table_name, sizeof(table_name),
			table->name.m_name);

		ib_senderrf(trx->mysql_thd, IB_LOG_LEVEL_ERROR,
			    ER_DISCARD_FK_CHECKS_RUNNING, table_name);

		err = DB_ERROR;

	} else {
		/* Do foreign key constraint checks. */

		err = row_discard_tablespace_foreign_key_checks(trx, table);

		if (err == DB_SUCCESS) {
			err = row_discard_tablespace(trx, table);
		}
	}

	return(row_discard_tablespace_end(trx, table, err));
}

/*********************************************************************//**
Sets an exclusive lock on a table.
@return error code or DB_SUCCESS */
dberr_t
row_mysql_lock_table(
/*=================*/
	trx_t*		trx,		/*!< in/out: transaction */
	dict_table_t*	table,		/*!< in: table to lock */
	enum lock_mode	mode,		/*!< in: LOCK_X or LOCK_S */
	const char*	op_info)	/*!< in: string for trx->op_info */
{
	mem_heap_t*	heap;
	que_thr_t*	thr;
	dberr_t		err;
	sel_node_t*	node;

	ut_ad(trx);
	ut_ad(mode == LOCK_X || mode == LOCK_S);

	heap = mem_heap_create(512);

	trx->op_info = op_info;

	node = sel_node_create(heap);
	thr = pars_complete_graph_for_exec(node, trx, heap, NULL);
	thr->graph->state = QUE_FORK_ACTIVE;

	/* We use the select query graph as the dummy graph needed
	in the lock module call */

	thr = que_fork_get_first_thr(
		static_cast<que_fork_t*>(que_node_get_parent(thr)));

	que_thr_move_to_run_state_for_mysql(thr, trx);

run_again:
	thr->run_node = thr;
	thr->prev_node = thr->common.parent;

	err = lock_table(0, table, mode, thr);

	trx->error_state = err;

	if (err == DB_SUCCESS) {
		que_thr_stop_for_mysql_no_error(thr, trx);
	} else {
		que_thr_stop_for_mysql(thr);

		if (row_mysql_handle_errors(&err, trx, thr, NULL)) {
			goto run_again;
		}
	}

	que_graph_free(thr->graph);
	trx->op_info = "";

	return(err);
}

static
void
fil_wait_crypt_bg_threads(
	dict_table_t* table)
{
	time_t start = time(0);
	time_t last = start;

	while (table->get_ref_count()> 0) {
		dict_mutex_exit_for_mysql();
		os_thread_sleep(20000);
		dict_mutex_enter_for_mysql();
		time_t now = time(0);

		if (now >= last + 30) {
			ib::warn()
				<< "Waited " << now - start
				<< " seconds for ref-count on table: "
				<< table->name << " space: " << table->space;
			last = now;
		}
		if (now >= start + 300) {
			ib::warn()
				<< "After " << now - start
				<< " seconds, gave up waiting "
				<< "for ref-count on table: " << table->name
				<< " space: " << table->space;
			break;
		}
	}
}
/** Drop ancillary FTS tables as part of dropping a table.
@param[in,out]	table		Table cache entry
@param[in,out]	trx		Transaction handle
@return error code or DB_SUCCESS */
UNIV_INLINE
dberr_t
row_drop_ancillary_fts_tables(
	dict_table_t*	table,
	trx_t*		trx)
{
<<<<<<< HEAD
	/* Drop ancillary FTS tables */
	if (dict_table_has_fts_index(table)
	    || DICT_TF2_FLAG_IS_SET(table, DICT_TF2_FTS_HAS_DOC_ID)) {
=======
	dberr_t		err;
	mem_heap_t*	heap;
	byte*		buf;
	dtuple_t*	tuple;
	dfield_t*	dfield;
	dict_index_t*	sys_index;
	btr_pcur_t	pcur;
	mtr_t		mtr;
	table_id_t	new_id;
	ulint		recreate_space = 0;
	pars_info_t*	info = NULL;
	ibool		has_internal_doc_id;
	ulint		old_space = table->space;

	/* How do we prevent crashes caused by ongoing operations on
	the table? Old operations could try to access non-existent
	pages.

	1) SQL queries, INSERT, SELECT, ...: we must get an exclusive
	InnoDB table lock on the table before we can do TRUNCATE
	TABLE. Then there are no running queries on the table.

	2) Purge and rollback: we assign a new table id for the
	table. Since purge and rollback look for the table based on
	the table id, they see the table as 'dropped' and discard
	their operations.

	3) Insert buffer: TRUNCATE TABLE is analogous to DROP TABLE,
	so we do not have to remove insert buffer records, as the
	insert buffer works at a low level. If a freed page is later
	reallocated, the allocator will remove the ibuf entries for
	it.

	When we truncate *.ibd files by recreating them (analogous to
	DISCARD TABLESPACE), we remove all entries for the table in the
	insert buffer tree.  This is not strictly necessary, because
	in 6) we will assign a new tablespace identifier, but we can
	free up some space in the system tablespace.

	4) Linear readahead and random readahead: we use the same
	method as in 3) to discard ongoing operations. (This is only
	relevant for TRUNCATE TABLE by DISCARD TABLESPACE.)

	5) FOREIGN KEY operations: if
	table->n_foreign_key_checks_running > 0, we do not allow the
	TRUNCATE. We also reserve the data dictionary latch.

	6) Crash recovery: To prevent the application of pre-truncation
	redo log records on the truncated tablespace, we will assign
	a new tablespace identifier to the truncated tablespace. */

	ut_ad(table);

	if (dict_table_is_discarded(table)) {
		return(DB_TABLESPACE_DELETED);
	} else if (!table->is_readable()) {
		return (row_mysql_get_table_status(table, trx, true));
	}

	trx_start_for_ddl(trx, TRX_DICT_OP_TABLE);

	trx->op_info = "truncating table";

	/* Serialize data dictionary operations with dictionary mutex:
	no deadlocks can occur then in these operations */

	ut_a(trx->dict_operation_lock_mode == 0);
	/* Prevent foreign key checks etc. while we are truncating the
	table */
	row_mysql_lock_data_dictionary(trx);

	ut_ad(mutex_own(&(dict_sys->mutex)));
#ifdef UNIV_SYNC_DEBUG
	ut_ad(rw_lock_own(&dict_operation_lock, RW_LOCK_EX));
#endif /* UNIV_SYNC_DEBUG */

	dict_stats_wait_bg_to_stop_using_table(table, trx);

	/* Check if the table is referenced by foreign key constraints from
	some other table (not the table itself) */

	dict_foreign_set::iterator	it
		= std::find_if(table->referenced_set.begin(),
			       table->referenced_set.end(),
			       dict_foreign_different_tables());

	if (!srv_read_only_mode
	    && it != table->referenced_set.end()
	    && trx->check_foreigns) {

		FILE*		ef	= dict_foreign_err_file;
		dict_foreign_t*	foreign	= *it;

		/* We only allow truncating a referenced table if
		FOREIGN_KEY_CHECKS is set to 0 */

		mutex_enter(&dict_foreign_err_mutex);
		rewind(ef);
		ut_print_timestamp(ef);

		fputs("  Cannot truncate table ", ef);
		ut_print_name(ef, trx, TRUE, table->name);
		fputs(" by DROP+CREATE\n"
		      "InnoDB: because it is referenced by ", ef);
		ut_print_name(ef, trx, TRUE, foreign->foreign_table_name);
		putc('\n', ef);
		mutex_exit(&dict_foreign_err_mutex);

		err = DB_ERROR;
		goto funct_exit;
	}

	/* TODO: could we replace the counter n_foreign_key_checks_running
	with lock checks on the table? Acquire here an exclusive lock on the
	table, and rewrite lock0lock.cc and the lock wait in srv0srv.cc so that
	they can cope with the table having been truncated here? Foreign key
	checks take an IS or IX lock on the table. */

	if (table->n_foreign_key_checks_running > 0) {
		ut_print_timestamp(stderr);
		fputs("  InnoDB: Cannot truncate table ", stderr);
		ut_print_name(stderr, trx, TRUE, table->name);
		fputs(" by DROP+CREATE\n"
		      "InnoDB: because there is a foreign key check"
		      " running on it.\n",
		      stderr);
		err = DB_ERROR;

		goto funct_exit;
	}

	/* Check if memcached plugin is running on this table. if is, we don't
	allow truncate this table. */
	if (table->memcached_sync_count != 0) {
		ut_print_timestamp(stderr);
		fputs("  InnoDB: Cannot truncate table ", stderr);
		ut_print_name(stderr, trx, TRUE, table->name);
		fputs(" by DROP+CREATE\n"
		      "InnoDB: because there are memcached operations"
		      " running on it.\n",
		      stderr);
		err = DB_ERROR;

		goto funct_exit;
	} else {
                /* We need to set this counter to -1 for blocking
                memcached operations. */
		table->memcached_sync_count = DICT_TABLE_IN_DDL;
        }

	/* Remove all locks except the table-level X lock. */

	lock_remove_all_on_table(table, FALSE);

	/* Ensure that the table will be dropped by
	trx_rollback_active() in case of a crash. */

	trx->table_id = table->id;
	trx_set_dict_operation(trx, TRX_DICT_OP_TABLE);

	/* Assign an undo segment for the transaction, so that the
	transaction will be recovered after a crash. */

	mutex_enter(&trx->undo_mutex);

	err = trx_undo_assign_undo(trx, TRX_UNDO_UPDATE);

	mutex_exit(&trx->undo_mutex);

	if (err != DB_SUCCESS) {

		goto funct_exit;
	}

	if (table->space && !DICT_TF2_FLAG_IS_SET(table, DICT_TF2_TEMPORARY)) {
		/* Discard and create the single-table tablespace. */
		ulint	space_id = table->space;
		ulint	flags	= ULINT_UNDEFINED;
		ulint	key_id  = FIL_DEFAULT_ENCRYPTION_KEY;
		fil_encryption_t mode = FIL_ENCRYPTION_DEFAULT;

		dict_get_and_save_data_dir_path(table, true);

		if (fil_space_t* space = fil_space_acquire(space_id)) {
			fil_space_crypt_t* crypt_data = space->crypt_data;

			if (crypt_data) {
				key_id = crypt_data->key_id;
				mode = crypt_data->encryption;
			}

			flags = space->flags;
			fil_space_release(space);
		}

		buf_LRU_drop_page_hash_for_tablespace(table);

		if (flags != ULINT_UNDEFINED
		    && fil_discard_tablespace(space_id) == DB_SUCCESS) {

			dict_index_t*	index;

			dict_hdr_get_new_id(NULL, NULL, &space_id);

			/* Lock all index trees for this table. We must
			do so after dict_hdr_get_new_id() to preserve
			the latch order */
			dict_table_x_lock_indexes(table);

			if (space_id == ULINT_UNDEFINED
			    || fil_create_new_single_table_tablespace(
				    space_id, table->name,
				    table->data_dir_path,
				    flags, table->flags2,
				    FIL_IBD_FILE_INITIAL_SIZE,
				    mode, key_id)
			    != DB_SUCCESS) {
				dict_table_x_unlock_indexes(table);

				ib_logf(IB_LOG_LEVEL_ERROR,
					"TRUNCATE TABLE %s failed to "
					"create a new tablespace",
					table->name);

				table->file_unreadable = true;
				err = DB_ERROR;
				goto funct_exit;
			}

			recreate_space = space_id;

			/* Replace the space_id in the data dictionary cache.
			The persisent data dictionary (SYS_TABLES.SPACE
			and SYS_INDEXES.SPACE) are updated later in this
			function. */
			table->space = space_id;
			index = dict_table_get_first_index(table);
			do {
				index->space = space_id;
				index = dict_table_get_next_index(index);
			} while (index);

			mtr_start(&mtr);
			fsp_header_init(space_id,
					FIL_IBD_FILE_INITIAL_SIZE, &mtr);
			mtr_commit(&mtr);
		}
	} else {
		/* Lock all index trees for this table, as we will
		truncate the table/index and possibly change their metadata.
		All DML/DDL are blocked by table level lock, with
		a few exceptions such as queries into information schema
		about the table, MySQL could try to access index stats
		for this kind of query, we need to use index locks to
		sync up */
		dict_table_x_lock_indexes(table);
	}

	/* scan SYS_INDEXES for all indexes of the table */
	heap = mem_heap_create(800);

	tuple = dtuple_create(heap, 1);
	dfield = dtuple_get_nth_field(tuple, 0);

	buf = static_cast<byte*>(mem_heap_alloc(heap, 8));
	mach_write_to_8(buf, table->id);

	dfield_set_data(dfield, buf, 8);
	sys_index = dict_table_get_first_index(dict_sys->sys_indexes);
	dict_index_copy_types(tuple, sys_index, 1);

	mtr_start(&mtr);
	btr_pcur_open_on_user_rec(sys_index, tuple, PAGE_CUR_GE,
				  BTR_MODIFY_LEAF, &pcur, &mtr);
	for (;;) {
		rec_t*		rec;
		const byte*	field;
		ulint		len;
		ulint		root_page_no;

		if (!btr_pcur_is_on_user_rec(&pcur)) {
			/* The end of SYS_INDEXES has been reached. */
			break;
		}

		rec = btr_pcur_get_rec(&pcur);

		field = rec_get_nth_field_old(
			rec, DICT_FLD__SYS_INDEXES__TABLE_ID, &len);
		ut_ad(len == 8);

		if (memcmp(buf, field, len) != 0) {
			/* End of indexes for the table (TABLE_ID mismatch). */
			break;
		}

		if (rec_get_deleted_flag(rec, FALSE)) {
			/* The index has been dropped. */
			goto next_rec;
		}

		/* This call may commit and restart mtr
		and reposition pcur. */
		root_page_no = dict_truncate_index_tree(table, recreate_space,
							&pcur, &mtr);

		rec = btr_pcur_get_rec(&pcur);

		if (root_page_no != FIL_NULL) {
			page_rec_write_field(
				rec, DICT_FLD__SYS_INDEXES__PAGE_NO,
				root_page_no, &mtr);
			/* We will need to commit and restart the
			mini-transaction in order to avoid deadlocks.
			The dict_truncate_index_tree() call has allocated
			a page in this mini-transaction, and the rest of
			this loop could latch another index page. */
			mtr_commit(&mtr);
			mtr_start(&mtr);
			btr_pcur_restore_position(BTR_MODIFY_LEAF,
						  &pcur, &mtr);
		}

next_rec:
		btr_pcur_move_to_next_user_rec(&pcur, &mtr);
	}

	btr_pcur_close(&pcur);
	mtr_commit(&mtr);

	mem_heap_free(heap);
	/* Done with index truncation, release index tree locks,
	subsequent work relates to table level metadata change */
	dict_table_x_unlock_indexes(table);

	dict_hdr_get_new_id(&new_id, NULL, NULL);

	/* Create new FTS auxiliary tables with the new_id, and
	drop the old index later, only if everything runs successful. */
	has_internal_doc_id = dict_table_has_fts_index(table)
			      || DICT_TF2_FLAG_IS_SET(
				table, DICT_TF2_FTS_HAS_DOC_ID);
	if (has_internal_doc_id) {
		dict_table_t	fts_table;
		ulint		i;

		fts_table.name = table->name;
		fts_table.id = new_id;
		fts_table.flags2 = table->flags2;

		err = fts_create_common_tables(
			trx, &fts_table, table->name, TRUE);

		for (i = 0;
		     i < ib_vector_size(table->fts->indexes)
		     && err == DB_SUCCESS;
		     i++) {

			dict_index_t*	fts_index;

			fts_index = static_cast<dict_index_t*>(
				ib_vector_getp(table->fts->indexes, i));

			err = fts_create_index_tables_low(
				trx, fts_index, table->name, new_id);
		}

		if (err != DB_SUCCESS) {
			trx->error_state = DB_SUCCESS;
			trx_rollback_to_savepoint(trx, NULL);
			trx->error_state = DB_SUCCESS;
			ut_print_timestamp(stderr);
			fputs("  InnoDB: Unable to truncate FTS index for"
			      " table", stderr);
			ut_print_name(stderr, trx, TRUE, table->name);
			fputs("\n", stderr);

			goto funct_exit;
		} else {
			ut_ad(trx->state != TRX_STATE_NOT_STARTED);
		}
	}

	info = pars_info_create();

	pars_info_add_int4_literal(info, "new_space", (lint) table->space);
	pars_info_add_ull_literal(info, "old_id", table->id);
	pars_info_add_ull_literal(info, "new_id", new_id);

	err = que_eval_sql(info,
			   "PROCEDURE RENUMBER_TABLE_ID_PROC () IS\n"
			   "BEGIN\n"
			   "UPDATE SYS_TABLES"
			   " SET ID = :new_id, SPACE = :new_space\n"
			   " WHERE ID = :old_id;\n"
			   "UPDATE SYS_COLUMNS SET TABLE_ID = :new_id\n"
			   " WHERE TABLE_ID = :old_id;\n"
			   "UPDATE SYS_INDEXES"
			   " SET TABLE_ID = :new_id, SPACE = :new_space\n"
			   " WHERE TABLE_ID = :old_id;\n"
			   "END;\n"
			   , FALSE, trx);

	if (err == DB_SUCCESS && old_space != table->space) {
		info = pars_info_create();

		pars_info_add_int4_literal(info, "old_space", (lint) old_space);

		pars_info_add_int4_literal(
			info, "new_space", (lint) table->space);

		err = que_eval_sql(info,
				   "PROCEDURE RENUMBER_TABLESPACE_PROC () IS\n"
				   "BEGIN\n"
				   "UPDATE SYS_TABLESPACES"
				   " SET SPACE = :new_space\n"
				   " WHERE SPACE = :old_space;\n"
				   "UPDATE SYS_DATAFILES"
				   " SET SPACE = :new_space"
				   " WHERE SPACE = :old_space;\n"
				   "END;\n"
				   , FALSE, trx);
	}
	DBUG_EXECUTE_IF("ib_ddl_crash_before_fts_truncate", err = DB_ERROR;);

	if (err != DB_SUCCESS) {
		trx->error_state = DB_SUCCESS;
		trx_rollback_to_savepoint(trx, NULL);
		trx->error_state = DB_SUCCESS;

		/* Update system table failed.  Table in memory metadata
		could be in an inconsistent state, mark the in-memory
		table->corrupted to be true. In the long run, this should
		be fixed by atomic truncate table */
		table->corrupted = true;

		ut_print_timestamp(stderr);
		fputs("  InnoDB: Unable to assign a new identifier to table ",
		      stderr);
		ut_print_name(stderr, trx, TRUE, table->name);
		fputs("\n"
		      "InnoDB: after truncating it.  Background processes"
		      " may corrupt the table!\n", stderr);

		/* Failed to update the table id, so drop the new
		FTS auxiliary tables */
		if (has_internal_doc_id) {
			ut_ad(trx->state == TRX_STATE_NOT_STARTED);

			table_id_t	id = table->id;
>>>>>>> 6aa50bad

		ut_ad(table->get_ref_count() == 0);
		ut_ad(trx_is_started(trx));

		dberr_t err = fts_drop_tables(trx, table);

		if (err != DB_SUCCESS) {
			ib::error() << " Unable to remove ancillary FTS"
				" tables for table "
				<< table->name << " : " << ut_strerr(err);

			return(err);
		}
	}

	/* The table->fts flag can be set on the table for which
	the cluster index is being rebuilt. Such table might not have
	DICT_TF2_FTS flag set. So keep this out of above
	dict_table_has_fts_index condition */
	if (table->fts != NULL) {
		/* Need to set TABLE_DICT_LOCKED bit, since
		fts_que_graph_free_check_lock would try to acquire
		dict mutex lock */
		table->fts->fts_status |= TABLE_DICT_LOCKED;

		fts_free(table);
	}

	return(DB_SUCCESS);
}

/** Drop a table from the memory cache as part of dropping a table.
@param[in]	tablename	A copy of table->name. Used when table == null
@param[in,out]	table		Table cache entry
@param[in,out]	trx		Transaction handle
@return error code or DB_SUCCESS */
UNIV_INLINE
dberr_t
row_drop_table_from_cache(
	const char*	tablename,
	dict_table_t*	table,
	trx_t*		trx)
{
	dberr_t	err = DB_SUCCESS;
	bool	is_temp = dict_table_is_temporary(table);

	/* Remove the pointer to this table object from the list
	of modified tables by the transaction because the object
	is going to be destroyed below. */
	trx->mod_tables.erase(table);

	dict_table_remove_from_cache(table);

	if (!is_temp
	    && dict_load_table(tablename, true,
			       DICT_ERR_IGNORE_NONE) != NULL) {
		ib::error() << "Not able to remove table "
			<< ut_get_name(trx, tablename)
			<< " from the dictionary cache!";
		err = DB_ERROR;
	}

	return(err);
}

/** Drop a single-table tablespace as part of dropping or renaming a table.
This deletes the fil_space_t if found and the file on disk.
@param[in]	space_id	Tablespace ID
@param[in]	tablename	Table name, same as the tablespace name
@param[in]	filepath	File path of tablespace to delete
@param[in]	table_flags	table flags
@return error code or DB_SUCCESS */
UNIV_INLINE
dberr_t
row_drop_single_table_tablespace(
	ulint		space_id,
	const char*	tablename,
	const char*	filepath,
	ulint		table_flags)
{
	dberr_t	err = DB_SUCCESS;

	/* If the tablespace is not in the cache, just delete the file. */
	if (!fil_space_for_table_exists_in_mem(
		    space_id, tablename, true, false, NULL, 0, table_flags)) {

		/* Force a delete of any discarded or temporary files. */
		fil_delete_file(filepath);

		ib::info() << "Removed datafile " << filepath
			<< " for table " << tablename;
	} else if (fil_delete_tablespace(space_id) != DB_SUCCESS) {

		ib::error() << "We removed the InnoDB internal data"
			" dictionary entry of table " << tablename
			<< " but we are not able to delete the tablespace "
			<< space_id << " file " << filepath << "!";

		err = DB_ERROR;
	}

	return(err);
}

/** Drop a table for MySQL.
If the data dictionary was not already locked by the transaction,
the transaction will be committed.  Otherwise, the data dictionary
will remain locked.
@param[in]	name		Table name
@param[in]	trx		Transaction handle
@param[in]	drop_db		true=dropping whole database
@param[in]	create_failed	TRUE=create table failed
				because e.g. foreign key column
@param[in]	nonatomic	Whether it is permitted to release
				and reacquire dict_operation_lock
@return error code or DB_SUCCESS */
dberr_t
row_drop_table_for_mysql(
	const char*	name,
	trx_t*		trx,
	bool		drop_db,
	ibool		create_failed,
	bool		nonatomic)
{
	dberr_t		err;
	dict_foreign_t*	foreign;
	dict_table_t*	table;
	char*		filepath		= NULL;
	char*		tablename		= NULL;
	bool		locked_dictionary	= false;
	pars_info_t*	info			= NULL;
	mem_heap_t*	heap			= NULL;

	DBUG_ENTER("row_drop_table_for_mysql");
	DBUG_PRINT("row_drop_table_for_mysql", ("table: '%s'", name));

	ut_a(name != NULL);

	/* Serialize data dictionary operations with dictionary mutex:
	no deadlocks can occur then in these operations */

	trx->op_info = "dropping table";

	if (trx->dict_operation_lock_mode != RW_X_LATCH) {
		/* Prevent foreign key checks etc. while we are
		dropping the table */

		row_mysql_lock_data_dictionary(trx);

		locked_dictionary = true;
		nonatomic = true;
	}

	ut_ad(mutex_own(&dict_sys->mutex));
	ut_ad(rw_lock_own(dict_operation_lock, RW_LOCK_X));

	table = dict_table_open_on_name(
		name, TRUE, FALSE,
		static_cast<dict_err_ignore_t>(
			DICT_ERR_IGNORE_INDEX_ROOT
			| DICT_ERR_IGNORE_CORRUPT));

	if (!table) {
		err = DB_TABLE_NOT_FOUND;
		goto funct_exit;
	}

	/* This function is called recursively via fts_drop_tables(). */
	if (!trx_is_started(trx)) {

		if (!dict_table_is_temporary(table)) {
			trx_start_for_ddl(trx, TRX_DICT_OP_TABLE);
		} else {
			trx_set_dict_operation(trx, TRX_DICT_OP_TABLE);
		}
	}

	/* Turn on this drop bit before we could release the dictionary
	latch */
	table->to_be_dropped = true;

	if (nonatomic) {
		/* This trx did not acquire any locks on dictionary
		table records yet. Thus it is safe to release and
		reacquire the data dictionary latches. */
		if (table->fts) {
			ut_ad(!table->fts->add_wq);
			ut_ad(lock_trx_has_sys_table_locks(trx) == 0);

			for (;;) {
				bool retry = false;
				if (dict_fts_index_syncing(table)) {
					retry = true;
				}
				if (!retry) {
					break;
				}
				DICT_BG_YIELD(trx);
			}
			row_mysql_unlock_data_dictionary(trx);
			fts_optimize_remove_table(table);
			row_mysql_lock_data_dictionary(trx);
		}

		/* Do not bother to deal with persistent stats for temp
		tables since we know temp tables do not use persistent
		stats. */
		if (!dict_table_is_temporary(table)) {
			dict_stats_wait_bg_to_stop_using_table(
				table, trx);
		}
	}

	/* make sure background stats thread is not running on the table */
	ut_ad(!(table->stats_bg_flag & BG_STAT_IN_PROGRESS));

	/* Delete the link file if used. */
	if (DICT_TF_HAS_DATA_DIR(table->flags)) {
		RemoteDatafile::delete_link_file(name);
	}

	if (!dict_table_is_temporary(table)) {

		dict_stats_recalc_pool_del(table);
		dict_stats_defrag_pool_del(table, NULL);
		if (btr_defragment_thread_active) {
			/* During fts_drop_orphaned_tables() in
			recv_recovery_rollback_active() the
			btr_defragment_mutex has not yet been
			initialized by btr_defragment_init(). */
			btr_defragment_remove_table(table);
		}

		/* Remove stats for this table and all of its indexes from the
		persistent storage if it exists and if there are stats for this
		table in there. This function creates its own trx and commits
		it. */
		char	errstr[1024];
		err = dict_stats_drop_table(name, errstr, sizeof(errstr));

		if (err != DB_SUCCESS) {
			ib::warn() << errstr;
		}
	}

	dict_table_prevent_eviction(table);
	dict_table_close(table, TRUE, FALSE);

	/* Check if the table is referenced by foreign key constraints from
	some other table (not the table itself) */

	if (!srv_read_only_mode && trx->check_foreigns) {

		for (dict_foreign_set::iterator it
			= table->referenced_set.begin();
		     it != table->referenced_set.end();
		     ++it) {

			foreign = *it;

			const bool	ref_ok = drop_db
				&& dict_tables_have_same_db(
					name,
					foreign->foreign_table_name_lookup);

			/* We should allow dropping a referenced table if creating
			that referenced table has failed for some reason. For example
			if referenced table is created but it column types that are
			referenced do not match. */
			if (foreign->foreign_table != table &&
			    !create_failed && !ref_ok) {

				FILE*	ef	= dict_foreign_err_file;

				/* We only allow dropping a referenced table
				if FOREIGN_KEY_CHECKS is set to 0 */

				err = DB_CANNOT_DROP_CONSTRAINT;

				mutex_enter(&dict_foreign_err_mutex);
				rewind(ef);
				ut_print_timestamp(ef);

				fputs("  Cannot drop table ", ef);
				ut_print_name(ef, trx, name);
				fputs("\n"
				      "because it is referenced by ", ef);
				ut_print_name(ef, trx,
					      foreign->foreign_table_name);
				putc('\n', ef);
				mutex_exit(&dict_foreign_err_mutex);

				goto funct_exit;
			}
		}
	}


	DBUG_EXECUTE_IF("row_drop_table_add_to_background",
		row_add_table_to_background_drop_list(table->id);
		err = DB_SUCCESS;
		goto funct_exit;
	);

	/* TODO: could we replace the counter n_foreign_key_checks_running
	with lock checks on the table? Acquire here an exclusive lock on the
	table, and rewrite lock0lock.cc and the lock wait in srv0srv.cc so that
	they can cope with the table having been dropped here? Foreign key
	checks take an IS or IX lock on the table. */

	if (table->n_foreign_key_checks_running > 0) {
		if (row_add_table_to_background_drop_list(table->id)) {
			ib::info() << "You are trying to drop table "
				<< table->name
				<< " though there is a foreign key check"
				" running on it. Adding the table to the"
				" background drop queue.";
		}

		/* We return DB_SUCCESS to MySQL though the drop will
		happen lazily later */
		err = DB_SUCCESS;
		goto funct_exit;
	}

	/* Remove all locks that are on the table or its records, if there
	are no references to the table but it has record locks, we release
	the record locks unconditionally. One use case is:

		CREATE TABLE t2 (PRIMARY KEY (a)) SELECT * FROM t1;

	If after the user transaction has done the SELECT and there is a
	problem in completing the CREATE TABLE operation, MySQL will drop
	the table. InnoDB will create a new background transaction to do the
	actual drop, the trx instance that is passed to this function. To
	preserve existing behaviour we remove the locks but ideally we
	shouldn't have to. There should never be record locks on a table
	that is going to be dropped. */

	/* Wait on background threads to stop using table */
	fil_wait_crypt_bg_threads(table);

	if (table->get_ref_count() == 0) {
		lock_remove_all_on_table(table, TRUE);
		ut_a(table->n_rec_locks == 0);
	} else if (table->get_ref_count() > 0 || table->n_rec_locks > 0) {
		if (row_add_table_to_background_drop_list(table->id)) {
			ib::info() << "MySQL is trying to drop table "
				<< table->name
				<< " though there are still open handles to"
				" it. Adding the table to the background drop"
				" queue.";

			/* We return DB_SUCCESS to MySQL though the drop will
			happen lazily later */
			err = DB_SUCCESS;
		} else {
			/* The table is already in the background drop list */
			err = DB_ERROR;
		}

		goto funct_exit;
	}

	/* The "to_be_dropped" marks table that is to be dropped, but
	has not been dropped, instead, was put in the background drop
	list due to being used by concurrent DML operations. Clear it
	here since there are no longer any concurrent activities on it,
	and it is free to be dropped */
	table->to_be_dropped = false;

	/* If we get this far then the table to be dropped must not have
	any table or record locks on it. */

	ut_a(!lock_table_has_locks(table));

	switch (trx_get_dict_operation(trx)) {
	case TRX_DICT_OP_NONE:
		trx_set_dict_operation(trx, TRX_DICT_OP_TABLE);
		trx->table_id = table->id;
	case TRX_DICT_OP_TABLE:
		break;
	case TRX_DICT_OP_INDEX:
		/* If the transaction was previously flagged as
		TRX_DICT_OP_INDEX, we should be dropping auxiliary
		tables for full-text indexes or temp tables. */
		ut_ad(strstr(table->name.m_name, "/FTS_") != NULL
		      || strstr(table->name.m_name, TEMP_FILE_PREFIX_INNODB)
		      != NULL);
	}

	/* Mark all indexes unavailable in the data dictionary cache
	before starting to drop the table. */

	unsigned*	page_no;
	unsigned*	page_nos;
	heap = mem_heap_create(
		200 + UT_LIST_GET_LEN(table->indexes) * sizeof *page_nos);
	tablename = mem_heap_strdup(heap, name);

	page_no = page_nos = static_cast<unsigned*>(
		mem_heap_alloc(
			heap,
			UT_LIST_GET_LEN(table->indexes) * sizeof *page_no));

	for (dict_index_t* index = dict_table_get_first_index(table);
	     index != NULL;
	     index = dict_table_get_next_index(index)) {
		rw_lock_x_lock(dict_index_get_lock(index));
		/* Save the page numbers so that we can restore them
		if the operation fails. */
		*page_no++ = index->page;
		/* Mark the index unusable. */
		index->page = FIL_NULL;
		rw_lock_x_unlock(dict_index_get_lock(index));
	}

<<<<<<< HEAD
	/* As we don't insert entries to SYSTEM TABLES for temp-tables
	we need to avoid running removal of these entries. */
	if (!dict_table_is_temporary(table)) {
=======
	if (table->space != TRX_SYS_SPACE) {
		/* On DISCARD TABLESPACE, we would not drop the
		adaptive hash index entries. If the tablespace is
		missing here, delete-marking the record in SYS_INDEXES
		would not free any pages in the buffer pool. Thus,
		dict_index_remove_from_cache() would hang due to
		adaptive hash index entries existing in the buffer
		pool.  To prevent this hang, and also to guarantee
		that btr_search_drop_page_hash_when_freed() will avoid
		calling btr_search_drop_page_hash_index() while we
		hold the InnoDB dictionary lock, we will drop any
		adaptive hash index entries upfront. */
		buf_LRU_drop_page_hash_for_tablespace(table);
	}

	/* We use the private SQL parser of Innobase to generate the
	query graphs needed in deleting the dictionary data from system
	tables in Innobase. Deleting a row from SYS_INDEXES table also
	frees the file segments of the B-tree associated with the index. */
>>>>>>> 6aa50bad

		/* We use the private SQL parser of Innobase to generate the
		query graphs needed in deleting the dictionary data from system
		tables in Innobase. Deleting a row from SYS_INDEXES table also
		frees the file segments of the B-tree associated with the
		index. */

		info = pars_info_create();

		pars_info_add_str_literal(info, "table_name", name);

		err = que_eval_sql(
			info,
			"PROCEDURE DROP_TABLE_PROC () IS\n"
			"sys_foreign_id CHAR;\n"
			"table_id CHAR;\n"
			"index_id CHAR;\n"
			"foreign_id CHAR;\n"
			"space_id INT;\n"
			"found INT;\n"

			"DECLARE CURSOR cur_fk IS\n"
			"SELECT ID FROM SYS_FOREIGN\n"
			"WHERE FOR_NAME = :table_name\n"
			"AND TO_BINARY(FOR_NAME)\n"
			"  = TO_BINARY(:table_name)\n"
			"LOCK IN SHARE MODE;\n"

			"DECLARE CURSOR cur_idx IS\n"
			"SELECT ID FROM SYS_INDEXES\n"
			"WHERE TABLE_ID = table_id\n"
			"LOCK IN SHARE MODE;\n"

			"BEGIN\n"

			"SELECT ID INTO table_id\n"
			"FROM SYS_TABLES\n"
			"WHERE NAME = :table_name\n"
			"LOCK IN SHARE MODE;\n"
			"IF (SQL % NOTFOUND) THEN\n"
			"       RETURN;\n"
			"END IF;\n"

			"SELECT SPACE INTO space_id\n"
			"FROM SYS_TABLES\n"
			"WHERE NAME = :table_name;\n"
			"IF (SQL % NOTFOUND) THEN\n"
			"       RETURN;\n"
			"END IF;\n"

			"found := 1;\n"
			"SELECT ID INTO sys_foreign_id\n"
			"FROM SYS_TABLES\n"
			"WHERE NAME = 'SYS_FOREIGN'\n"
			"LOCK IN SHARE MODE;\n"
			"IF (SQL % NOTFOUND) THEN\n"
			"       found := 0;\n"
			"END IF;\n"
			"IF (:table_name = 'SYS_FOREIGN') THEN\n"
			"       found := 0;\n"
			"END IF;\n"
			"IF (:table_name = 'SYS_FOREIGN_COLS') \n"
			"THEN\n"
			"       found := 0;\n"
			"END IF;\n"

			"OPEN cur_fk;\n"
			"WHILE found = 1 LOOP\n"
			"       FETCH cur_fk INTO foreign_id;\n"
			"       IF (SQL % NOTFOUND) THEN\n"
			"               found := 0;\n"
			"       ELSE\n"
			"               DELETE FROM \n"
			"		   SYS_FOREIGN_COLS\n"
			"               WHERE ID = foreign_id;\n"
			"               DELETE FROM SYS_FOREIGN\n"
			"               WHERE ID = foreign_id;\n"
			"       END IF;\n"
			"END LOOP;\n"
			"CLOSE cur_fk;\n"

			"found := 1;\n"
			"OPEN cur_idx;\n"
			"WHILE found = 1 LOOP\n"
			"       FETCH cur_idx INTO index_id;\n"
			"       IF (SQL % NOTFOUND) THEN\n"
			"               found := 0;\n"
			"       ELSE\n"
			"               DELETE FROM SYS_FIELDS\n"
			"               WHERE INDEX_ID = index_id;\n"
			"               DELETE FROM SYS_INDEXES\n"
			"               WHERE ID = index_id\n"
			"               AND TABLE_ID = table_id;\n"
			"       END IF;\n"
			"END LOOP;\n"
			"CLOSE cur_idx;\n"

			"DELETE FROM SYS_COLUMNS\n"
			"WHERE TABLE_ID = table_id;\n"
			"DELETE FROM SYS_TABLES\n"
			"WHERE NAME = :table_name;\n"

			"DELETE FROM SYS_TABLESPACES\n"
			"WHERE SPACE = space_id;\n"
			"DELETE FROM SYS_DATAFILES\n"
			"WHERE SPACE = space_id;\n"

			"DELETE FROM SYS_VIRTUAL\n"
			"WHERE TABLE_ID = table_id;\n"
			"END;\n",
			FALSE, trx);
	} else {
		page_no = page_nos;
		for (dict_index_t* index = dict_table_get_first_index(table);
		     index != NULL;
		     index = dict_table_get_next_index(index)) {
			/* remove the index object associated. */
			dict_drop_index_tree_in_mem(index, *page_no++);
		}
		err = row_drop_table_from_cache(tablename, table, trx);
		goto funct_exit;
	}

	switch (err) {
		ulint	space_id;
		bool	is_discarded;
		ulint	table_flags;

	case DB_SUCCESS:
		space_id = table->space;
		is_discarded = dict_table_is_discarded(table);
		table_flags = table->flags;
		ut_ad(!dict_table_is_temporary(table));

		err = row_drop_ancillary_fts_tables(table, trx);
		if (err != DB_SUCCESS) {
			break;
		}

		/* Determine the tablespace filename before we drop
		dict_table_t.  Free this memory before returning. */
		if (DICT_TF_HAS_DATA_DIR(table->flags)) {
			dict_get_and_save_data_dir_path(table, true);
			ut_a(table->data_dir_path);
			filepath = fil_make_filepath(
				table->data_dir_path,
				table->name.m_name, IBD, true);
		} else {
			filepath = fil_make_filepath(
				NULL, table->name.m_name, IBD, false);
		}

		/* Free the dict_table_t object. */
		err = row_drop_table_from_cache(tablename, table, trx);
		if (err != DB_SUCCESS) {
			break;
		}

		/* Do not attempt to drop known-to-be-missing tablespaces,
		nor the system tablespace. */
		if (is_discarded || is_system_tablespace(space_id)) {
			break;
		}

		/* We can now drop the single-table tablespace. */
		err = row_drop_single_table_tablespace(
			space_id, tablename, filepath, table_flags);
		break;

	case DB_OUT_OF_FILE_SPACE:
		err = DB_MUST_GET_MORE_FILE_SPACE;
		trx->error_state = err;
		row_mysql_handle_errors(&err, trx, NULL, NULL);

		/* raise error */
		ut_error;
		break;

	case DB_TOO_MANY_CONCURRENT_TRXS:
		/* Cannot even find a free slot for the
		the undo log. We can directly exit here
		and return the DB_TOO_MANY_CONCURRENT_TRXS
		error. */

	default:
		/* This is some error we do not expect. Print
		the error number and rollback the transaction */
		ib::error() << "Unknown error code " << err << " while"
			" dropping table: "
			<< ut_get_name(trx, tablename) << ".";

		trx->error_state = DB_SUCCESS;
		trx_rollback_to_savepoint(trx, NULL);
		trx->error_state = DB_SUCCESS;

		/* Mark all indexes available in the data dictionary
		cache again. */

		page_no = page_nos;

		for (dict_index_t* index = dict_table_get_first_index(table);
		     index != NULL;
		     index = dict_table_get_next_index(index)) {
			rw_lock_x_lock(dict_index_get_lock(index));
			ut_a(index->page == FIL_NULL);
			index->page = *page_no++;
			rw_lock_x_unlock(dict_index_get_lock(index));
		}
	}

	if (err != DB_SUCCESS && table != NULL) {
		/* Drop table has failed with error but as drop table is not
		transaction safe we should mark the table as corrupted to avoid
		unwarranted follow-up action on this table that can result
		in more serious issues. */

		table->corrupted = true;
		for (dict_index_t* index = UT_LIST_GET_FIRST(table->indexes);
		     index != NULL;
		     index = UT_LIST_GET_NEXT(indexes, index)) {
			dict_set_corrupted(index, trx, "DROP TABLE");
		}
	}

funct_exit:
	if (heap) {
		mem_heap_free(heap);
	}

	ut_free(filepath);

	if (locked_dictionary) {

		if (trx_is_started(trx)) {

			trx_commit_for_mysql(trx);
		}

		row_mysql_unlock_data_dictionary(trx);
	}

	trx->op_info = "";

	srv_wake_master_thread();

	DBUG_RETURN(err);
}

/*******************************************************************//**
Drop all foreign keys in a database, see Bug#18942.
Called at the end of row_drop_database_for_mysql().
@return error code or DB_SUCCESS */
static MY_ATTRIBUTE((nonnull, warn_unused_result))
dberr_t
drop_all_foreign_keys_in_db(
/*========================*/
	const char*	name,	/*!< in: database name which ends to '/' */
	trx_t*		trx)	/*!< in: transaction handle */
{
	pars_info_t*	pinfo;
	dberr_t		err;

	ut_a(name[strlen(name) - 1] == '/');

	pinfo = pars_info_create();

	pars_info_add_str_literal(pinfo, "dbname", name);

/** true if for_name is not prefixed with dbname */
#define TABLE_NOT_IN_THIS_DB \
"SUBSTR(for_name, 0, LENGTH(:dbname)) <> :dbname"

	err = que_eval_sql(pinfo,
			   "PROCEDURE DROP_ALL_FOREIGN_KEYS_PROC () IS\n"
			   "foreign_id CHAR;\n"
			   "for_name CHAR;\n"
			   "found INT;\n"
			   "DECLARE CURSOR cur IS\n"
			   "SELECT ID, FOR_NAME FROM SYS_FOREIGN\n"
			   "WHERE FOR_NAME >= :dbname\n"
			   "LOCK IN SHARE MODE\n"
			   "ORDER BY FOR_NAME;\n"
			   "BEGIN\n"
			   "found := 1;\n"
			   "OPEN cur;\n"
			   "WHILE found = 1 LOOP\n"
			   "        FETCH cur INTO foreign_id, for_name;\n"
			   "        IF (SQL % NOTFOUND) THEN\n"
			   "                found := 0;\n"
			   "        ELSIF (" TABLE_NOT_IN_THIS_DB ") THEN\n"
			   "                found := 0;\n"
			   "        ELSIF (1=1) THEN\n"
			   "                DELETE FROM SYS_FOREIGN_COLS\n"
			   "                WHERE ID = foreign_id;\n"
			   "                DELETE FROM SYS_FOREIGN\n"
			   "                WHERE ID = foreign_id;\n"
			   "        END IF;\n"
			   "END LOOP;\n"
			   "CLOSE cur;\n"
			   "COMMIT WORK;\n"
			   "END;\n",
			   FALSE, /* do not reserve dict mutex,
				  we are already holding it */
			   trx);

	return(err);
}

/** Drop a database for MySQL.
@param[in]	name	database name which ends at '/'
@param[in]	trx	transaction handle
@param[out]	found	number of dropped tables/partitions
@return error code or DB_SUCCESS */
dberr_t
row_drop_database_for_mysql(
	const char*	name,
	trx_t*		trx,
	ulint*		found)
{
	dict_table_t*	table;
	char*		table_name;
	dberr_t		err	= DB_SUCCESS;
	ulint		namelen	= strlen(name);
	bool		is_partition = false;

	ut_ad(found != NULL);

	DBUG_ENTER("row_drop_database_for_mysql");

	DBUG_PRINT("row_drop_database_for_mysql", ("db: '%s'", name));

	ut_a(name != NULL);
	/* Assert DB name or partition name. */
	if (name[namelen - 1] == '#') {
		ut_ad(name[namelen - 2] != '/');
		is_partition = true;
		trx->op_info = "dropping partitions";
	} else {
		ut_a(name[namelen - 1] == '/');
		trx->op_info = "dropping database";
	}

	*found = 0;

	trx_set_dict_operation(trx, TRX_DICT_OP_TABLE);

	trx_start_if_not_started_xa(trx, true);

loop:
	row_mysql_lock_data_dictionary(trx);

	while ((table_name = dict_get_first_table_name_in_db(name))) {
		/* Drop parent table if it is a fts aux table, to
		avoid accessing dropped fts aux tables in information
		scheam when parent table still exists.
		Note: Drop parent table will drop fts aux tables. */
		char*	parent_table_name;
		parent_table_name = fts_get_parent_table_name(
				table_name, strlen(table_name));

		if (parent_table_name != NULL) {
			ut_free(table_name);
			table_name = parent_table_name;
		}

		ut_a(memcmp(table_name, name, namelen) == 0);

		table = dict_table_open_on_name(
			table_name, TRUE, FALSE, static_cast<dict_err_ignore_t>(
				DICT_ERR_IGNORE_INDEX_ROOT
				| DICT_ERR_IGNORE_CORRUPT));

		if (!table) {
			ib::error() << "Cannot load table " << table_name
				<< " from InnoDB internal data dictionary"
				" during drop database";
			ut_free(table_name);
			err = DB_TABLE_NOT_FOUND;
			break;

		}

		if (!row_is_mysql_tmp_table_name(table->name.m_name)) {
			/* There could be orphan temp tables left from
			interrupted alter table. Leave them, and handle
			the rest.*/
			if (table->can_be_evicted
			    && (name[namelen - 1] != '#')) {
				ib::warn() << "Orphan table encountered during"
					" DROP DATABASE. This is possible if '"
					<< table->name << ".frm' was lost.";
			}

			if (!table->is_readable()
			    && !fil_space_get(table->space)) {
				ib::warn() << "Missing .ibd file for table "
					<< table->name << ".";
			}
		}

		dict_table_close(table, TRUE, FALSE);

		/* The dict_table_t object must not be accessed before
		dict_table_open() or after dict_table_close(). But this is OK
		if we are holding, the dict_sys->mutex. */
		ut_ad(mutex_own(&dict_sys->mutex));

		/* Disable statistics on the found table. */
		if (!dict_stats_stop_bg(table)) {
			row_mysql_unlock_data_dictionary(trx);

			os_thread_sleep(250000);

			ut_free(table_name);

			goto loop;
		}

		/* Wait until MySQL does not have any queries running on
		the table */

		if (table->get_ref_count() > 0) {
			row_mysql_unlock_data_dictionary(trx);

			ib::warn() << "MySQL is trying to drop database "
				<< ut_get_name(trx, name) << " though"
				" there are still open handles to table "
				<< table->name << ".";

			os_thread_sleep(1000000);

			ut_free(table_name);

			goto loop;
		}

		err = row_drop_table_for_mysql(table_name, trx, TRUE, FALSE);
		trx_commit_for_mysql(trx);

		if (err != DB_SUCCESS) {
			ib::error() << "DROP DATABASE "
				<< ut_get_name(trx, name) << " failed"
				" with error (" << ut_strerr(err) << ") for"
				" table " << ut_get_name(trx, table_name);
			ut_free(table_name);
			break;
		}

		ut_free(table_name);
		(*found)++;
	}

	/* Partitioning does not yet support foreign keys. */
	if (err == DB_SUCCESS && !is_partition) {
		/* after dropping all tables try to drop all leftover
		foreign keys in case orphaned ones exist */
		err = drop_all_foreign_keys_in_db(name, trx);

		if (err != DB_SUCCESS) {
			const std::string&	db = ut_get_name(trx, name);
			ib::error() << "DROP DATABASE " << db << " failed with"
				" error " << err << " while dropping all"
				" foreign keys";
		}
	}

	trx_commit_for_mysql(trx);

	row_mysql_unlock_data_dictionary(trx);

	trx->op_info = "";

	DBUG_RETURN(err);
}

/*********************************************************************//**
Checks if a table name contains the string "/#sql" which denotes temporary
tables in MySQL.
@return true if temporary table */
MY_ATTRIBUTE((warn_unused_result))
bool
row_is_mysql_tmp_table_name(
/*========================*/
	const char*	name)	/*!< in: table name in the form
				'database/tablename' */
{
	return(strstr(name, "/" TEMP_FILE_PREFIX) != NULL);
	/* return(strstr(name, "/@0023sql") != NULL); */
}

/****************************************************************//**
Delete a single constraint.
@return error code or DB_SUCCESS */
static MY_ATTRIBUTE((nonnull, warn_unused_result))
dberr_t
row_delete_constraint_low(
/*======================*/
	const char*	id,		/*!< in: constraint id */
	trx_t*		trx)		/*!< in: transaction handle */
{
	pars_info_t*	info = pars_info_create();

	pars_info_add_str_literal(info, "id", id);

	return(que_eval_sql(info,
			    "PROCEDURE DELETE_CONSTRAINT () IS\n"
			    "BEGIN\n"
			    "DELETE FROM SYS_FOREIGN_COLS WHERE ID = :id;\n"
			    "DELETE FROM SYS_FOREIGN WHERE ID = :id;\n"
			    "END;\n"
			    , FALSE, trx));
}

/****************************************************************//**
Delete a single constraint.
@return error code or DB_SUCCESS */
static MY_ATTRIBUTE((nonnull, warn_unused_result))
dberr_t
row_delete_constraint(
/*==================*/
	const char*	id,		/*!< in: constraint id */
	const char*	database_name,	/*!< in: database name, with the
					trailing '/' */
	mem_heap_t*	heap,		/*!< in: memory heap */
	trx_t*		trx)		/*!< in: transaction handle */
{
	dberr_t	err;

	/* New format constraints have ids <databasename>/<constraintname>. */
	err = row_delete_constraint_low(
		mem_heap_strcat(heap, database_name, id), trx);

	if ((err == DB_SUCCESS) && !strchr(id, '/')) {
		/* Old format < 4.0.18 constraints have constraint ids
		NUMBER_NUMBER. We only try deleting them if the
		constraint name does not contain a '/' character, otherwise
		deleting a new format constraint named 'foo/bar' from
		database 'baz' would remove constraint 'bar' from database
		'foo', if it existed. */

		err = row_delete_constraint_low(id, trx);
	}

	return(err);
}

/*********************************************************************//**
Renames a table for MySQL.
@return error code or DB_SUCCESS */
dberr_t
row_rename_table_for_mysql(
/*=======================*/
	const char*	old_name,	/*!< in: old table name */
	const char*	new_name,	/*!< in: new table name */
	trx_t*		trx,		/*!< in/out: transaction */
	bool		commit)		/*!< in: whether to commit trx */
{
	dict_table_t*	table			= NULL;
	ibool		dict_locked		= FALSE;
	dberr_t		err			= DB_ERROR;
	mem_heap_t*	heap			= NULL;
	const char**	constraints_to_drop	= NULL;
	ulint		n_constraints_to_drop	= 0;
	ibool		old_is_tmp, new_is_tmp;
	pars_info_t*	info			= NULL;
	int		retry;
	bool		aux_fts_rename		= false;
	char*		is_part 		= NULL;

	ut_a(old_name != NULL);
	ut_a(new_name != NULL);
	ut_ad(trx->state == TRX_STATE_ACTIVE);

	if (high_level_read_only) {
		return(DB_READ_ONLY);

	} else if (row_mysql_is_system_table(new_name)) {

		ib::error() << "Trying to create a MySQL system table "
			<< new_name << " of type InnoDB. MySQL system tables"
			" must be of the MyISAM type!";

		goto funct_exit;
	}

	trx->op_info = "renaming table";

	old_is_tmp = row_is_mysql_tmp_table_name(old_name);
	new_is_tmp = row_is_mysql_tmp_table_name(new_name);

	dict_locked = trx->dict_operation_lock_mode == RW_X_LATCH;

	table = dict_table_open_on_name(old_name, dict_locked, FALSE,
					DICT_ERR_IGNORE_NONE);

	/* We look for pattern #P# to see if the table is partitioned
	MySQL table. */
#ifdef __WIN__
	is_part = strstr((char *)old_name, (char *)"#p#");
#else
	is_part = strstr((char *)old_name, (char *)"#P#");
#endif /* __WIN__ */

	/* MySQL partition engine hard codes the file name
	separator as "#P#". The text case is fixed even if
	lower_case_table_names is set to 1 or 2. This is true
	for sub-partition names as well. InnoDB always
	normalises file names to lower case on Windows, this
	can potentially cause problems when copying/moving
	tables between platforms.

	1) If boot against an installation from Windows
	platform, then its partition table name could
	be all be in lower case in system tables. So we
	will need to check lower case name when load table.

	2) If  we boot an installation from other case
	sensitive platform in Windows, we might need to
	check the existence of table name without lowering
	case them in the system table. */
	if (!table &&
	    is_part &&
	    innobase_get_lower_case_table_names() == 1) {
		char par_case_name[MAX_FULL_NAME_LEN + 1];
#ifndef __WIN__
		/* Check for the table using lower
		case name, including the partition
		separator "P" */
		memcpy(par_case_name, old_name,
			strlen(old_name));
		par_case_name[strlen(old_name)] = 0;
		innobase_casedn_str(par_case_name);
#else
		/* On Windows platfrom, check
		whether there exists table name in
		system table whose name is
		not being normalized to lower case */
		normalize_table_name_c_low(
			par_case_name, old_name, FALSE);
#endif
		table = dict_table_open_on_name(par_case_name, dict_locked, FALSE,
					DICT_ERR_IGNORE_NONE);
	}

	if (!table) {
		err = DB_TABLE_NOT_FOUND;
		goto funct_exit;

	} else if (!table->is_readable()
		   && fil_space_get(table->space) == NULL
		   && !dict_table_is_discarded(table)) {

		err = DB_TABLE_NOT_FOUND;

		ib::error() << "Table " << old_name << " does not have an .ibd"
			" file in the database directory. "
			<< TROUBLESHOOTING_MSG;

		goto funct_exit;

	} else if (new_is_tmp) {
		/* MySQL is doing an ALTER TABLE command and it renames the
		original table to a temporary table name. We want to preserve
		the original foreign key constraint definitions despite the
		name change. An exception is those constraints for which
		the ALTER TABLE contained DROP FOREIGN KEY <foreign key id>.*/

		heap = mem_heap_create(100);

		err = dict_foreign_parse_drop_constraints(
			heap, trx, table, &n_constraints_to_drop,
			&constraints_to_drop);

		if (err != DB_SUCCESS) {
			goto funct_exit;
		}
	}

	/* Is a foreign key check running on this table? */
	for (retry = 0; retry < 100
	     && table->n_foreign_key_checks_running > 0; ++retry) {
		row_mysql_unlock_data_dictionary(trx);
		os_thread_yield();
		row_mysql_lock_data_dictionary(trx);
	}

	if (table->n_foreign_key_checks_running > 0) {
		ib::error() << "In ALTER TABLE "
			<< ut_get_name(trx, old_name)
			<< " a FOREIGN KEY check is running. Cannot rename"
			" table.";
		err = DB_TABLE_IN_FK_CHECK;
		goto funct_exit;
	}

	/* We use the private SQL parser of Innobase to generate the query
	graphs needed in updating the dictionary data from system tables. */

	info = pars_info_create();

	pars_info_add_str_literal(info, "new_table_name", new_name);
	pars_info_add_str_literal(info, "old_table_name", old_name);

	err = que_eval_sql(info,
			   "PROCEDURE RENAME_TABLE () IS\n"
			   "BEGIN\n"
			   "UPDATE SYS_TABLES"
			   " SET NAME = :new_table_name\n"
			   " WHERE NAME = :old_table_name;\n"
			   "END;\n"
			   , FALSE, trx);

	/* SYS_TABLESPACES and SYS_DATAFILES need to be updated if
	the table is in a single-table tablespace. */
	if (err == DB_SUCCESS
	    && dict_table_is_file_per_table(table)) {
		/* Make a new pathname to update SYS_DATAFILES. */
		char*	new_path = row_make_new_pathname(table, new_name);
		char*	old_path = fil_space_get_first_path(table->space);

		/* If old path and new path are the same means tablename
		has not changed and only the database name holding the table
		has changed so we need to make the complete filepath again. */
		if (!dict_tables_have_same_db(old_name, new_name)) {
			ut_free(new_path);
			new_path = fil_make_filepath(NULL, new_name, IBD, false);
		}

		info = pars_info_create();

		pars_info_add_str_literal(info, "new_table_name", new_name);
		pars_info_add_str_literal(info, "new_path_name", new_path);
		pars_info_add_int4_literal(info, "space_id", table->space);

		err = que_eval_sql(info,
				   "PROCEDURE RENAME_SPACE () IS\n"
				   "BEGIN\n"
				   "UPDATE SYS_TABLESPACES"
				   " SET NAME = :new_table_name\n"
				   " WHERE SPACE = :space_id;\n"
				   "UPDATE SYS_DATAFILES"
				   " SET PATH = :new_path_name\n"
				   " WHERE SPACE = :space_id;\n"
				   "END;\n"
				   , FALSE, trx);

		ut_free(old_path);
		ut_free(new_path);
	}
	if (err != DB_SUCCESS) {
		goto end;
	}

	if (!new_is_tmp) {
		/* Rename all constraints. */
		char	new_table_name[MAX_TABLE_NAME_LEN] = "";
		char	old_table_utf8[MAX_TABLE_NAME_LEN] = "";
		uint	errors = 0;

		strncpy(old_table_utf8, old_name, MAX_TABLE_NAME_LEN);
		innobase_convert_to_system_charset(
			strchr(old_table_utf8, '/') + 1,
			strchr(old_name, '/') +1,
			MAX_TABLE_NAME_LEN, &errors);

		if (errors) {
			/* Table name could not be converted from charset
			my_charset_filename to UTF-8. This means that the
			table name is already in UTF-8 (#mysql#50). */
			strncpy(old_table_utf8, old_name, MAX_TABLE_NAME_LEN);
		}

		info = pars_info_create();

		pars_info_add_str_literal(info, "new_table_name", new_name);
		pars_info_add_str_literal(info, "old_table_name", old_name);
		pars_info_add_str_literal(info, "old_table_name_utf8",
					  old_table_utf8);

		strncpy(new_table_name, new_name, MAX_TABLE_NAME_LEN);
		innobase_convert_to_system_charset(
			strchr(new_table_name, '/') + 1,
			strchr(new_name, '/') +1,
			MAX_TABLE_NAME_LEN, &errors);

		if (errors) {
			/* Table name could not be converted from charset
			my_charset_filename to UTF-8. This means that the
			table name is already in UTF-8 (#mysql#50). */
			strncpy(new_table_name, new_name, MAX_TABLE_NAME_LEN);
		}

		pars_info_add_str_literal(info, "new_table_utf8", new_table_name);

		err = que_eval_sql(
			info,
			"PROCEDURE RENAME_CONSTRAINT_IDS () IS\n"
			"gen_constr_prefix CHAR;\n"
			"new_db_name CHAR;\n"
			"foreign_id CHAR;\n"
			"new_foreign_id CHAR;\n"
			"old_db_name_len INT;\n"
			"old_t_name_len INT;\n"
			"new_db_name_len INT;\n"
			"id_len INT;\n"
			"offset INT;\n"
			"found INT;\n"
			"BEGIN\n"
			"found := 1;\n"
			"old_db_name_len := INSTR(:old_table_name, '/')-1;\n"
			"new_db_name_len := INSTR(:new_table_name, '/')-1;\n"
			"new_db_name := SUBSTR(:new_table_name, 0,\n"
			"                      new_db_name_len);\n"
			"old_t_name_len := LENGTH(:old_table_name);\n"
			"gen_constr_prefix := CONCAT(:old_table_name_utf8,\n"
			"                            '_ibfk_');\n"
			"WHILE found = 1 LOOP\n"
			"       SELECT ID INTO foreign_id\n"
			"        FROM SYS_FOREIGN\n"
			"        WHERE FOR_NAME = :old_table_name\n"
			"         AND TO_BINARY(FOR_NAME)\n"
			"           = TO_BINARY(:old_table_name)\n"
			"         LOCK IN SHARE MODE;\n"
			"       IF (SQL % NOTFOUND) THEN\n"
			"        found := 0;\n"
			"       ELSE\n"
			"        UPDATE SYS_FOREIGN\n"
			"        SET FOR_NAME = :new_table_name\n"
			"         WHERE ID = foreign_id;\n"
			"        id_len := LENGTH(foreign_id);\n"
			"        IF (INSTR(foreign_id, '/') > 0) THEN\n"
			"               IF (INSTR(foreign_id,\n"
			"                         gen_constr_prefix) > 0)\n"
			"               THEN\n"
                        "                offset := INSTR(foreign_id, '_ibfk_') - 1;\n"
			"                new_foreign_id :=\n"
			"                CONCAT(:new_table_utf8,\n"
			"                SUBSTR(foreign_id, offset,\n"
			"                       id_len - offset));\n"
			"               ELSE\n"
			"                new_foreign_id :=\n"
			"                CONCAT(new_db_name,\n"
			"                SUBSTR(foreign_id,\n"
			"                       old_db_name_len,\n"
			"                       id_len - old_db_name_len));\n"
			"               END IF;\n"
			"               UPDATE SYS_FOREIGN\n"
			"                SET ID = new_foreign_id\n"
			"                WHERE ID = foreign_id;\n"
			"               UPDATE SYS_FOREIGN_COLS\n"
			"                SET ID = new_foreign_id\n"
			"                WHERE ID = foreign_id;\n"
			"        END IF;\n"
			"       END IF;\n"
			"END LOOP;\n"
			"UPDATE SYS_FOREIGN SET REF_NAME = :new_table_name\n"
			"WHERE REF_NAME = :old_table_name\n"
			"  AND TO_BINARY(REF_NAME)\n"
			"    = TO_BINARY(:old_table_name);\n"
			"END;\n"
			, FALSE, trx);

	} else if (n_constraints_to_drop > 0) {
		/* Drop some constraints of tmp tables. */

		ulint	db_name_len = dict_get_db_name_len(old_name) + 1;
		char*	db_name = mem_heap_strdupl(heap, old_name,
						   db_name_len);
		ulint	i;

		for (i = 0; i < n_constraints_to_drop; i++) {
			err = row_delete_constraint(constraints_to_drop[i],
						    db_name, heap, trx);

			if (err != DB_SUCCESS) {
				break;
			}
		}
	}

	if ((dict_table_has_fts_index(table)
	    || DICT_TF2_FLAG_IS_SET(table, DICT_TF2_FTS_HAS_DOC_ID))
	    && !dict_tables_have_same_db(old_name, new_name)) {
		err = fts_rename_aux_tables(table, new_name, trx);
		if (err != DB_TABLE_NOT_FOUND) {
			aux_fts_rename = true;
		}
	}

end:
	if (err != DB_SUCCESS) {
		if (err == DB_DUPLICATE_KEY) {
			ib::error() << "Possible reasons:";
			ib::error() << "(1) Table rename would cause two"
				" FOREIGN KEY constraints to have the same"
				" internal name in case-insensitive"
				" comparison.";
			ib::error() << "(2) Table "
				<< ut_get_name(trx, new_name)
				<< " exists in the InnoDB internal data"
				" dictionary though MySQL is trying to rename"
				" table " << ut_get_name(trx, old_name)
				<< " to it. Have you deleted the .frm file and"
				" not used DROP TABLE?";
			ib::info() << TROUBLESHOOTING_MSG;
			ib::error() << "If table "
				<< ut_get_name(trx, new_name)
				<< " is a temporary table #sql..., then"
				" it can be that there are still queries"
				" running on the table, and it will be dropped"
				" automatically when the queries end. You can"
				" drop the orphaned table inside InnoDB by"
				" creating an InnoDB table with the same name"
				" in another database and copying the .frm file"
				" to the current database. Then MySQL thinks"
				" the table exists, and DROP TABLE will"
				" succeed.";
		}
		trx->error_state = DB_SUCCESS;
		trx_rollback_to_savepoint(trx, NULL);
		trx->error_state = DB_SUCCESS;
	} else {
		/* The following call will also rename the .ibd data file if
		the table is stored in a single-table tablespace */

		err = dict_table_rename_in_cache(
			table, new_name, !new_is_tmp);
		if (err != DB_SUCCESS) {
			trx->error_state = DB_SUCCESS;
			trx_rollback_to_savepoint(trx, NULL);
			trx->error_state = DB_SUCCESS;
			goto funct_exit;
		}

		/* In case of copy alter, template db_name and
		table_name should be renamed only for newly
		created table. */
		if (table->vc_templ != NULL && !new_is_tmp) {
			innobase_rename_vc_templ(table);
		}

		/* We only want to switch off some of the type checking in
		an ALTER TABLE...ALGORITHM=COPY, not in a RENAME. */
		dict_names_t	fk_tables;

		err = dict_load_foreigns(
			new_name, NULL,
			false, !old_is_tmp || trx->check_foreigns,
			DICT_ERR_IGNORE_NONE, fk_tables);

		if (err != DB_SUCCESS) {

			if (old_is_tmp) {
				ib::error() << "In ALTER TABLE "
					<< ut_get_name(trx, new_name)
					<< " has or is referenced in foreign"
					" key constraints which are not"
					" compatible with the new table"
					" definition.";
			} else {
				ib::error() << "In RENAME TABLE table "
					<< ut_get_name(trx, new_name)
					<< " is referenced in foreign key"
					" constraints which are not compatible"
					" with the new table definition.";
			}

			ut_a(DB_SUCCESS == dict_table_rename_in_cache(
				table, old_name, FALSE));
			trx->error_state = DB_SUCCESS;
			trx_rollback_to_savepoint(trx, NULL);
			trx->error_state = DB_SUCCESS;
		}

		/* Check whether virtual column or stored column affects
		the foreign key constraint of the table. */
		if (dict_foreigns_has_s_base_col(
				table->foreign_set, table)) {
			err = DB_NO_FK_ON_S_BASE_COL;
			ut_a(DB_SUCCESS == dict_table_rename_in_cache(
				table, old_name, FALSE));
			trx->error_state = DB_SUCCESS;
			trx_rollback_to_savepoint(trx, NULL);
			trx->error_state = DB_SUCCESS;
			goto funct_exit;
		}

		/* Fill the virtual column set in foreign when
		the table undergoes copy alter operation. */
		dict_mem_table_free_foreign_vcol_set(table);
		dict_mem_table_fill_foreign_vcol_set(table);

		while (!fk_tables.empty()) {
			dict_load_table(fk_tables.front(), true,
					DICT_ERR_IGNORE_NONE);
			fk_tables.pop_front();
		}

		table->data_dir_path= NULL;
	}

funct_exit:
	if (aux_fts_rename && err != DB_SUCCESS
	    && table != NULL && (table->space != 0)) {

		char*	orig_name = table->name.m_name;
		trx_t*	trx_bg = trx_allocate_for_background();

		/* If the first fts_rename fails, the trx would
		be rolled back and committed, we can't use it any more,
		so we have to start a new background trx here. */
		ut_a(trx_state_eq(trx_bg, TRX_STATE_NOT_STARTED));
		trx_bg->op_info = "Revert the failing rename "
				  "for fts aux tables";
		trx_bg->dict_operation_lock_mode = RW_X_LATCH;
		trx_start_for_ddl(trx_bg, TRX_DICT_OP_TABLE);

		/* If rename fails and table has its own tablespace,
		we need to call fts_rename_aux_tables again to
		revert the ibd file rename, which is not under the
		control of trx. Also notice the parent table name
		in cache is not changed yet. If the reverting fails,
		the ibd data may be left in the new database, which
		can be fixed only manually. */
		table->name.m_name = const_cast<char*>(new_name);
		fts_rename_aux_tables(table, old_name, trx_bg);
		table->name.m_name = orig_name;

		trx_bg->dict_operation_lock_mode = 0;
		trx_commit_for_mysql(trx_bg);
		trx_free_for_background(trx_bg);
	}

	if (table != NULL) {
		dict_table_close(table, dict_locked, FALSE);
	}

	if (commit) {
		trx_commit_for_mysql(trx);
	}

	if (UNIV_LIKELY_NULL(heap)) {
		mem_heap_free(heap);
	}

	trx->op_info = "";

	return(err);
}

/*********************************************************************//**
Scans an index for either COUNT(*) or CHECK TABLE.
If CHECK TABLE; Checks that the index contains entries in an ascending order,
unique constraint is not broken, and calculates the number of index entries
in the read view of the current transaction.
@return DB_SUCCESS or other error */
dberr_t
row_scan_index_for_mysql(
/*=====================*/
	row_prebuilt_t*		prebuilt,	/*!< in: prebuilt struct
						in MySQL handle */
	const dict_index_t*	index,		/*!< in: index */
	ulint*			n_rows)		/*!< out: number of entries
						seen in the consistent read */
{
	dtuple_t*	prev_entry	= NULL;
	ulint		matched_fields;
	byte*		buf;
	dberr_t		ret;
	rec_t*		rec;
	int		cmp;
	ibool		contains_null;
	ulint		i;
	ulint		cnt;
	mem_heap_t*	heap		= NULL;
	ulint		n_ext;
	ulint		offsets_[REC_OFFS_NORMAL_SIZE];
	ulint*		offsets;
	rec_offs_init(offsets_);

	*n_rows = 0;

	/* Don't support RTree Leaf level scan */
	ut_ad(!dict_index_is_spatial(index));

	if (dict_index_is_clust(index)) {
		/* The clustered index of a table is always available.
		During online ALTER TABLE that rebuilds the table, the
		clustered index in the old table will have
		index->online_log pointing to the new table. All
		indexes of the old table will remain valid and the new
		table will be unaccessible to MySQL until the
		completion of the ALTER TABLE. */
	} else if (dict_index_is_online_ddl(index)
		   || (index->type & DICT_FTS)) {
		/* Full Text index are implemented by auxiliary tables,
		not the B-tree. We also skip secondary indexes that are
		being created online. */
		return(DB_SUCCESS);
	}

	ulint bufsize = ut_max(UNIV_PAGE_SIZE, prebuilt->mysql_row_len);
	buf = static_cast<byte*>(ut_malloc_nokey(bufsize));
	heap = mem_heap_create(100);

	cnt = 1000;

	ret = row_search_for_mysql(buf, PAGE_CUR_G, prebuilt, 0, 0);
loop:
	/* Check thd->killed every 1,000 scanned rows */
	if (--cnt == 0) {
		if (trx_is_interrupted(prebuilt->trx)) {
			ret = DB_INTERRUPTED;
			goto func_exit;
		}
		cnt = 1000;
	}

	switch (ret) {
	case DB_SUCCESS:
		break;
	case DB_DEADLOCK:
	case DB_LOCK_TABLE_FULL:
	case DB_LOCK_WAIT_TIMEOUT:
	case DB_INTERRUPTED:
		goto func_exit;
	default:
		ib::warn() << "CHECK TABLE on index " << index->name << " of"
			" table " << index->table->name << " returned " << ret;
		/* (this error is ignored by CHECK TABLE) */
		/* fall through */
	case DB_END_OF_INDEX:
		ret = DB_SUCCESS;
func_exit:
		ut_free(buf);
		mem_heap_free(heap);

		return(ret);
	}

	*n_rows = *n_rows + 1;

	/* else this code is doing handler::check() for CHECK TABLE */

	/* row_search... returns the index record in buf, record origin offset
	within buf stored in the first 4 bytes, because we have built a dummy
	template */

	rec = buf + mach_read_from_4(buf);

	offsets = rec_get_offsets(rec, index, offsets_, true,
				  ULINT_UNDEFINED, &heap);

	if (prev_entry != NULL) {
		matched_fields = 0;

		cmp = cmp_dtuple_rec_with_match(prev_entry, rec, offsets,
						&matched_fields);
		contains_null = FALSE;

		/* In a unique secondary index we allow equal key values if
		they contain SQL NULLs */

		for (i = 0;
		     i < dict_index_get_n_ordering_defined_by_user(index);
		     i++) {
			if (UNIV_SQL_NULL == dfield_get_len(
				    dtuple_get_nth_field(prev_entry, i))) {

				contains_null = TRUE;
				break;
			}
		}

		const char* msg;

		if (cmp > 0) {
			ret = DB_INDEX_CORRUPT;
			msg = "index records in a wrong order in ";
not_ok:
			ib::error()
				<< msg << index->name
				<< " of table " << index->table->name
				<< ": " << *prev_entry << ", "
				<< rec_offsets_print(rec, offsets);
			/* Continue reading */
		} else if (dict_index_is_unique(index)
			   && !contains_null
			   && matched_fields
			   >= dict_index_get_n_ordering_defined_by_user(
				   index)) {
			ret = DB_DUPLICATE_KEY;
			msg = "duplicate key in ";
			goto not_ok;
		}
	}

	{
		mem_heap_t*	tmp_heap = NULL;

		/* Empty the heap on each round.  But preserve offsets[]
		for the row_rec_to_index_entry() call, by copying them
		into a separate memory heap when needed. */
		if (UNIV_UNLIKELY(offsets != offsets_)) {
			ulint	size = rec_offs_get_n_alloc(offsets)
				* sizeof *offsets;

			tmp_heap = mem_heap_create(size);

			offsets = static_cast<ulint*>(
				mem_heap_dup(tmp_heap, offsets, size));
		}

		mem_heap_empty(heap);

		prev_entry = row_rec_to_index_entry(
			rec, index, offsets, &n_ext, heap);

		if (UNIV_LIKELY_NULL(tmp_heap)) {
			mem_heap_free(tmp_heap);
		}
	}

	ret = row_search_for_mysql(
		buf, PAGE_CUR_G, prebuilt, 0, ROW_SEL_NEXT);

	goto loop;
}

/*********************************************************************//**
Initialize this module */
void
row_mysql_init(void)
/*================*/
{
	mutex_create(LATCH_ID_ROW_DROP_LIST, &row_drop_list_mutex);

	UT_LIST_INIT(
		row_mysql_drop_list,
		&row_mysql_drop_t::row_mysql_drop_list);

	row_mysql_drop_list_inited = TRUE;
}

/*********************************************************************//**
Close this module */
void
row_mysql_close(void)
/*================*/
{
	ut_a(UT_LIST_GET_LEN(row_mysql_drop_list) == 0);

	if (row_mysql_drop_list_inited) {
		mutex_free(&row_drop_list_mutex);
		row_mysql_drop_list_inited = FALSE;
	}
}<|MERGE_RESOLUTION|>--- conflicted
+++ resolved
@@ -3203,462 +3203,9 @@
 	dict_table_t*	table,
 	trx_t*		trx)
 {
-<<<<<<< HEAD
 	/* Drop ancillary FTS tables */
 	if (dict_table_has_fts_index(table)
 	    || DICT_TF2_FLAG_IS_SET(table, DICT_TF2_FTS_HAS_DOC_ID)) {
-=======
-	dberr_t		err;
-	mem_heap_t*	heap;
-	byte*		buf;
-	dtuple_t*	tuple;
-	dfield_t*	dfield;
-	dict_index_t*	sys_index;
-	btr_pcur_t	pcur;
-	mtr_t		mtr;
-	table_id_t	new_id;
-	ulint		recreate_space = 0;
-	pars_info_t*	info = NULL;
-	ibool		has_internal_doc_id;
-	ulint		old_space = table->space;
-
-	/* How do we prevent crashes caused by ongoing operations on
-	the table? Old operations could try to access non-existent
-	pages.
-
-	1) SQL queries, INSERT, SELECT, ...: we must get an exclusive
-	InnoDB table lock on the table before we can do TRUNCATE
-	TABLE. Then there are no running queries on the table.
-
-	2) Purge and rollback: we assign a new table id for the
-	table. Since purge and rollback look for the table based on
-	the table id, they see the table as 'dropped' and discard
-	their operations.
-
-	3) Insert buffer: TRUNCATE TABLE is analogous to DROP TABLE,
-	so we do not have to remove insert buffer records, as the
-	insert buffer works at a low level. If a freed page is later
-	reallocated, the allocator will remove the ibuf entries for
-	it.
-
-	When we truncate *.ibd files by recreating them (analogous to
-	DISCARD TABLESPACE), we remove all entries for the table in the
-	insert buffer tree.  This is not strictly necessary, because
-	in 6) we will assign a new tablespace identifier, but we can
-	free up some space in the system tablespace.
-
-	4) Linear readahead and random readahead: we use the same
-	method as in 3) to discard ongoing operations. (This is only
-	relevant for TRUNCATE TABLE by DISCARD TABLESPACE.)
-
-	5) FOREIGN KEY operations: if
-	table->n_foreign_key_checks_running > 0, we do not allow the
-	TRUNCATE. We also reserve the data dictionary latch.
-
-	6) Crash recovery: To prevent the application of pre-truncation
-	redo log records on the truncated tablespace, we will assign
-	a new tablespace identifier to the truncated tablespace. */
-
-	ut_ad(table);
-
-	if (dict_table_is_discarded(table)) {
-		return(DB_TABLESPACE_DELETED);
-	} else if (!table->is_readable()) {
-		return (row_mysql_get_table_status(table, trx, true));
-	}
-
-	trx_start_for_ddl(trx, TRX_DICT_OP_TABLE);
-
-	trx->op_info = "truncating table";
-
-	/* Serialize data dictionary operations with dictionary mutex:
-	no deadlocks can occur then in these operations */
-
-	ut_a(trx->dict_operation_lock_mode == 0);
-	/* Prevent foreign key checks etc. while we are truncating the
-	table */
-	row_mysql_lock_data_dictionary(trx);
-
-	ut_ad(mutex_own(&(dict_sys->mutex)));
-#ifdef UNIV_SYNC_DEBUG
-	ut_ad(rw_lock_own(&dict_operation_lock, RW_LOCK_EX));
-#endif /* UNIV_SYNC_DEBUG */
-
-	dict_stats_wait_bg_to_stop_using_table(table, trx);
-
-	/* Check if the table is referenced by foreign key constraints from
-	some other table (not the table itself) */
-
-	dict_foreign_set::iterator	it
-		= std::find_if(table->referenced_set.begin(),
-			       table->referenced_set.end(),
-			       dict_foreign_different_tables());
-
-	if (!srv_read_only_mode
-	    && it != table->referenced_set.end()
-	    && trx->check_foreigns) {
-
-		FILE*		ef	= dict_foreign_err_file;
-		dict_foreign_t*	foreign	= *it;
-
-		/* We only allow truncating a referenced table if
-		FOREIGN_KEY_CHECKS is set to 0 */
-
-		mutex_enter(&dict_foreign_err_mutex);
-		rewind(ef);
-		ut_print_timestamp(ef);
-
-		fputs("  Cannot truncate table ", ef);
-		ut_print_name(ef, trx, TRUE, table->name);
-		fputs(" by DROP+CREATE\n"
-		      "InnoDB: because it is referenced by ", ef);
-		ut_print_name(ef, trx, TRUE, foreign->foreign_table_name);
-		putc('\n', ef);
-		mutex_exit(&dict_foreign_err_mutex);
-
-		err = DB_ERROR;
-		goto funct_exit;
-	}
-
-	/* TODO: could we replace the counter n_foreign_key_checks_running
-	with lock checks on the table? Acquire here an exclusive lock on the
-	table, and rewrite lock0lock.cc and the lock wait in srv0srv.cc so that
-	they can cope with the table having been truncated here? Foreign key
-	checks take an IS or IX lock on the table. */
-
-	if (table->n_foreign_key_checks_running > 0) {
-		ut_print_timestamp(stderr);
-		fputs("  InnoDB: Cannot truncate table ", stderr);
-		ut_print_name(stderr, trx, TRUE, table->name);
-		fputs(" by DROP+CREATE\n"
-		      "InnoDB: because there is a foreign key check"
-		      " running on it.\n",
-		      stderr);
-		err = DB_ERROR;
-
-		goto funct_exit;
-	}
-
-	/* Check if memcached plugin is running on this table. if is, we don't
-	allow truncate this table. */
-	if (table->memcached_sync_count != 0) {
-		ut_print_timestamp(stderr);
-		fputs("  InnoDB: Cannot truncate table ", stderr);
-		ut_print_name(stderr, trx, TRUE, table->name);
-		fputs(" by DROP+CREATE\n"
-		      "InnoDB: because there are memcached operations"
-		      " running on it.\n",
-		      stderr);
-		err = DB_ERROR;
-
-		goto funct_exit;
-	} else {
-                /* We need to set this counter to -1 for blocking
-                memcached operations. */
-		table->memcached_sync_count = DICT_TABLE_IN_DDL;
-        }
-
-	/* Remove all locks except the table-level X lock. */
-
-	lock_remove_all_on_table(table, FALSE);
-
-	/* Ensure that the table will be dropped by
-	trx_rollback_active() in case of a crash. */
-
-	trx->table_id = table->id;
-	trx_set_dict_operation(trx, TRX_DICT_OP_TABLE);
-
-	/* Assign an undo segment for the transaction, so that the
-	transaction will be recovered after a crash. */
-
-	mutex_enter(&trx->undo_mutex);
-
-	err = trx_undo_assign_undo(trx, TRX_UNDO_UPDATE);
-
-	mutex_exit(&trx->undo_mutex);
-
-	if (err != DB_SUCCESS) {
-
-		goto funct_exit;
-	}
-
-	if (table->space && !DICT_TF2_FLAG_IS_SET(table, DICT_TF2_TEMPORARY)) {
-		/* Discard and create the single-table tablespace. */
-		ulint	space_id = table->space;
-		ulint	flags	= ULINT_UNDEFINED;
-		ulint	key_id  = FIL_DEFAULT_ENCRYPTION_KEY;
-		fil_encryption_t mode = FIL_ENCRYPTION_DEFAULT;
-
-		dict_get_and_save_data_dir_path(table, true);
-
-		if (fil_space_t* space = fil_space_acquire(space_id)) {
-			fil_space_crypt_t* crypt_data = space->crypt_data;
-
-			if (crypt_data) {
-				key_id = crypt_data->key_id;
-				mode = crypt_data->encryption;
-			}
-
-			flags = space->flags;
-			fil_space_release(space);
-		}
-
-		buf_LRU_drop_page_hash_for_tablespace(table);
-
-		if (flags != ULINT_UNDEFINED
-		    && fil_discard_tablespace(space_id) == DB_SUCCESS) {
-
-			dict_index_t*	index;
-
-			dict_hdr_get_new_id(NULL, NULL, &space_id);
-
-			/* Lock all index trees for this table. We must
-			do so after dict_hdr_get_new_id() to preserve
-			the latch order */
-			dict_table_x_lock_indexes(table);
-
-			if (space_id == ULINT_UNDEFINED
-			    || fil_create_new_single_table_tablespace(
-				    space_id, table->name,
-				    table->data_dir_path,
-				    flags, table->flags2,
-				    FIL_IBD_FILE_INITIAL_SIZE,
-				    mode, key_id)
-			    != DB_SUCCESS) {
-				dict_table_x_unlock_indexes(table);
-
-				ib_logf(IB_LOG_LEVEL_ERROR,
-					"TRUNCATE TABLE %s failed to "
-					"create a new tablespace",
-					table->name);
-
-				table->file_unreadable = true;
-				err = DB_ERROR;
-				goto funct_exit;
-			}
-
-			recreate_space = space_id;
-
-			/* Replace the space_id in the data dictionary cache.
-			The persisent data dictionary (SYS_TABLES.SPACE
-			and SYS_INDEXES.SPACE) are updated later in this
-			function. */
-			table->space = space_id;
-			index = dict_table_get_first_index(table);
-			do {
-				index->space = space_id;
-				index = dict_table_get_next_index(index);
-			} while (index);
-
-			mtr_start(&mtr);
-			fsp_header_init(space_id,
-					FIL_IBD_FILE_INITIAL_SIZE, &mtr);
-			mtr_commit(&mtr);
-		}
-	} else {
-		/* Lock all index trees for this table, as we will
-		truncate the table/index and possibly change their metadata.
-		All DML/DDL are blocked by table level lock, with
-		a few exceptions such as queries into information schema
-		about the table, MySQL could try to access index stats
-		for this kind of query, we need to use index locks to
-		sync up */
-		dict_table_x_lock_indexes(table);
-	}
-
-	/* scan SYS_INDEXES for all indexes of the table */
-	heap = mem_heap_create(800);
-
-	tuple = dtuple_create(heap, 1);
-	dfield = dtuple_get_nth_field(tuple, 0);
-
-	buf = static_cast<byte*>(mem_heap_alloc(heap, 8));
-	mach_write_to_8(buf, table->id);
-
-	dfield_set_data(dfield, buf, 8);
-	sys_index = dict_table_get_first_index(dict_sys->sys_indexes);
-	dict_index_copy_types(tuple, sys_index, 1);
-
-	mtr_start(&mtr);
-	btr_pcur_open_on_user_rec(sys_index, tuple, PAGE_CUR_GE,
-				  BTR_MODIFY_LEAF, &pcur, &mtr);
-	for (;;) {
-		rec_t*		rec;
-		const byte*	field;
-		ulint		len;
-		ulint		root_page_no;
-
-		if (!btr_pcur_is_on_user_rec(&pcur)) {
-			/* The end of SYS_INDEXES has been reached. */
-			break;
-		}
-
-		rec = btr_pcur_get_rec(&pcur);
-
-		field = rec_get_nth_field_old(
-			rec, DICT_FLD__SYS_INDEXES__TABLE_ID, &len);
-		ut_ad(len == 8);
-
-		if (memcmp(buf, field, len) != 0) {
-			/* End of indexes for the table (TABLE_ID mismatch). */
-			break;
-		}
-
-		if (rec_get_deleted_flag(rec, FALSE)) {
-			/* The index has been dropped. */
-			goto next_rec;
-		}
-
-		/* This call may commit and restart mtr
-		and reposition pcur. */
-		root_page_no = dict_truncate_index_tree(table, recreate_space,
-							&pcur, &mtr);
-
-		rec = btr_pcur_get_rec(&pcur);
-
-		if (root_page_no != FIL_NULL) {
-			page_rec_write_field(
-				rec, DICT_FLD__SYS_INDEXES__PAGE_NO,
-				root_page_no, &mtr);
-			/* We will need to commit and restart the
-			mini-transaction in order to avoid deadlocks.
-			The dict_truncate_index_tree() call has allocated
-			a page in this mini-transaction, and the rest of
-			this loop could latch another index page. */
-			mtr_commit(&mtr);
-			mtr_start(&mtr);
-			btr_pcur_restore_position(BTR_MODIFY_LEAF,
-						  &pcur, &mtr);
-		}
-
-next_rec:
-		btr_pcur_move_to_next_user_rec(&pcur, &mtr);
-	}
-
-	btr_pcur_close(&pcur);
-	mtr_commit(&mtr);
-
-	mem_heap_free(heap);
-	/* Done with index truncation, release index tree locks,
-	subsequent work relates to table level metadata change */
-	dict_table_x_unlock_indexes(table);
-
-	dict_hdr_get_new_id(&new_id, NULL, NULL);
-
-	/* Create new FTS auxiliary tables with the new_id, and
-	drop the old index later, only if everything runs successful. */
-	has_internal_doc_id = dict_table_has_fts_index(table)
-			      || DICT_TF2_FLAG_IS_SET(
-				table, DICT_TF2_FTS_HAS_DOC_ID);
-	if (has_internal_doc_id) {
-		dict_table_t	fts_table;
-		ulint		i;
-
-		fts_table.name = table->name;
-		fts_table.id = new_id;
-		fts_table.flags2 = table->flags2;
-
-		err = fts_create_common_tables(
-			trx, &fts_table, table->name, TRUE);
-
-		for (i = 0;
-		     i < ib_vector_size(table->fts->indexes)
-		     && err == DB_SUCCESS;
-		     i++) {
-
-			dict_index_t*	fts_index;
-
-			fts_index = static_cast<dict_index_t*>(
-				ib_vector_getp(table->fts->indexes, i));
-
-			err = fts_create_index_tables_low(
-				trx, fts_index, table->name, new_id);
-		}
-
-		if (err != DB_SUCCESS) {
-			trx->error_state = DB_SUCCESS;
-			trx_rollback_to_savepoint(trx, NULL);
-			trx->error_state = DB_SUCCESS;
-			ut_print_timestamp(stderr);
-			fputs("  InnoDB: Unable to truncate FTS index for"
-			      " table", stderr);
-			ut_print_name(stderr, trx, TRUE, table->name);
-			fputs("\n", stderr);
-
-			goto funct_exit;
-		} else {
-			ut_ad(trx->state != TRX_STATE_NOT_STARTED);
-		}
-	}
-
-	info = pars_info_create();
-
-	pars_info_add_int4_literal(info, "new_space", (lint) table->space);
-	pars_info_add_ull_literal(info, "old_id", table->id);
-	pars_info_add_ull_literal(info, "new_id", new_id);
-
-	err = que_eval_sql(info,
-			   "PROCEDURE RENUMBER_TABLE_ID_PROC () IS\n"
-			   "BEGIN\n"
-			   "UPDATE SYS_TABLES"
-			   " SET ID = :new_id, SPACE = :new_space\n"
-			   " WHERE ID = :old_id;\n"
-			   "UPDATE SYS_COLUMNS SET TABLE_ID = :new_id\n"
-			   " WHERE TABLE_ID = :old_id;\n"
-			   "UPDATE SYS_INDEXES"
-			   " SET TABLE_ID = :new_id, SPACE = :new_space\n"
-			   " WHERE TABLE_ID = :old_id;\n"
-			   "END;\n"
-			   , FALSE, trx);
-
-	if (err == DB_SUCCESS && old_space != table->space) {
-		info = pars_info_create();
-
-		pars_info_add_int4_literal(info, "old_space", (lint) old_space);
-
-		pars_info_add_int4_literal(
-			info, "new_space", (lint) table->space);
-
-		err = que_eval_sql(info,
-				   "PROCEDURE RENUMBER_TABLESPACE_PROC () IS\n"
-				   "BEGIN\n"
-				   "UPDATE SYS_TABLESPACES"
-				   " SET SPACE = :new_space\n"
-				   " WHERE SPACE = :old_space;\n"
-				   "UPDATE SYS_DATAFILES"
-				   " SET SPACE = :new_space"
-				   " WHERE SPACE = :old_space;\n"
-				   "END;\n"
-				   , FALSE, trx);
-	}
-	DBUG_EXECUTE_IF("ib_ddl_crash_before_fts_truncate", err = DB_ERROR;);
-
-	if (err != DB_SUCCESS) {
-		trx->error_state = DB_SUCCESS;
-		trx_rollback_to_savepoint(trx, NULL);
-		trx->error_state = DB_SUCCESS;
-
-		/* Update system table failed.  Table in memory metadata
-		could be in an inconsistent state, mark the in-memory
-		table->corrupted to be true. In the long run, this should
-		be fixed by atomic truncate table */
-		table->corrupted = true;
-
-		ut_print_timestamp(stderr);
-		fputs("  InnoDB: Unable to assign a new identifier to table ",
-		      stderr);
-		ut_print_name(stderr, trx, TRUE, table->name);
-		fputs("\n"
-		      "InnoDB: after truncating it.  Background processes"
-		      " may corrupt the table!\n", stderr);
-
-		/* Failed to update the table id, so drop the new
-		FTS auxiliary tables */
-		if (has_internal_doc_id) {
-			ut_ad(trx->state == TRX_STATE_NOT_STARTED);
-
-			table_id_t	id = table->id;
->>>>>>> 6aa50bad
 
 		ut_ad(table->get_ref_count() == 0);
 		ut_ad(trx_is_started(trx));
@@ -4076,31 +3623,23 @@
 		rw_lock_x_unlock(dict_index_get_lock(index));
 	}
 
-<<<<<<< HEAD
 	/* As we don't insert entries to SYSTEM TABLES for temp-tables
 	we need to avoid running removal of these entries. */
 	if (!dict_table_is_temporary(table)) {
-=======
-	if (table->space != TRX_SYS_SPACE) {
-		/* On DISCARD TABLESPACE, we would not drop the
-		adaptive hash index entries. If the tablespace is
-		missing here, delete-marking the record in SYS_INDEXES
-		would not free any pages in the buffer pool. Thus,
-		dict_index_remove_from_cache() would hang due to
-		adaptive hash index entries existing in the buffer
-		pool.  To prevent this hang, and also to guarantee
-		that btr_search_drop_page_hash_when_freed() will avoid
-		calling btr_search_drop_page_hash_index() while we
-		hold the InnoDB dictionary lock, we will drop any
-		adaptive hash index entries upfront. */
-		buf_LRU_drop_page_hash_for_tablespace(table);
-	}
-
-	/* We use the private SQL parser of Innobase to generate the
-	query graphs needed in deleting the dictionary data from system
-	tables in Innobase. Deleting a row from SYS_INDEXES table also
-	frees the file segments of the B-tree associated with the index. */
->>>>>>> 6aa50bad
+		if (table->space != TRX_SYS_SPACE) {
+			/* On DISCARD TABLESPACE, we would not drop the
+			adaptive hash index entries. If the tablespace is
+			missing here, delete-marking the record in SYS_INDEXES
+			would not free any pages in the buffer pool. Thus,
+			dict_index_remove_from_cache() would hang due to
+			adaptive hash index entries existing in the buffer
+			pool.  To prevent this hang, and also to guarantee
+			that btr_search_drop_page_hash_when_freed() will avoid
+			calling btr_search_drop_page_hash_index() while we
+			hold the InnoDB dictionary lock, we will drop any
+			adaptive hash index entries upfront. */
+			buf_LRU_drop_page_hash_for_tablespace(table);
+		}
 
 		/* We use the private SQL parser of Innobase to generate the
 		query graphs needed in deleting the dictionary data from system
