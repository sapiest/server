--- conflicted
+++ resolved
@@ -651,19 +651,7 @@
 		char*		table_name,
 		char*		remote_path,
 		bool		file_per_table,
-<<<<<<< HEAD
-		trx_t*		trx = NULL)
-	:m_thd(thd),
-	m_trx(trx),
-	m_form(form),
-	m_create_info(create_info),
-	m_table_name(table_name), m_table(NULL), m_drop_before_rollback(false),
-	m_remote_path(remote_path),
-	m_innodb_file_per_table(file_per_table)
-	{}
-=======
 		trx_t*		trx = NULL);
->>>>>>> e3dda3d9
 
 	/** Initialize the object. */
 	int initialize();
