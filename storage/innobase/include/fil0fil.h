--- conflicted
+++ resolved
@@ -77,7 +77,6 @@
 	ulint		id;	/*!< space id */
 	hash_node_t	hash;	/*!< hash chain node */
 	char*		name;	/*!< Tablespace name */
-	hash_node_t	name_hash;/*!< hash chain the name_hash table */
 	lsn_t		max_lsn;
 				/*!< LSN of the most recent
 				fil_names_write_if_was_clean().
@@ -147,10 +146,6 @@
 	Note that fil_node_t::n_pending tracks actual pending I/O requests.
 	Protected by fil_system.mutex and my_atomic_loadlint() and friends. */
 	ulint		n_pending_ios;
-<<<<<<< HEAD
-	hash_node_t	hash;	/*!< hash chain node */
-=======
->>>>>>> 8e80fd6b
 	rw_lock_t	latch;	/*!< latch protecting the file space storage
 				allocation */
 	UT_LIST_NODE_T(fil_space_t) unflushed_spaces;
