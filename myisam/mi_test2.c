--- conflicted
+++ resolved
@@ -839,16 +839,9 @@
 writes:     %10lu\n\
 r_requests: %10lu\n\
 reads:      %10lu\n",
-<<<<<<< HEAD
-	   my_blocks_used,
-           my_cache_w_requests, my_cache_write,
-	   my_cache_r_requests, my_cache_read);
-#endif
-=======
-           _my_blocks_used, _my_blocks_changed,
-           (ulong) _my_cache_w_requests, (ulong) _my_cache_write,
-           (ulong) _my_cache_r_requests, (ulong) _my_cache_read);
->>>>>>> e4462fd2
+           my_blocks_used, my_blocks_changed,
+           (ulong) my_cache_w_requests, (ulong) my_cache_write,
+           (ulong) my_cache_r_requests, (ulong) my_cache_read);
   }
   end_key_cache(dflt_key_cache,1);
   if (blob_buffer)
