/* Copyright (C) 2000 MySQL AB & MySQL Finland AB & TCX DataKonsult AB

   This program is free software; you can redistribute it and/or modify
   it under the terms of the GNU General Public License as published by
   the Free Software Foundation; either version 2 of the License, or
   (at your option) any later version.

   This program is distributed in the hope that it will be useful,
   but WITHOUT ANY WARRANTY; without even the implied warranty of
   MERCHANTABILITY or FITNESS FOR A PARTICULAR PURPOSE.  See the
   GNU General Public License for more details.

   You should have received a copy of the GNU General Public License
   along with this program; if not, write to the Free Software
   Foundation, Inc., 59 Temple Place, Suite 330, Boston, MA  02111-1307  USA */

/* Written by Sergei A. Golubchik, who has a shared copyright to this code
   added support for long options (my_getopt) 22.5.2002 by Jani Tolonen */

#include "ftdefs.h"
#include <my_getopt.h>

static void usage();
static void complain(int val);
static my_bool get_one_option(int, const struct my_option *, char *);

static int count=0, stats=0, dump=0, lstats=0;
static my_bool verbose;
static char *query=NULL;
static uint lengths[256];

#define MAX_LEN (HA_FT_MAXBYTELEN+10)
#define HOW_OFTEN_TO_WRITE 10000

static struct my_option my_long_options[] =
{
  {"dump", 'd', "Dump index (incl. data offsets and word weights).",
   0, 0, 0, GET_NO_ARG, NO_ARG, 0, 0, 0, 0, 0, 0},
  {"stats", 's', "Report global stats.",
   0, 0, 0, GET_NO_ARG, NO_ARG, 0, 0, 0, 0, 0, 0},
  {"verbose", 'v', "Be verbose.",
   (gptr*) &verbose, (gptr*) &verbose, 0, GET_BOOL, NO_ARG, 0, 0, 0, 0, 0, 0},
  {"count", 'c', "Calculate per-word stats (counts and global weights).",
   0, 0, 0, GET_NO_ARG, NO_ARG, 0, 0, 0, 0, 0, 0},
  {"length", 'l', "Report length distribution.",
   0, 0, 0, GET_NO_ARG, NO_ARG, 0, 0, 0, 0, 0, 0},
#ifdef DISABLED
  {"execute", 'e', "Execute given query.", (gptr*) &query, (gptr*) &query, 0,
   GET_STR_ALLOC, REQUIRED_ARG, 0, 0, 0, 0, 0, 0},
#endif
  {"help", 'h', "Display help and exit.",
   0, 0, 0, GET_NO_ARG, NO_ARG, 0, 0, 0, 0, 0, 0},
  {"help", '?', "Synonym for -h.",
   0, 0, 0, GET_NO_ARG, NO_ARG, 0, 0, 0, 0, 0, 0},
  { 0, 0, 0, 0, 0, 0, GET_NO_ARG, NO_ARG, 0, 0, 0, 0, 0, 0}
};


int main(int argc,char *argv[])
{
  int error=0, subkeys;
  uint keylen, keylen2=0, inx, doc_cnt=0;
  float weight= 1.0;
  double gws, min_gws=0, avg_gws=0;
  MI_INFO *info;
  char buf[MAX_LEN], buf2[MAX_LEN], buf_maxlen[MAX_LEN], buf_min_gws[MAX_LEN];
  ulong total=0, maxlen=0, uniq=0, max_doc_cnt=0;
  struct { MI_INFO *info; } aio0, *aio=&aio0; /* for GWS_IN_USE */

  MY_INIT(argv[0]);
  if (error=handle_options(&argc, &argv, my_long_options, get_one_option))
    exit(error);
  if (count || dump)
    verbose=0;
  if (!count && !dump && !lstats && !query)
    stats=1;

  if (verbose)
    setbuf(stdout,NULL);

  if (argc < 2)
    usage();

<<<<<<< HEAD
  init_key_cache(dflt_key_cache,MI_KEY_BLOCK_LENGTH,USE_BUFFER_INIT, 0, 0);
=======
  {
    char *end;
    inx= strtoll(argv[1], &end, 10);
    if (*end)
      usage();
  }
>>>>>>> e74182fe

  if (!(info=mi_open(argv[0],2,HA_OPEN_ABORT_IF_LOCKED)))
  {
    error=my_errno;
    goto err;
  }

  *buf2=0;
  aio->info=info;

  if ((inx >= info->s->base.keys) ||
      !(info->s->keyinfo[inx].flag & HA_FULLTEXT))
  {
    printf("Key %d in table %s is not a FULLTEXT key\n", inx, info->filename);
    goto err;
  }

  mi_lock_database(info, F_EXTRA_LCK);

  if (query)
  {
#if 0
    FT_DOCLIST *result;
    int i;

    ft_init_stopwords(ft_precompiled_stopwords);

    result=ft_nlq_init_search(info,inx,query,strlen(query),1);
    if(!result)
      goto err;

    if (verbose)
      printf("%d rows matched\n",result->ndocs);

    for(i=0 ; i<result->ndocs ; i++)
      printf("%9lx %20.7f\n",(ulong)result->doc[i].dpos,result->doc[i].weight);

    ft_nlq_close_search(result);
#else
    printf("-e option is disabled\n");
#endif
  }
  else
  {
    info->lastpos= HA_OFFSET_ERROR;
    info->update|= HA_STATE_PREV_FOUND;

    while (!(error=mi_rnext(info,NULL,inx)))
    {
      keylen=*(info->lastkey);

      subkeys=ft_sintXkorr(info->lastkey+keylen+1);
      if (subkeys >= 0)
        weight=*(float*)&subkeys;

#ifdef HAVE_SNPRINTF
      snprintf(buf,MAX_LEN,"%.*s",(int) keylen,info->lastkey+1);
#else
      sprintf(buf,"%.*s",(int) keylen,info->lastkey+1);
#endif
      my_casedn_str(default_charset_info,buf);
      total++;
      lengths[keylen]++;

      if (count || stats)
      {
        doc_cnt++;
        if (strcmp(buf, buf2))
        {
          if (*buf2)
          {
            uniq++;
            avg_gws+=gws=GWS_IN_USE;
            if (count)
              printf("%9u %20.7f %s\n",doc_cnt,gws,buf2);
            if (maxlen<keylen2)
            {
              maxlen=keylen2;
              strmov(buf_maxlen, buf2);
            }
            if (max_doc_cnt < doc_cnt)
            {
              max_doc_cnt=doc_cnt;
              strmov(buf_min_gws, buf2);
              min_gws=gws;
            }
          }
          strmov(buf2, buf);
          keylen2=keylen;
          doc_cnt=0;
        }
      }
      if (dump)
<<<<<<< HEAD
      {
        if (subkeys>=0)
          printf("%9lx %20.7f %s\n", (long) info->lastpos,weight,buf);
        else
          printf("%9lx => %17d %s\n",(long) info->lastpos,-subkeys,buf);
      }
      if (verbose && (total%HOW_OFTEN_TO_WRITE)==0)
=======
        printf("%9lx %20.7f %s\n",(ulong)info->lastpos,weight,buf);

      if(verbose && (total%HOW_OFTEN_TO_WRITE)==0)
>>>>>>> e74182fe
        printf("%10ld\r",total);
    }
    mi_lock_database(info, F_UNLCK);

    if (stats)
    {
      count=0;
      for (inx=0;inx<256;inx++)
      {
        count+=lengths[inx];
        if ((ulong) count >= total/2)
          break;
      }
      printf("Total rows: %lu\nTotal words: %lu\n"
             "Unique words: %lu\nLongest word: %lu chars (%s)\n"
             "Median length: %u\n"
             "Average global weight: %f\n"
             "Most common word: %lu times, weight: %f (%s)\n",
<<<<<<< HEAD
             (long) info->state->records, total, uniq, maxlen, buf_maxlen,
=======
             (ulong)info->state->records, total, uniq, maxlen, buf_maxlen,
>>>>>>> e74182fe
             inx, avg_gws/uniq, max_doc_cnt, min_gws, buf_min_gws);
    }
    if (lstats)
    {
      count=0;
      for (inx=0; inx<256; inx++)
      {
        count+=lengths[inx];
        if (count && lengths[inx])
          printf("%3u: %10lu %5.2f%% %20lu %4.1f%%\n", inx,
		 (ulong) lengths[inx],100.0*lengths[inx]/total,(ulong) count,
		 100.0*count/total);
      }
    }
  }

err:
  if (error && error != HA_ERR_END_OF_FILE)
    printf("got error %d\n",my_errno);
  if (info)
    mi_close(info);
  return 0;
}


static my_bool
get_one_option(int optid, const struct my_option *opt __attribute__((unused)),
	       char *argument __attribute__((unused)))
{
  switch(optid) {
  case 'd':
    dump=1;
    complain(count || query);
    break;
  case 's':
    stats=1;
    complain(query!=0);
    break;
  case 'c':
    count= 1;
    complain(dump || query);
    break;
  case 'l':
    lstats=1;
    complain(query!=0);
    break;
  case 'e':
    complain(dump || count || stats);
    break;
  case '?':
  case 'h':
    usage();
  }
  return 0;
}


static void usage()
{
  printf("Use: ft_dump <table_name> <index_no>\n");
  my_print_help(my_long_options);
  my_print_variables(my_long_options);
  exit(1);
}


static void complain(int val) /* Kinda assert :-)  */
{
  if (val)
  {
    printf("You cannot use these options together!\n");
    exit(1);
  }
}<|MERGE_RESOLUTION|>--- conflicted
+++ resolved
@@ -81,16 +81,14 @@
   if (argc < 2)
     usage();
 
-<<<<<<< HEAD
-  init_key_cache(dflt_key_cache,MI_KEY_BLOCK_LENGTH,USE_BUFFER_INIT, 0, 0);
-=======
   {
     char *end;
     inx= strtoll(argv[1], &end, 10);
     if (*end)
       usage();
   }
->>>>>>> e74182fe
+
+  init_key_cache(dflt_key_cache,MI_KEY_BLOCK_LENGTH,USE_BUFFER_INIT, 0, 0);
 
   if (!(info=mi_open(argv[0],2,HA_OPEN_ABORT_IF_LOCKED)))
   {
@@ -184,7 +182,6 @@
         }
       }
       if (dump)
-<<<<<<< HEAD
       {
         if (subkeys>=0)
           printf("%9lx %20.7f %s\n", (long) info->lastpos,weight,buf);
@@ -192,11 +189,6 @@
           printf("%9lx => %17d %s\n",(long) info->lastpos,-subkeys,buf);
       }
       if (verbose && (total%HOW_OFTEN_TO_WRITE)==0)
-=======
-        printf("%9lx %20.7f %s\n",(ulong)info->lastpos,weight,buf);
-
-      if(verbose && (total%HOW_OFTEN_TO_WRITE)==0)
->>>>>>> e74182fe
         printf("%10ld\r",total);
     }
     mi_lock_database(info, F_UNLCK);
@@ -215,11 +207,7 @@
              "Median length: %u\n"
              "Average global weight: %f\n"
              "Most common word: %lu times, weight: %f (%s)\n",
-<<<<<<< HEAD
              (long) info->state->records, total, uniq, maxlen, buf_maxlen,
-=======
-             (ulong)info->state->records, total, uniq, maxlen, buf_maxlen,
->>>>>>> e74182fe
              inx, avg_gws/uniq, max_doc_cnt, min_gws, buf_min_gws);
     }
     if (lstats)
