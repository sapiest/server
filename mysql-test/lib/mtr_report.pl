--- conflicted
+++ resolved
@@ -248,15 +248,10 @@
 
   if ( $::opt_timer )
   {
-<<<<<<< HEAD
     use English;
 
     mtr_report("Spent", sprintf("%.3f", $tot_real_time),"of",
 	       time - $BASETIME, "seconds executing testcases");
-=======
-    printf("Spent %.3f seconds actually executing testcases\n",
-	   $::glob_tot_real_time);
->>>>>>> b1df7806
   }
 
   # ----------------------------------------------------------------------
