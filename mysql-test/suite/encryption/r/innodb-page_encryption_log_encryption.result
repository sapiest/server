<<<<<<< HEAD
call mtr.add_suppression("KeyID 0 not found or with error. Check the key and the log*");
call mtr.add_suppression("Disabling redo log encryp*");
call mtr.add_suppression("InnoDB: Redo log crypto: Can't initialize to key version*");
=======
SET GLOBAL innodb_file_format = `Barracuda`;
SET GLOBAL innodb_file_per_table = ON;
>>>>>>> 765a4360
create table innodb_normal(c1 bigint not null, b char(200)) engine=innodb;
show warnings;
Level	Code	Message
create table innodb_compact(c1 bigint not null, b char(200)) engine=innodb row_format=compact encrypted=yes encryption_key_id=1;
show warnings;
Level	Code	Message
create table innodb_compressed(c1 bigint not null, b char(200)) engine=innodb row_format=compressed encrypted=yes encryption_key_id=2;
show warnings;
Level	Code	Message
create table innodb_dynamic(c1 bigint not null, b char(200)) engine=innodb row_format=dynamic encrypted=yes  encryption_key_id=33;
show warnings;
Level	Code	Message
create table innodb_redundant(c1 bigint not null, b char(200))  engine=innodb row_format=redundant encrypted=yes  encryption_key_id=4;
show warnings;
Level	Code	Message
show create table innodb_compact;
Table	Create Table
innodb_compact	CREATE TABLE `innodb_compact` (
  `c1` bigint(20) NOT NULL,
  `b` char(200) DEFAULT NULL
) ENGINE=InnoDB DEFAULT CHARSET=latin1 ROW_FORMAT=COMPACT `encrypted`=yes `encryption_key_id`=1
show create table innodb_compressed;
Table	Create Table
innodb_compressed	CREATE TABLE `innodb_compressed` (
  `c1` bigint(20) NOT NULL,
  `b` char(200) DEFAULT NULL
) ENGINE=InnoDB DEFAULT CHARSET=latin1 ROW_FORMAT=COMPRESSED `encrypted`=yes `encryption_key_id`=2
show create table innodb_dynamic;
Table	Create Table
innodb_dynamic	CREATE TABLE `innodb_dynamic` (
  `c1` bigint(20) NOT NULL,
  `b` char(200) DEFAULT NULL
) ENGINE=InnoDB DEFAULT CHARSET=latin1 ROW_FORMAT=DYNAMIC `encrypted`=yes `encryption_key_id`=33
show create table innodb_redundant;
Table	Create Table
innodb_redundant	CREATE TABLE `innodb_redundant` (
  `c1` bigint(20) NOT NULL,
  `b` char(200) DEFAULT NULL
) ENGINE=InnoDB DEFAULT CHARSET=latin1 ROW_FORMAT=REDUNDANT `encrypted`=yes `encryption_key_id`=4
create procedure innodb_insert_proc (repeat_count int)
begin
declare current_num int;
set current_num = 0;
while current_num < repeat_count do
insert into innodb_normal values(current_num, substring(MD5(RAND()), -64));
set current_num = current_num + 1;
end while;
end//
commit;
begin;
call innodb_insert_proc(2000);
insert into innodb_compact select * from innodb_normal;
insert into innodb_compressed select * from innodb_normal;
insert into innodb_dynamic select * from innodb_normal;
insert into innodb_redundant select * from innodb_normal;
commit;
SELECT variable_value > 0 FROM information_schema.global_status WHERE variable_name = 'innodb_num_pages_encrypted';
variable_value > 0
1
SELECT variable_value >= 0 FROM information_schema.global_status WHERE variable_name = 'innodb_num_pages_decrypted';
variable_value >= 0
1
update innodb_normal set c1 = c1 +1;
update innodb_compact set c1 = c1 + 1;
update innodb_compressed set c1 = c1 + 1;
update innodb_dynamic set c1 = c1 + 1;
update innodb_redundant set c1 = c1 + 1;
SELECT variable_value > 0 FROM information_schema.global_status WHERE variable_name = 'innodb_num_pages_encrypted';
variable_value > 0
1
SELECT variable_value > 0 FROM information_schema.global_status WHERE variable_name = 'innodb_num_pages_decrypted';
variable_value > 0
1
SET GLOBAL innodb_encrypt_tables=OFF;
alter table innodb_compact engine=innodb encrypted=DEFAULT encryption_key_id=DEFAULT;
show create table innodb_compact;
Table	Create Table
innodb_compact	CREATE TABLE `innodb_compact` (
  `c1` bigint(20) NOT NULL,
  `b` char(200) DEFAULT NULL
) ENGINE=InnoDB DEFAULT CHARSET=latin1 ROW_FORMAT=COMPACT
alter table innodb_compressed engine=innodb encrypted=DEFAULT encryption_key_id=DEFAULT;
show create table innodb_compressed;
Table	Create Table
innodb_compressed	CREATE TABLE `innodb_compressed` (
  `c1` bigint(20) NOT NULL,
  `b` char(200) DEFAULT NULL
) ENGINE=InnoDB DEFAULT CHARSET=latin1 ROW_FORMAT=COMPRESSED
alter table innodb_dynamic engine=innodb encrypted=DEFAULT encryption_key_id=DEFAULT;
show create table innodb_dynamic;
Table	Create Table
innodb_dynamic	CREATE TABLE `innodb_dynamic` (
  `c1` bigint(20) NOT NULL,
  `b` char(200) DEFAULT NULL
) ENGINE=InnoDB DEFAULT CHARSET=latin1 ROW_FORMAT=DYNAMIC
alter table innodb_redundant engine=innodb encrypted=DEFAULT encryption_key_id=DEFAULT;
show create table innodb_redundant;
Table	Create Table
innodb_redundant	CREATE TABLE `innodb_redundant` (
  `c1` bigint(20) NOT NULL,
  `b` char(200) DEFAULT NULL
) ENGINE=InnoDB DEFAULT CHARSET=latin1 ROW_FORMAT=REDUNDANT
<<<<<<< HEAD
show create table innodb_compact;
Table	Create Table
innodb_compact	CREATE TABLE `innodb_compact` (
  `c1` bigint(20) NOT NULL,
  `b` char(200) DEFAULT NULL
) ENGINE=InnoDB DEFAULT CHARSET=latin1 ROW_FORMAT=COMPACT
show create table innodb_compressed;
Table	Create Table
innodb_compressed	CREATE TABLE `innodb_compressed` (
  `c1` bigint(20) NOT NULL,
  `b` char(200) DEFAULT NULL
) ENGINE=InnoDB DEFAULT CHARSET=latin1 ROW_FORMAT=COMPRESSED
show create table innodb_dynamic;
Table	Create Table
innodb_dynamic	CREATE TABLE `innodb_dynamic` (
  `c1` bigint(20) NOT NULL,
  `b` char(200) DEFAULT NULL
) ENGINE=InnoDB DEFAULT CHARSET=latin1 ROW_FORMAT=DYNAMIC
show create table innodb_redundant;
Table	Create Table
innodb_redundant	CREATE TABLE `innodb_redundant` (
  `c1` bigint(20) NOT NULL,
  `b` char(200) DEFAULT NULL
) ENGINE=InnoDB DEFAULT CHARSET=latin1 ROW_FORMAT=REDUNDANT
update innodb_normal set c1 = c1 +1;
update innodb_compact set c1 = c1 + 1;
update innodb_compressed set c1 = c1 + 1;
update innodb_dynamic set c1 = c1 + 1;
update innodb_redundant set c1 = c1 + 1;
select count(*) from innodb_compact where c1 < 1500000;
count(*)
2000
select count(*) from innodb_compressed where c1 < 1500000;
count(*)
2000
select count(*) from innodb_dynamic where c1 < 1500000;
count(*)
2000
select count(*) from innodb_redundant where c1 < 1500000;
count(*)
2000
select count(*) from innodb_compact t1, innodb_normal t2 where
t1.c1 = t2.c1 and t1.b = t2.b;
count(*)
2000
select count(*) from innodb_dynamic t1, innodb_normal t2 where
t1.c1 = t2.c1 and t1.b = t2.b;
count(*)
2000
select count(*) from innodb_compressed t1, innodb_normal t2 where
t1.c1 = t2.c1 and t1.b = t2.b;
count(*)
2000
select count(*) from innodb_redundant t1, innodb_normal t2 where
t1.c1 = t2.c1 and t1.b = t2.b;
count(*)
2000
=======
>>>>>>> 765a4360
SELECT variable_value >= 0 FROM information_schema.global_status WHERE variable_name = 'innodb_num_pages_encrypted';
variable_value >= 0
1
SELECT variable_value >= 0 FROM information_schema.global_status WHERE variable_name = 'innodb_num_pages_decrypted';
variable_value >= 0
1
drop procedure innodb_insert_proc;
drop table innodb_normal;
drop table innodb_compact;
drop table innodb_compressed;
drop table innodb_dynamic;
drop table innodb_redundant;
SET GLOBAL innodb_file_format = `Barracuda`;
SET GLOBAL innodb_file_per_table = ON;
CREATE TABLE t1 (pk INT PRIMARY KEY) ENGINE=InnoDB ENCRYPTION_KEY_ID=2 ENCRYPTED=YES;
INSERT INTO t1 VALUES (1),(2);
# Restarting server...
SELECT * FROM t1;
pk
1
2
DROP TABLE t1;<|MERGE_RESOLUTION|>--- conflicted
+++ resolved
@@ -1,11 +1,5 @@
-<<<<<<< HEAD
-call mtr.add_suppression("KeyID 0 not found or with error. Check the key and the log*");
-call mtr.add_suppression("Disabling redo log encryp*");
-call mtr.add_suppression("InnoDB: Redo log crypto: Can't initialize to key version*");
-=======
 SET GLOBAL innodb_file_format = `Barracuda`;
 SET GLOBAL innodb_file_per_table = ON;
->>>>>>> 765a4360
 create table innodb_normal(c1 bigint not null, b char(200)) engine=innodb;
 show warnings;
 Level	Code	Message
@@ -68,6 +62,8 @@
 SELECT variable_value >= 0 FROM information_schema.global_status WHERE variable_name = 'innodb_num_pages_decrypted';
 variable_value >= 0
 1
+SET GLOBAL innodb_file_format = `Barracuda`;
+SET GLOBAL innodb_file_per_table = ON;
 update innodb_normal set c1 = c1 +1;
 update innodb_compact set c1 = c1 + 1;
 update innodb_compressed set c1 = c1 + 1;
@@ -108,66 +104,6 @@
   `c1` bigint(20) NOT NULL,
   `b` char(200) DEFAULT NULL
 ) ENGINE=InnoDB DEFAULT CHARSET=latin1 ROW_FORMAT=REDUNDANT
-<<<<<<< HEAD
-show create table innodb_compact;
-Table	Create Table
-innodb_compact	CREATE TABLE `innodb_compact` (
-  `c1` bigint(20) NOT NULL,
-  `b` char(200) DEFAULT NULL
-) ENGINE=InnoDB DEFAULT CHARSET=latin1 ROW_FORMAT=COMPACT
-show create table innodb_compressed;
-Table	Create Table
-innodb_compressed	CREATE TABLE `innodb_compressed` (
-  `c1` bigint(20) NOT NULL,
-  `b` char(200) DEFAULT NULL
-) ENGINE=InnoDB DEFAULT CHARSET=latin1 ROW_FORMAT=COMPRESSED
-show create table innodb_dynamic;
-Table	Create Table
-innodb_dynamic	CREATE TABLE `innodb_dynamic` (
-  `c1` bigint(20) NOT NULL,
-  `b` char(200) DEFAULT NULL
-) ENGINE=InnoDB DEFAULT CHARSET=latin1 ROW_FORMAT=DYNAMIC
-show create table innodb_redundant;
-Table	Create Table
-innodb_redundant	CREATE TABLE `innodb_redundant` (
-  `c1` bigint(20) NOT NULL,
-  `b` char(200) DEFAULT NULL
-) ENGINE=InnoDB DEFAULT CHARSET=latin1 ROW_FORMAT=REDUNDANT
-update innodb_normal set c1 = c1 +1;
-update innodb_compact set c1 = c1 + 1;
-update innodb_compressed set c1 = c1 + 1;
-update innodb_dynamic set c1 = c1 + 1;
-update innodb_redundant set c1 = c1 + 1;
-select count(*) from innodb_compact where c1 < 1500000;
-count(*)
-2000
-select count(*) from innodb_compressed where c1 < 1500000;
-count(*)
-2000
-select count(*) from innodb_dynamic where c1 < 1500000;
-count(*)
-2000
-select count(*) from innodb_redundant where c1 < 1500000;
-count(*)
-2000
-select count(*) from innodb_compact t1, innodb_normal t2 where
-t1.c1 = t2.c1 and t1.b = t2.b;
-count(*)
-2000
-select count(*) from innodb_dynamic t1, innodb_normal t2 where
-t1.c1 = t2.c1 and t1.b = t2.b;
-count(*)
-2000
-select count(*) from innodb_compressed t1, innodb_normal t2 where
-t1.c1 = t2.c1 and t1.b = t2.b;
-count(*)
-2000
-select count(*) from innodb_redundant t1, innodb_normal t2 where
-t1.c1 = t2.c1 and t1.b = t2.b;
-count(*)
-2000
-=======
->>>>>>> 765a4360
 SELECT variable_value >= 0 FROM information_schema.global_status WHERE variable_name = 'innodb_num_pages_encrypted';
 variable_value >= 0
 1
@@ -181,6 +117,8 @@
 drop table innodb_dynamic;
 drop table innodb_redundant;
 SET GLOBAL innodb_file_format = `Barracuda`;
+Warnings:
+Warning	131	Using innodb_file_format is deprecated and the parameter may be removed in future releases. See http://dev.mysql.com/doc/refman/5.7/en/innodb-file-format.html
 SET GLOBAL innodb_file_per_table = ON;
 CREATE TABLE t1 (pk INT PRIMARY KEY) ENGINE=InnoDB ENCRYPTION_KEY_ID=2 ENCRYPTED=YES;
 INSERT INTO t1 VALUES (1),(2);
