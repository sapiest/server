call mtr.add_suppression("InnoDB: Table `test`\\.`t1` (has an unreadable root page|is corrupted|does not exist.*is trying to rename)");
call mtr.add_suppression("InnoDB: The page \\[page id: space=[1-9][0-9]*, page number=[1-9][0-9]*\\] in file '.*test.t1(new)?\\.ibd' cannot be decrypted\\.");
call mtr.add_suppression("failed to read or decrypt \\[page id: space=[1-9][0-9]*, page number=[1-9][0-9]*\\]");
call mtr.add_suppression("Couldn't load plugins from 'file_key_management");
call mtr.add_suppression("InnoDB: Tablespace for table \`test\`.\`t1\` is set as discarded\\.");
call mtr.add_suppression("InnoDB: Table `test`\\.`t1` is corrupted");
SET GLOBAL innodb_file_per_table = ON;
CREATE TABLE t1 (pk INT PRIMARY KEY, f VARCHAR(8)) ENGINE=InnoDB
ENCRYPTED=YES ENCRYPTION_KEY_ID=4;
INSERT INTO t1 VALUES (1,'foo'),(2,'bar');
SELECT * FROM t1;
ERROR 42S02: Table 'test.t1' doesn't exist in engine
SHOW WARNINGS;
Level	Code	Message
<<<<<<< HEAD
Warning	192	Table test/t1 in file ./test/t1.ibd is encrypted but encryption service or used key_id is not available.  Can't continue reading table.
=======
>>>>>>> b30fb701
Error	1932	Table 'test.t1' doesn't exist in engine
ALTER TABLE t1 ENGINE=InnoDB;
ERROR 42S02: Table 'test.t1' doesn't exist in engine
SHOW WARNINGS;
Level	Code	Message
Error	1932	Table 'test.t1' doesn't exist in engine
OPTIMIZE TABLE t1;
Table	Op	Msg_type	Msg_text
test.t1	optimize	Error	Table 'test.t1' doesn't exist in engine
test.t1	optimize	status	Operation failed
SHOW WARNINGS;
Level	Code	Message
CHECK TABLE t1;
Table	Op	Msg_type	Msg_text
test.t1	check	Error	Table 'test.t1' doesn't exist in engine
test.t1	check	status	Operation failed
SHOW WARNINGS;
Level	Code	Message
FLUSH TABLES t1 FOR EXPORT;
backup: t1
UNLOCK TABLES;
ALTER TABLE t1 DISCARD TABLESPACE;
ERROR 42S02: Table 'test.t1' doesn't exist in engine
<<<<<<< HEAD
DROP TABLE t1;
CREATE TABLE t1 (pk INT PRIMARY KEY, f VARCHAR(8)) ENGINE=InnoDB
ENCRYPTED=YES ENCRYPTION_KEY_ID=4;
=======
restore: t1 .ibd and .cfg files
>>>>>>> b30fb701
ALTER TABLE t1 DISCARD TABLESPACE;
restore: t1 .ibd and .cfg files
ALTER TABLE t1 IMPORT TABLESPACE;
SHOW CREATE TABLE t1;
Table	Create Table
t1	CREATE TABLE `t1` (
  `pk` int(11) NOT NULL,
  `f` varchar(8) DEFAULT NULL,
  PRIMARY KEY (`pk`)
) ENGINE=InnoDB DEFAULT CHARSET=latin1 `ENCRYPTED`=YES `ENCRYPTION_KEY_ID`=4
RENAME TABLE t1 TO t1new;
ERROR HY000: Error on rename of './test/t1' to './test/t1new' (errno: 155 "The table does not exist in the storage engine")
ALTER TABLE t1 RENAME TO t1new;
ERROR 42S02: Table 'test.t1' doesn't exist in engine
DROP TABLE t1;<|MERGE_RESOLUTION|>--- conflicted
+++ resolved
@@ -4,6 +4,8 @@
 call mtr.add_suppression("Couldn't load plugins from 'file_key_management");
 call mtr.add_suppression("InnoDB: Tablespace for table \`test\`.\`t1\` is set as discarded\\.");
 call mtr.add_suppression("InnoDB: Table `test`\\.`t1` is corrupted");
+call mtr.add_suppression("InnoDB: Cannot delete tablespace .* because it is not found in the tablespace memory cache");
+call mtr.add_suppression("InnoDB: ALTER TABLE `test`\\.`t1` DISCARD TABLESPACE failed to find tablespace");
 SET GLOBAL innodb_file_per_table = ON;
 CREATE TABLE t1 (pk INT PRIMARY KEY, f VARCHAR(8)) ENGINE=InnoDB
 ENCRYPTED=YES ENCRYPTION_KEY_ID=4;
@@ -12,10 +14,6 @@
 ERROR 42S02: Table 'test.t1' doesn't exist in engine
 SHOW WARNINGS;
 Level	Code	Message
-<<<<<<< HEAD
-Warning	192	Table test/t1 in file ./test/t1.ibd is encrypted but encryption service or used key_id is not available.  Can't continue reading table.
-=======
->>>>>>> b30fb701
 Error	1932	Table 'test.t1' doesn't exist in engine
 ALTER TABLE t1 ENGINE=InnoDB;
 ERROR 42S02: Table 'test.t1' doesn't exist in engine
@@ -39,14 +37,15 @@
 UNLOCK TABLES;
 ALTER TABLE t1 DISCARD TABLESPACE;
 ERROR 42S02: Table 'test.t1' doesn't exist in engine
-<<<<<<< HEAD
 DROP TABLE t1;
 CREATE TABLE t1 (pk INT PRIMARY KEY, f VARCHAR(8)) ENGINE=InnoDB
 ENCRYPTED=YES ENCRYPTION_KEY_ID=4;
-=======
+ALTER TABLE t1 DISCARD TABLESPACE;
 restore: t1 .ibd and .cfg files
->>>>>>> b30fb701
 ALTER TABLE t1 DISCARD TABLESPACE;
+Warnings:
+Warning	1814	Tablespace has been discarded for table `t1`
+Warning	1812	Tablespace is missing for table 'test/t1'
 restore: t1 .ibd and .cfg files
 ALTER TABLE t1 IMPORT TABLESPACE;
 SHOW CREATE TABLE t1;
