select * from INFORMATION_SCHEMA.ENGINES where ENGINE="ARIA";
ENGINE	SUPPORT	COMMENT	TRANSACTIONS	XA	SAVEPOINTS
Aria	YES	Crash-safe tables with MyISAM heritage	NO	NO	NO
set global storage_engine=aria;
set session storage_engine=aria;
set global aria_page_checksum=0;
set global aria_log_file_size=4294959104;
drop table if exists t1,t2;
drop view if exists v1;
SET SQL_WARNINGS=1;
CREATE TABLE t1 (
STRING_DATA char(255) default NULL,
KEY string_data (STRING_DATA)
);
INSERT INTO t1 VALUES ('AAAAAAAAAAAAAAAAAAAAAAAAAAAAAAAAAAAAAAAAAAAAAAAAAAAAAAAAAAAAAAAAAAAAAAAAAAAAAAAAAAAAAAAAAAAAAAAAAAAAAAAAAAAAAAAAAAAAAAAAAAAAAAAAAAAAAAAAAAAAAAAAAAAAAAAAAAAAAAAAAAAAAAAAAAAAAAAAAAAAAAAAAAAAAAAAAAAAAAAAAAAAAAAAAAAAAAAAAAAAAAAAAAAAAAAAAAAAAAAAAAAAAAAAAAAAAAA');
INSERT INTO t1 VALUES ('DDDDDDDDDDDDDDDDDDDDDDDDDDDDDDDDDDDDDDDDDDDDDDDDDDDDDDDDDDDDDDDDDDDDDDDDDDDDDDDDDDDDDDDDDDDDDDDDDDDDDDDDDDDDDDDDDDDDDDDDDDDDDDDDDDDDDDDDDDDDDDDDDDDDDDDDDDDDDDDDDDDDDDDDDDDDDDDDDDDDDDDDDDDDDDDDDDDDDDDDDDDDDDDDDDDDDDDDDDDDDDDDDDDDDDDDDDDDDDDDDDDDDDDDDDDDDDD');
INSERT INTO t1 VALUES ('FFFFFFFFFFFFFFFFFFFFFFFFFFFFFFFFFFFFFFFFFFFFFFFFFFFFFFFFFFFFFFFFFFFFFFFFFFFFFFFFFFFFFFFFFFFFFFFFFFFFFFFFFFFFFFFFFFFFFFFFFFFFFFFFFFFFFFFFFFFFFFFFFFFFFFFFFFFFFFFFFFFFFFFFFFFFFFFFFFFFFFFFFFFFFFFFFFFFFFFFFFFFFFFFFFFFFFFFFFFFFFFFFFFFFFFFFFFFFFFFFFFFFFFFFFFFFFF');
INSERT INTO t1 VALUES ('FGGGGGGGGGGGGGGGGGGGGGGGGGGGGGGGGGGGGGGGGGGGGGGGGGGGGGGGGGGGGGGGGGGGGGGGGGGGGGGGGGGGGGGGGGGGGGGGGGGGGGGGGGGGGGGGGGGGGGGGGGGGGGGGGGGGGGGGGGGGGGGGGGGGGGGGGGGGGGGGGGGGGGGGGGGGGGGGGGGGGGGGGGGGGGGGGGGGGGGGGGGGGGGGGGGGGGGGGGGGGGGGGGGGGGGGGGGGGGGGGGGGGGGGGGGGGGG');
INSERT INTO t1 VALUES ('HHHHHHHHHHHHHHHHHHHHHHHHHHHHHHHHHHHHHHHHHHHHHHHHHHHHHHHHHHHHHHHHHHHHHHHHHHHHHHHHHHHHHHHHHHHHHHHHHHHHHHHHHHHHHHHHHHHHHHHHHHHHHHHHHHHHHHHHHHHHHHHHHHHHHHHHHHHHHHHHHHHHHHHHHHHHHHHHHHHHHHHHHHHHHHHHHHHHHHHHHHHHHHHHHHHHHHHHHHHHHHHHHHHHHHHHHHHHHHHHHHHHHHHHHHHHHHH');
INSERT INTO t1 VALUES ('WWWWWWWWWWWWWWWWWWWWWWWWWWWWWWWWWWWWWWWWWWWWWWWWWWWWWWWWWWWWWWWWWWWWWWWWWWWWWWWWWWWWWWWWWWWWWWWWWWWWWWWWWWWWWWWWWWWWWWWWWWWWWWWWWWWWWWWWWWWWWWWWWWWWWWWWWWWWWWWWWWWWWWWWWWWWWWWWWWWWWWWWWWWWWWWWWWWWWWWWWWWWWWWWWWWWWWWWWWWWWWWWWWWWWWWWWWWWWWWWWWWWWWWWWWWWWWW');
CHECK TABLE t1;
Table	Op	Msg_type	Msg_text
test.t1	check	status	OK
drop table t1;
create table t1 (a int primary key auto_increment) engine=aria;
insert into t1 values (1);
update t1 set a=0 where a=1;
check table t1;
Table	Op	Msg_type	Msg_text
test.t1	check	warning	Found row where the auto_increment column has the value 0
test.t1	check	status	OK
select * from t1;
a
0
drop table t1;
create table t1 (a tinyint not null auto_increment, b blob not null, primary key (a));
check table t1;
Table	Op	Msg_type	Msg_text
test.t1	check	status	OK
repair table t1;
Table	Op	Msg_type	Msg_text
test.t1	repair	status	OK
delete from t1 where (a & 1);
check table t1;
Table	Op	Msg_type	Msg_text
test.t1	check	status	OK
repair table t1;
Table	Op	Msg_type	Msg_text
test.t1	repair	status	OK
check table t1;
Table	Op	Msg_type	Msg_text
test.t1	check	status	OK
flush table t1;
repair table t1;
Table	Op	Msg_type	Msg_text
test.t1	repair	status	OK
drop table t1;
create table t1 (a int not null auto_increment, b int not null, primary key (a), index(b));
insert into t1 (b) values (1),(2),(2),(2),(2);
optimize table t1;
Table	Op	Msg_type	Msg_text
test.t1	optimize	status	OK
show index from t1;
Table	Non_unique	Key_name	Seq_in_index	Column_name	Collation	Cardinality	Sub_part	Packed	Null	Index_type	Comment	Index_comment
t1	0	PRIMARY	1	a	A	5	NULL	NULL		BTREE		
t1	1	b	1	b	A	1	NULL	NULL		BTREE		
optimize table t1;
Table	Op	Msg_type	Msg_text
test.t1	optimize	status	Table is already up to date
show index from t1;
Table	Non_unique	Key_name	Seq_in_index	Column_name	Collation	Cardinality	Sub_part	Packed	Null	Index_type	Comment	Index_comment
t1	0	PRIMARY	1	a	A	5	NULL	NULL		BTREE		
t1	1	b	1	b	A	1	NULL	NULL		BTREE		
drop table t1;
create table t1 (a int not null, b int not null, c int not null, primary key (a),key(b));
insert into t1 values (3,3,3),(1,1,1),(2,2,2),(4,4,4);
explain select * from t1 order by a;
id	select_type	table	type	possible_keys	key	key_len	ref	rows	Extra
1	SIMPLE	t1	ALL	NULL	NULL	NULL	NULL	4	Using filesort
explain select * from t1 order by b;
id	select_type	table	type	possible_keys	key	key_len	ref	rows	Extra
1	SIMPLE	t1	ALL	NULL	NULL	NULL	NULL	4	Using filesort
explain select * from t1 order by c;
id	select_type	table	type	possible_keys	key	key_len	ref	rows	Extra
1	SIMPLE	t1	ALL	NULL	NULL	NULL	NULL	4	Using filesort
explain select a from t1 order by a;
id	select_type	table	type	possible_keys	key	key_len	ref	rows	Extra
1	SIMPLE	t1	index	NULL	PRIMARY	4	NULL	4	Using index
explain select b from t1 order by b;
id	select_type	table	type	possible_keys	key	key_len	ref	rows	Extra
1	SIMPLE	t1	index	NULL	b	4	NULL	4	Using index
explain select a,b from t1 order by b;
id	select_type	table	type	possible_keys	key	key_len	ref	rows	Extra
1	SIMPLE	t1	ALL	NULL	NULL	NULL	NULL	4	Using filesort
explain select a,b from t1;
id	select_type	table	type	possible_keys	key	key_len	ref	rows	Extra
1	SIMPLE	t1	ALL	NULL	NULL	NULL	NULL	4	
explain select a,b,c from t1;
id	select_type	table	type	possible_keys	key	key_len	ref	rows	Extra
1	SIMPLE	t1	ALL	NULL	NULL	NULL	NULL	4	
drop table t1;
set autocommit=0;
begin;
CREATE TABLE t1 (a INT);
INSERT INTO  t1 VALUES (1), (2), (3);
LOCK TABLES t1 WRITE;
INSERT INTO  t1 VALUES (1), (2), (3);
commit;
set autocommit=1;
UNLOCK TABLES;
OPTIMIZE TABLE t1;
Table	Op	Msg_type	Msg_text
test.t1	optimize	status	OK
DROP TABLE t1;
create table t1 ( t1 char(255), key(t1(250)));
insert t1 values ('137513751375137513751375137513751375137569516951695169516951695169516951695169');
insert t1 values ('178417841784178417841784178417841784178403420342034203420342034203420342034203');
insert t1 values ('213872387238723872387238723872387238723867376737673767376737673767376737673767');
insert t1 values ('242624262426242624262426242624262426242607890789078907890789078907890789078907');
insert t1 values ('256025602560256025602560256025602560256011701170117011701170117011701170117011');
insert t1 values ('276027602760276027602760276027602760276001610161016101610161016101610161016101');
insert t1 values ('281528152815281528152815281528152815281564956495649564956495649564956495649564');
insert t1 values ('292129212921292129212921292129212921292102100210021002100210021002100210021002');
insert t1 values ('380638063806380638063806380638063806380634483448344834483448344834483448344834');
insert t1 values ('411641164116411641164116411641164116411616301630163016301630163016301630163016');
insert t1 values ('420842084208420842084208420842084208420899889988998899889988998899889988998899');
insert t1 values ('438443844384438443844384438443844384438482448244824482448244824482448244824482');
insert t1 values ('443244324432443244324432443244324432443239613961396139613961396139613961396139');
insert t1 values ('485448544854485448544854485448544854485477847784778477847784778477847784778477');
insert t1 values ('494549454945494549454945494549454945494555275527552755275527552755275527552755');
insert t1 values ('538647864786478647864786478647864786478688918891889188918891889188918891889188');
insert t1 values ('565556555655565556555655565556555655565554845484548454845484548454845484548454');
insert t1 values ('607860786078607860786078607860786078607856665666566656665666566656665666566656');
insert t1 values ('640164016401640164016401640164016401640141274127412741274127412741274127412741');
insert t1 values ('719471947194719471947194719471947194719478717871787178717871787178717871787178');
insert t1 values ('742574257425742574257425742574257425742549604960496049604960496049604960496049');
insert t1 values ('887088708870887088708870887088708870887035963596359635963596359635963596359635');
insert t1 values ('917791779177917791779177917791779177917773857385738573857385738573857385738573');
insert t1 values ('933293329332933293329332933293329332933278987898789878987898789878987898789878');
insert t1 values ('963896389638963896389638963896389638963877807780778077807780778077807780778077');
delete from t1 where t1>'2';
insert t1 values ('70'), ('84'), ('60'), ('20'), ('76'), ('89'), ('49'), ('50'),
('88'), ('61'), ('42'), ('98'), ('39'), ('30'), ('25'), ('66'), ('61'), ('48'),
('80'), ('84'), ('98'), ('19'), ('91'), ('42'), ('47');
optimize table t1;
Table	Op	Msg_type	Msg_text
test.t1	optimize	status	OK
check table t1;
Table	Op	Msg_type	Msg_text
test.t1	check	status	OK
drop table t1;
create table t1 (i1 int, i2 int, i3 int, i4 int, i5 int, i6 int, i7 int, i8
int, i9 int, i10 int, i11 int, i12 int, i13 int, i14 int, i15 int, i16 int, i17
int, i18 int, i19 int, i20 int, i21 int, i22 int, i23 int, i24 int, i25 int,
i26 int, i27 int, i28 int, i29 int, i30 int, i31 int, i32 int, i33 int, i34
int, i35 int, i36 int, i37 int, i38 int, i39 int, i40 int, i41 int, i42 int,
i43 int, i44 int, i45 int, i46 int, i47 int, i48 int, i49 int, i50 int, i51
int, i52 int, i53 int, i54 int, i55 int, i56 int, i57 int, i58 int, i59 int,
i60 int, i61 int, i62 int, i63 int, i64 int, i65 int, i66 int, i67 int, i68
int, i69 int, i70 int, i71 int, i72 int, i73 int, i74 int, i75 int, i76 int,
i77 int, i78 int, i79 int, i80 int, i81 int, i82 int, i83 int, i84 int, i85
int, i86 int, i87 int, i88 int, i89 int, i90 int, i91 int, i92 int, i93 int,
i94 int, i95 int, i96 int, i97 int, i98 int, i99 int, i100 int, i101 int, i102
int, i103 int, i104 int, i105 int, i106 int, i107 int, i108 int, i109 int, i110
int, i111 int, i112 int, i113 int, i114 int, i115 int, i116 int, i117 int, i118
int, i119 int, i120 int, i121 int, i122 int, i123 int, i124 int, i125 int, i126
int, i127 int, i128 int, i129 int, i130 int, i131 int, i132 int, i133 int, i134
int, i135 int, i136 int, i137 int, i138 int, i139 int, i140 int, i141 int, i142
int, i143 int, i144 int, i145 int, i146 int, i147 int, i148 int, i149 int, i150
int, i151 int, i152 int, i153 int, i154 int, i155 int, i156 int, i157 int, i158
int, i159 int, i160 int, i161 int, i162 int, i163 int, i164 int, i165 int, i166
int, i167 int, i168 int, i169 int, i170 int, i171 int, i172 int, i173 int, i174
int, i175 int, i176 int, i177 int, i178 int, i179 int, i180 int, i181 int, i182
int, i183 int, i184 int, i185 int, i186 int, i187 int, i188 int, i189 int, i190
int, i191 int, i192 int, i193 int, i194 int, i195 int, i196 int, i197 int, i198
int, i199 int, i200 int, i201 int, i202 int, i203 int, i204 int, i205 int, i206
int, i207 int, i208 int, i209 int, i210 int, i211 int, i212 int, i213 int, i214
int, i215 int, i216 int, i217 int, i218 int, i219 int, i220 int, i221 int, i222
int, i223 int, i224 int, i225 int, i226 int, i227 int, i228 int, i229 int, i230
int, i231 int, i232 int, i233 int, i234 int, i235 int, i236 int, i237 int, i238
int, i239 int, i240 int, i241 int, i242 int, i243 int, i244 int, i245 int, i246
int, i247 int, i248 int, i249 int, i250 int, i251 int, i252 int, i253 int, i254
int, i255 int, i256 int, i257 int, i258 int, i259 int, i260 int, i261 int, i262
int, i263 int, i264 int, i265 int, i266 int, i267 int, i268 int, i269 int, i270
int, i271 int, i272 int, i273 int, i274 int, i275 int, i276 int, i277 int, i278
int, i279 int, i280 int, i281 int, i282 int, i283 int, i284 int, i285 int, i286
int, i287 int, i288 int, i289 int, i290 int, i291 int, i292 int, i293 int, i294
int, i295 int, i296 int, i297 int, i298 int, i299 int, i300 int, i301 int, i302
int, i303 int, i304 int, i305 int, i306 int, i307 int, i308 int, i309 int, i310
int, i311 int, i312 int, i313 int, i314 int, i315 int, i316 int, i317 int, i318
int, i319 int, i320 int, i321 int, i322 int, i323 int, i324 int, i325 int, i326
int, i327 int, i328 int, i329 int, i330 int, i331 int, i332 int, i333 int, i334
int, i335 int, i336 int, i337 int, i338 int, i339 int, i340 int, i341 int, i342
int, i343 int, i344 int, i345 int, i346 int, i347 int, i348 int, i349 int, i350
int, i351 int, i352 int, i353 int, i354 int, i355 int, i356 int, i357 int, i358
int, i359 int, i360 int, i361 int, i362 int, i363 int, i364 int, i365 int, i366
int, i367 int, i368 int, i369 int, i370 int, i371 int, i372 int, i373 int, i374
int, i375 int, i376 int, i377 int, i378 int, i379 int, i380 int, i381 int, i382
int, i383 int, i384 int, i385 int, i386 int, i387 int, i388 int, i389 int, i390
int, i391 int, i392 int, i393 int, i394 int, i395 int, i396 int, i397 int, i398
int, i399 int, i400 int, i401 int, i402 int, i403 int, i404 int, i405 int, i406
int, i407 int, i408 int, i409 int, i410 int, i411 int, i412 int, i413 int, i414
int, i415 int, i416 int, i417 int, i418 int, i419 int, i420 int, i421 int, i422
int, i423 int, i424 int, i425 int, i426 int, i427 int, i428 int, i429 int, i430
int, i431 int, i432 int, i433 int, i434 int, i435 int, i436 int, i437 int, i438
int, i439 int, i440 int, i441 int, i442 int, i443 int, i444 int, i445 int, i446
int, i447 int, i448 int, i449 int, i450 int, i451 int, i452 int, i453 int, i454
int, i455 int, i456 int, i457 int, i458 int, i459 int, i460 int, i461 int, i462
int, i463 int, i464 int, i465 int, i466 int, i467 int, i468 int, i469 int, i470
int, i471 int, i472 int, i473 int, i474 int, i475 int, i476 int, i477 int, i478
int, i479 int, i480 int, i481 int, i482 int, i483 int, i484 int, i485 int, i486
int, i487 int, i488 int, i489 int, i490 int, i491 int, i492 int, i493 int, i494
int, i495 int, i496 int, i497 int, i498 int, i499 int, i500 int, i501 int, i502
int, i503 int, i504 int, i505 int, i506 int, i507 int, i508 int, i509 int, i510
int, i511 int, i512 int, i513 int, i514 int, i515 int, i516 int, i517 int, i518
int, i519 int, i520 int, i521 int, i522 int, i523 int, i524 int, i525 int, i526
int, i527 int, i528 int, i529 int, i530 int, i531 int, i532 int, i533 int, i534
int, i535 int, i536 int, i537 int, i538 int, i539 int, i540 int, i541 int, i542
int, i543 int, i544 int, i545 int, i546 int, i547 int, i548 int, i549 int, i550
int, i551 int, i552 int, i553 int, i554 int, i555 int, i556 int, i557 int, i558
int, i559 int, i560 int, i561 int, i562 int, i563 int, i564 int, i565 int, i566
int, i567 int, i568 int, i569 int, i570 int, i571 int, i572 int, i573 int, i574
int, i575 int, i576 int, i577 int, i578 int, i579 int, i580 int, i581 int, i582
int, i583 int, i584 int, i585 int, i586 int, i587 int, i588 int, i589 int, i590
int, i591 int, i592 int, i593 int, i594 int, i595 int, i596 int, i597 int, i598
int, i599 int, i600 int, i601 int, i602 int, i603 int, i604 int, i605 int, i606
int, i607 int, i608 int, i609 int, i610 int, i611 int, i612 int, i613 int, i614
int, i615 int, i616 int, i617 int, i618 int, i619 int, i620 int, i621 int, i622
int, i623 int, i624 int, i625 int, i626 int, i627 int, i628 int, i629 int, i630
int, i631 int, i632 int, i633 int, i634 int, i635 int, i636 int, i637 int, i638
int, i639 int, i640 int, i641 int, i642 int, i643 int, i644 int, i645 int, i646
int, i647 int, i648 int, i649 int, i650 int, i651 int, i652 int, i653 int, i654
int, i655 int, i656 int, i657 int, i658 int, i659 int, i660 int, i661 int, i662
int, i663 int, i664 int, i665 int, i666 int, i667 int, i668 int, i669 int, i670
int, i671 int, i672 int, i673 int, i674 int, i675 int, i676 int, i677 int, i678
int, i679 int, i680 int, i681 int, i682 int, i683 int, i684 int, i685 int, i686
int, i687 int, i688 int, i689 int, i690 int, i691 int, i692 int, i693 int, i694
int, i695 int, i696 int, i697 int, i698 int, i699 int, i700 int, i701 int, i702
int, i703 int, i704 int, i705 int, i706 int, i707 int, i708 int, i709 int, i710
int, i711 int, i712 int, i713 int, i714 int, i715 int, i716 int, i717 int, i718
int, i719 int, i720 int, i721 int, i722 int, i723 int, i724 int, i725 int, i726
int, i727 int, i728 int, i729 int, i730 int, i731 int, i732 int, i733 int, i734
int, i735 int, i736 int, i737 int, i738 int, i739 int, i740 int, i741 int, i742
int, i743 int, i744 int, i745 int, i746 int, i747 int, i748 int, i749 int, i750
int, i751 int, i752 int, i753 int, i754 int, i755 int, i756 int, i757 int, i758
int, i759 int, i760 int, i761 int, i762 int, i763 int, i764 int, i765 int, i766
int, i767 int, i768 int, i769 int, i770 int, i771 int, i772 int, i773 int, i774
int, i775 int, i776 int, i777 int, i778 int, i779 int, i780 int, i781 int, i782
int, i783 int, i784 int, i785 int, i786 int, i787 int, i788 int, i789 int, i790
int, i791 int, i792 int, i793 int, i794 int, i795 int, i796 int, i797 int, i798
int, i799 int, i800 int, i801 int, i802 int, i803 int, i804 int, i805 int, i806
int, i807 int, i808 int, i809 int, i810 int, i811 int, i812 int, i813 int, i814
int, i815 int, i816 int, i817 int, i818 int, i819 int, i820 int, i821 int, i822
int, i823 int, i824 int, i825 int, i826 int, i827 int, i828 int, i829 int, i830
int, i831 int, i832 int, i833 int, i834 int, i835 int, i836 int, i837 int, i838
int, i839 int, i840 int, i841 int, i842 int, i843 int, i844 int, i845 int, i846
int, i847 int, i848 int, i849 int, i850 int, i851 int, i852 int, i853 int, i854
int, i855 int, i856 int, i857 int, i858 int, i859 int, i860 int, i861 int, i862
int, i863 int, i864 int, i865 int, i866 int, i867 int, i868 int, i869 int, i870
int, i871 int, i872 int, i873 int, i874 int, i875 int, i876 int, i877 int, i878
int, i879 int, i880 int, i881 int, i882 int, i883 int, i884 int, i885 int, i886
int, i887 int, i888 int, i889 int, i890 int, i891 int, i892 int, i893 int, i894
int, i895 int, i896 int, i897 int, i898 int, i899 int, i900 int, i901 int, i902
int, i903 int, i904 int, i905 int, i906 int, i907 int, i908 int, i909 int, i910
int, i911 int, i912 int, i913 int, i914 int, i915 int, i916 int, i917 int, i918
int, i919 int, i920 int, i921 int, i922 int, i923 int, i924 int, i925 int, i926
int, i927 int, i928 int, i929 int, i930 int, i931 int, i932 int, i933 int, i934
int, i935 int, i936 int, i937 int, i938 int, i939 int, i940 int, i941 int, i942
int, i943 int, i944 int, i945 int, i946 int, i947 int, i948 int, i949 int, i950
int, i951 int, i952 int, i953 int, i954 int, i955 int, i956 int, i957 int, i958
int, i959 int, i960 int, i961 int, i962 int, i963 int, i964 int, i965 int, i966
int, i967 int, i968 int, i969 int, i970 int, i971 int, i972 int, i973 int, i974
int, i975 int, i976 int, i977 int, i978 int, i979 int, i980 int, i981 int, i982
int, i983 int, i984 int, i985 int, i986 int, i987 int, i988 int, i989 int, i990
int, i991 int, i992 int, i993 int, i994 int, i995 int, i996 int, i997 int, i998
int, i999 int, i1000 int, b blob) row_format=dynamic;
insert into t1 values (1, 1, 1, 1, 1, 1, 1, 1, 1, 1, 1, 1, 1, 1, 1, 1, 1, 1, 1,
1, 1, 1, 1, 1, 1, 1, 1, 1, 1, 1, 1, 1, 1, 1, 1, 1, 1, 1, 1, 1, 1, 1, 1, 1, 1,
1, 1, 1, 1, 1, 1, 1, 1, 1, 1, 1, 1, 1, 1, 1, 1, 1, 1, 1, 1, 1, 1, 1, 1, 1, 1,
1, 1, 1, 1, 1, 1, 1, 1, 1, 1, 1, 1, 1, 1, 1, 1, 1, 1, 1, 1, 1, 1, 1, 1, 1, 1,
1, 1, 1, 1, 1, 1, 1, 1, 1, 1, 1, 1, 1, 1, 1, 1, 1, 1, 1, 1, 1, 1, 1, 1, 1, 1,
1, 1, 1, 1, 1, 1, 1, 1, 1, 1, 1, 1, 1, 1, 1, 1, 1, 1, 1, 1, 1, 1, 1, 1, 1, 1,
1, 1, 1, 1, 1, 1, 1, 1, 1, 1, 1, 1, 1, 1, 1, 1, 1, 1, 1, 1, 1, 1, 1, 1, 1, 1,
1, 1, 1, 1, 1, 1, 1, 1, 1, 1, 1, 1, 1, 1, 1, 1, 1, 1, 1, 1, 1, 1, 1, 1, 1, 1,
1, 1, 1, 1, 1, 1, 1, 1, 1, 1, 1, 1, 1, 1, 1, 1, 1, 1, 1, 1, 1, 1, 1, 1, 1, 1,
1, 1, 1, 1, 1, 1, 1, 1, 1, 1, 1, 1, 1, 1, 1, 1, 1, 1, 1, 1, 1, 1, 1, 1, 1, 1,
1, 1, 1, 1, 1, 1, 1, 1, 1, 1, 1, 1, 1, 1, 1, 1, 1, 1, 1, 1, 1, 1, 1, 1, 1, 1,
1, 1, 1, 1, 1, 1, 1, 1, 1, 1, 1, 1, 1, 1, 1, 1, 1, 1, 1, 1, 1, 1, 1, 1, 1, 1,
1, 1, 1, 1, 1, 1, 1, 1, 1, 1, 1, 1, 1, 1, 1, 1, 1, 1, 1, 1, 1, 1, 1, 1, 1, 1,
1, 1, 1, 1, 1, 1, 1, 1, 1, 1, 1, 1, 1, 1, 1, 1, 1, 1, 1, 1, 1, 1, 1, 1, 1, 1,
1, 1, 1, 1, 1, 1, 1, 1, 1, 1, 1, 1, 1, 1, 1, 1, 1, 1, 1, 1, 1, 1, 1, 1, 1, 1,
1, 1, 1, 1, 1, 1, 1, 1, 1, 1, 1, 1, 1, 1, 1, 1, 1, 1, 1, 1, 1, 1, 1, 1, 1, 1,
1, 1, 1, 1, 1, 1, 1, 1, 1, 1, 1, 1, 1, 1, 1, 1, 1, 1, 1, 1, 1, 1, 1, 1, 1, 1,
1, 1, 1, 1, 1, 1, 1, 1, 1, 1, 1, 1, 1, 1, 1, 1, 1, 1, 1, 1, 1, 1, 1, 1, 1, 1,
1, 1, 1, 1, 1, 1, 1, 1, 1, 1, 1, 1, 1, 1, 1, 1, 1, 1, 1, 1, 1, 1, 1, 1, 1, 1,
1, 1, 1, 1, 1, 1, 1, 1, 1, 1, 1, 1, 1, 1, 1, 1, 1, 1, 1, 1, 1, 1, 1, 1, 1, 1,
1, 1, 1, 1, 1, 1, 1, 1, 1, 1, 1, 1, 1, 1, 1, 1, 1, 1, 1, 1, 1, 1, 1, 1, 1, 1,
1, 1, 1, 1, 1, 1, 1, 1, 1, 1, 1, 1, 1, 1, 1, 1, 1, 1, 1, 1, 1, 1, 1, 1, 1, 1,
1, 1, 1, 1, 1, 1, 1, 1, 1, 1, 1, 1, 1, 1, 1, 1, 1, 1, 1, 1, 1, 1, 1, 1, 1, 1,
1, 1, 1, 1, 1, 1, 1, 1, 1, 1, 1, 1, 1, 1, 1, 1, 1, 1, 1, 1, 1, 1, 1, 1, 1, 1,
1, 1, 1, 1, 1, 1, 1, 1, 1, 1, 1, 1, 1, 1, 1, 1, 1, 1, 1, 1, 1, 1, 1, 1, 1, 1,
1, 1, 1, 1, 1, 1, 1, 1, 1, 1, 1, 1, 1, 1, 1, 1, 1, 1, 1, 1, 1, 1, 1, 1, 1, 1,
1, 1, 1, 1, 1, 1, 1, 1, 1, 1, 1, 1, 1, 1, 1, 1, 1, 1, 1, 1, 1, 1, 1, 1, 1, 1,
1, 1, 1, 1, 1, 1, 1, 1, 1, 1, 1, 1, 1, 1, 1, 1, 1, 1, 1, 1, 1, 1, 1, 1, 1, 1,
1, 1, 1, 1, 1, 1, 1, 1, 1, 1, 1, 1, 1, 1, 1, 1, 1, 1, 1, 1, 1, 1, 1, 1, 1, 1,
1, 1, 1, 1, 1, 1, 1, 1, 1, 1, 1, 1, 1, 1, 1, 1, 1, 1, 1, 1, 1, 1, 1, 1, 1, 1,
1, 1, 1, 1, 1, 1, 1, 1, 1, 1, 1, 1, 1, 1, 1, 1, 1, 1, 1, 1, 1, 1, 1, 1, 1, 1,
1, 1, 1, 1, 1, 1, 1, 1, 1, 1, 1, 1, 1, 1, 1, 1, 1, 1, 1, 1, 1, 1, 1, 1, 1, 1,
1, 1, 1, 1, 1, 1, 1, 1, 1, 1, 1, 1, 1, 1, 1, 1, 1, 1, 1, 1, 1, 1, 1, 1, 1, 1,
1, 1, 1, 1, 1, 1, 1, 1, 1, 1, 1, 1, 1, 1, 1, 1, 1, 1, 1, 1, 1, 1, 1, 1, 1, 1,
1, 1, 1, 1, 1, 1, 1, 1, 1, 1, 1, 1, 1, 1, 1, 1, 1, 1, 1, 1, 1, 1, 1, 1, 1, 1,
1, 1, 1, 1, 1, 1, 1, 1, 1, 1, 1, 1, 1, 1, 1, 1, 1, 1, 1, 1, 1, 1, 1, 1, 1, 1,
1, 1, 1, 1, 1, 1, 1, 1, 1, 1, 1, 1, 1, 1, 1, 1, 1, 1, 1, 1, 1, 1, 1, 1, 1, 1,
1, 1, 1, 1, 1, 1, 1, 1, 1, 1, 1, 1, 1, 1, 1, 1, 1, 1, 1, 1, 1, 1, 1, 1, 1, 1,
1, 1, 1, 1, 1, 1, 1, 1, 1, 1, 1, 1, 1, 1, 1, 1, 1, 1, 1, "Sergei");
update t1 set b=repeat('a',256);
update t1 set i1=0, i2=0, i3=0, i4=0, i5=0, i6=0, i7=0;
check table t1;
Table	Op	Msg_type	Msg_text
test.t1	check	status	OK
delete from t1 where i8=1;
select i1,i2 from t1;
i1	i2
check table t1;
Table	Op	Msg_type	Msg_text
test.t1	check	status	OK
drop table t1;
CREATE TABLE `t1` (
`post_id` mediumint(8) unsigned NOT NULL auto_increment,
`topic_id` mediumint(8) unsigned NOT NULL default '0',
`post_time` datetime NOT NULL default '0000-00-00 00:00:00',
`post_text` text NOT NULL,
`icon_url` varchar(10) NOT NULL default '',
`sign` tinyint(1) unsigned NOT NULL default '0',
`post_edit` varchar(150) NOT NULL default '',
`poster_login` varchar(35) NOT NULL default '',
`ip` varchar(15) NOT NULL default '',
PRIMARY KEY  (`post_id`),
KEY `post_time` (`post_time`),
KEY `ip` (`ip`),
KEY `poster_login` (`poster_login`),
KEY `topic_id` (`topic_id`),
FULLTEXT KEY `post_text` (`post_text`)
) TRANSACTIONAL=0;
INSERT INTO t1 (post_text) VALUES ('ceci est un test'),('ceci est un test'),('ceci est un test'),('ceci est un test'),('ceci est un test');
REPAIR TABLE t1;
Table	Op	Msg_type	Msg_text
test.t1	repair	status	OK
CHECK TABLE t1;
Table	Op	Msg_type	Msg_text
test.t1	check	status	OK
drop table t1;
CREATE TABLE t1 (a varchar(255), b varchar(255), c varchar(255), d varchar(255), e varchar(255), KEY t1 (a, b, c, d, e));
ERROR 42000: Specified key was too long; max key length is 1000 bytes
CREATE TABLE t1 (a varchar(32000), unique key(a));
ERROR 42000: Specified key was too long; max key length is 1000 bytes
CREATE TABLE t1 (a varchar(1), b varchar(1), key (a,b,a,b,a,b,a,b,a,b,a,b,a,b,a,b,a,b,a,b,a,b,a,b,a,b,a,b,a,b,a,b,a,b,a,b));
ERROR 42000: Too many key parts specified; max 32 parts allowed
CREATE TABLE t1 (a varchar(255), b varchar(255), c varchar(255), d varchar(255), e varchar(255));
ALTER TABLE t1 ADD INDEX t1 (a, b, c, d, e);
ERROR 42000: Specified key was too long; max key length is 1000 bytes
DROP TABLE t1;
CREATE TABLE t1 (a int not null, b int, c int, key(b), key(c), key(a,b), key(c,a));
INSERT into t1 values (0,null,0), (0,null,1), (0,null,2), (0,null,3), (1,1,4);
INSERT into t1 values (2,4,5), (7,8,4), (8,3,1), (9,7,2), (5,5,9);
create table t2 (a int not null, b int, c int, key(b), key(c), key(a));
INSERT into t2 values (1,1,1), (2,2,2);
optimize table t1;
Table	Op	Msg_type	Msg_text
test.t1	optimize	status	OK
check table t1;
Table	Op	Msg_type	Msg_text
test.t1	check	status	OK
show index from t1;
Table	Non_unique	Key_name	Seq_in_index	Column_name	Collation	Cardinality	Sub_part	Packed	Null	Index_type	Comment	Index_comment
t1	1	b	1	b	A	10	NULL	NULL	YES	BTREE		
t1	1	c	1	c	A	10	NULL	NULL	YES	BTREE		
t1	1	a	1	a	A	10	NULL	NULL		BTREE		
t1	1	a	2	b	A	10	NULL	NULL	YES	BTREE		
t1	1	c_2	1	c	A	10	NULL	NULL	YES	BTREE		
t1	1	c_2	2	a	A	10	NULL	NULL		BTREE		
explain select * from t1,t2 where t1.a=t2.a;
id	select_type	table	type	possible_keys	key	key_len	ref	rows	Extra
1	SIMPLE	t2	ALL	a	NULL	NULL	NULL	2	
1	SIMPLE	t1	ref	a	a	4	test.t2.a	1	
explain select * from t1,t2 force index(a) where t1.a=t2.a;
id	select_type	table	type	possible_keys	key	key_len	ref	rows	Extra
1	SIMPLE	t2	ALL	a	NULL	NULL	NULL	2	
1	SIMPLE	t1	ref	a	a	4	test.t2.a	1	
explain select * from t1 force index(a),t2 force index(a) where t1.a=t2.a;
id	select_type	table	type	possible_keys	key	key_len	ref	rows	Extra
1	SIMPLE	t2	ALL	a	NULL	NULL	NULL	2	
1	SIMPLE	t1	ref	a	a	4	test.t2.a	1	
explain select * from t1,t2 where t1.b=t2.b;
id	select_type	table	type	possible_keys	key	key_len	ref	rows	Extra
1	SIMPLE	t2	ALL	b	NULL	NULL	NULL	2	Using where
1	SIMPLE	t1	ref	b	b	5	test.t2.b	1	
explain select * from t1,t2 force index(c) where t1.a=t2.a;
id	select_type	table	type	possible_keys	key	key_len	ref	rows	Extra
1	SIMPLE	t2	ALL	NULL	NULL	NULL	NULL	2	
1	SIMPLE	t1	ref	a	a	4	test.t2.a	1	
explain select * from t1 where a=0 or a=2;
id	select_type	table	type	possible_keys	key	key_len	ref	rows	Extra
1	SIMPLE	t1	range	a	a	4	NULL	5	Using index condition; Using where
explain select * from t1 force index (a) where a=0 or a=2;
id	select_type	table	type	possible_keys	key	key_len	ref	rows	Extra
1	SIMPLE	t1	range	a	a	4	NULL	5	Using index condition; Using where
explain select * from t1 where c=1;
id	select_type	table	type	possible_keys	key	key_len	ref	rows	Extra
1	SIMPLE	t1	ref	c,c_2	c	5	const	2	
explain select * from t1 use index() where c=1;
id	select_type	table	type	possible_keys	key	key_len	ref	rows	Extra
1	SIMPLE	t1	ALL	NULL	NULL	NULL	NULL	10	Using where
drop table t1,t2;
create table t1 (a int not null auto_increment primary key, b varchar(255));
insert into t1 (b) values (repeat('a',100)),(repeat('b',100)),(repeat('c',100));
update t1 set b=repeat(left(b,1),200) where a=1;
delete from t1 where (a & 1)= 0;
update t1 set b=repeat('e',200) where a=1;
flush tables;
check table t1;
Table	Op	Msg_type	Msg_text
test.t1	check	status	OK
update t1 set b=repeat(left(b,1),255) where a between 1 and 5;
update t1 set b=repeat(left(b,1),10) where a between 32 and 43;
update t1 set b=repeat(left(b,1),2) where a between 64 and 66;
update t1 set b=repeat(left(b,1),65) where a between 67 and 70;
check table t1;
Table	Op	Msg_type	Msg_text
test.t1	check	status	OK
insert into t1 (b) values (repeat('z',100));
update t1 set b="test" where left(b,1) > 'n';
check table t1;
Table	Op	Msg_type	Msg_text
test.t1	check	status	OK
drop table t1;
create table t1 ( a text not null, key a (a(20)));
insert into t1 values ('aaa   '),('aaa'),('aa');
check table t1;
Table	Op	Msg_type	Msg_text
test.t1	check	status	OK
repair table t1;
Table	Op	Msg_type	Msg_text
test.t1	repair	status	OK
select concat(a,'.') from t1 where a='aaa';
concat(a,'.')
aaa   .
aaa.
select concat(a,'.') from t1 where binary a='aaa';
concat(a,'.')
aaa.
update t1 set a='bbb' where a='aaa';
select concat(a,'.') from t1;
concat(a,'.')
bbb.
bbb.
aa.
drop table t1;
create table t1 ( a text not null, key a (a(20))) row_format=dynamic;
insert into t1 values ('aaa   '),('aaa'),('aa');
check table t1;
Table	Op	Msg_type	Msg_text
test.t1	check	status	OK
repair table t1;
Table	Op	Msg_type	Msg_text
test.t1	repair	status	OK
select concat(a,'.') from t1 where a='aaa';
concat(a,'.')
aaa   .
aaa.
select concat(a,'.') from t1 where binary a='aaa';
concat(a,'.')
aaa.
update t1 set a='bbb' where a='aaa';
select concat(a,'.') from t1;
concat(a,'.')
bbb.
bbb.
aa.
drop table t1;
create table t1(a text not null, b text not null, c text not null, index (a(10),b(10),c(10)));
insert into t1 values('807780', '477', '165');
insert into t1 values('807780', '477', '162');
insert into t1 values('807780', '472', '162');
select * from t1 where a='807780' and b='477' and c='165';
a	b	c
807780	477	165
drop table t1;
CREATE TABLE t1 (a varchar(150) NOT NULL, KEY (a));
INSERT t1 VALUES ("can \tcan");
INSERT t1 VALUES ("can   can");
INSERT t1 VALUES ("can");
SELECT * FROM t1;
a
can 	can
can
can   can
CHECK TABLE t1;
Table	Op	Msg_type	Msg_text
test.t1	check	status	OK
DROP TABLE t1;
create table t1 (a blob);
insert into t1 values('a '),('a');
select concat(a,'.') from t1 where a='a';
concat(a,'.')
a.
select concat(a,'.') from t1 where a='a ';
concat(a,'.')
a .
alter table t1 add key(a(2));
select concat(a,'.') from t1 where a='a';
concat(a,'.')
a.
select concat(a,'.') from t1 where a='a ';
concat(a,'.')
a .
drop table t1;
create table t1 (a int not null auto_increment primary key, b text not null, unique b (b(20)));
insert into t1 (b) values ('a'),('b'),('c');
select concat(b,'.') from t1;
concat(b,'.')
a.
b.
c.
update t1 set b='b ' where a=2;
update t1 set b='b  ' where a > 1;
ERROR 23000: Duplicate entry 'b  ' for key 'b'
insert into t1 (b) values ('b');
ERROR 23000: Duplicate entry 'b' for key 'b'
select * from t1;
a	b
1	a
2	b  
3	c
delete from t1 where b='b';
select a,concat(b,'.') from t1;
a	concat(b,'.')
1	a.
3	c.
drop table t1;
create table t1 (a int not null);
create table t2 (a int not null, primary key (a));
insert into t1 values (1);
insert into t2 values (1),(2);
select sql_big_result distinct t1.a from t1,t2 order by t2.a;
a
1
select distinct t1.a from t1,t2 order by t2.a;
a
1
select sql_big_result distinct t1.a from t1,t2;
a
1
explain select sql_big_result distinct t1.a from t1,t2 order by t2.a;
id	select_type	table	type	possible_keys	key	key_len	ref	rows	Extra
1	SIMPLE	t1	system	NULL	NULL	NULL	NULL	1	Using temporary
1	SIMPLE	t2	index	NULL	PRIMARY	4	NULL	2	Using index; Distinct
explain select distinct t1.a from t1,t2 order by t2.a;
id	select_type	table	type	possible_keys	key	key_len	ref	rows	Extra
1	SIMPLE	t1	system	NULL	NULL	NULL	NULL	1	Using temporary
1	SIMPLE	t2	index	NULL	PRIMARY	4	NULL	2	Using index; Distinct
drop table t1,t2;
create table t1 (
c1 varchar(32),
key (c1)
);
alter table t1 disable keys;
insert into t1 values ('a'), ('b');
select c1 from t1 order by c1 limit 1;
c1
a
drop table t1;
create table t1 (a int not null, primary key(a)) ROW_FORMAT=FIXED;
create table t2 (a int not null, b int not null, primary key(a,b)) ROW_FORMAT=FIXED;
insert into t1 values (1),(2),(3),(4),(5),(6);
insert into t2 values (1,1),(2,1);
set autocommit=0;
begin;
lock tables t1 read local, t2 read local;
select straight_join * from t1,t2 force index (primary) where t1.a=t2.a;
a	a	b
1	1	1
2	2	1
insert into t2 values(2,0);
commit;
select straight_join * from t1,t2 force index (primary) where t1.a=t2.a;
a	a	b
1	1	1
2	2	1
unlock tables;
drop table t1,t2;
set autocommit=1;
CREATE TABLE t1 (c1 varchar(250) NOT NULL) ROW_FORMAT=DYNAMIC;
CREATE TABLE t2 (c1 varchar(250) NOT NULL, PRIMARY KEY (c1)) ROW_FORMAT=DYNAMIC;
INSERT INTO t1 VALUES ('test000001'), ('test000002'), ('test000003');
INSERT INTO t2 VALUES ('test000002'), ('test000003'), ('test000004');
LOCK TABLES t1 READ LOCAL, t2 READ LOCAL;
SELECT t1.c1 AS t1c1, t2.c1 AS t2c1 FROM t1, t2
WHERE t1.c1 = t2.c1 HAVING t1c1 != t2c1;
t1c1	t2c1
INSERT INTO t2 VALUES ('test000001'), ('test000005');
SELECT t1.c1 AS t1c1, t2.c1 AS t2c1 FROM t1, t2
WHERE t1.c1 = t2.c1 HAVING t1c1 != t2c1;
t1c1	t2c1
unlock tables;
DROP TABLE t1,t2;
CREATE TABLE t1 (`a` int(11) NOT NULL default '0', `b` int(11) NOT NULL default '0', UNIQUE KEY `a` USING RTREE (`a`,`b`));
Got one of the listed errors
create table t1 (a int, b varchar(200), c text not null) checksum=1;
create table t2 (a int, b varchar(200), c text not null) checksum=0;
insert t1 values (1, "aaa", "bbb"), (NULL, "", "ccccc"), (0, NULL, "");
insert t2 select * from t1;
checksum table t1, t2, t3 quick;
Table	Checksum
test.t1	3442722830
test.t2	NULL
test.t3	NULL
Warnings:
Error	1146	Table 'test.t3' doesn't exist
checksum table t1, t2, t3;
Table	Checksum
test.t1	3442722830
test.t2	3442722830
test.t3	NULL
Warnings:
Error	1146	Table 'test.t3' doesn't exist
checksum table t1, t2, t3 extended;
Table	Checksum
test.t1	3442722830
test.t2	3442722830
test.t3	NULL
Warnings:
Error	1146	Table 'test.t3' doesn't exist
drop table t1,t2;
create table t1 (a int, key (a));
show keys from t1;
Table	Non_unique	Key_name	Seq_in_index	Column_name	Collation	Cardinality	Sub_part	Packed	Null	Index_type	Comment	Index_comment
t1	1	a	1	a	A	NULL	NULL	NULL	YES	BTREE		
alter table t1 disable keys;
show keys from t1;
Table	Non_unique	Key_name	Seq_in_index	Column_name	Collation	Cardinality	Sub_part	Packed	Null	Index_type	Comment	Index_comment
t1	1	a	1	a	A	NULL	NULL	NULL	YES	BTREE	disabled	
create table t2 (a int);
set @@rand_seed1=31415926,@@rand_seed2=2718281828;
insert t1 select * from t2;
show keys from t1;
Table	Non_unique	Key_name	Seq_in_index	Column_name	Collation	Cardinality	Sub_part	Packed	Null	Index_type	Comment	Index_comment
t1	1	a	1	a	A	NULL	NULL	NULL	YES	BTREE	disabled	
alter table t1 enable keys;
show keys from t1;
Table	Non_unique	Key_name	Seq_in_index	Column_name	Collation	Cardinality	Sub_part	Packed	Null	Index_type	Comment	Index_comment
t1	1	a	1	a	A	1000	NULL	NULL	YES	BTREE		
alter table t1 engine=heap;
alter table t1 disable keys;
Warnings:
Note	1031	Storage engine MEMORY of the table `test`.`t1` doesn't have this option
show keys from t1;
Table	Non_unique	Key_name	Seq_in_index	Column_name	Collation	Cardinality	Sub_part	Packed	Null	Index_type	Comment	Index_comment
t1	1	a	1	a	NULL	500	NULL	NULL	YES	HASH		
drop table t1,t2;
create table t1 ( a tinytext, b char(1), index idx (a(1),b) );
insert into t1 values (null,''), (null,'');
explain select count(*) from t1 where a is null;
id	select_type	table	type	possible_keys	key	key_len	ref	rows	Extra
1	SIMPLE	t1	ref	idx	idx	4	const	2	Using where
insert into t1 values(1,'a');
explain select count(*) from t1 where a is null;
id	select_type	table	type	possible_keys	key	key_len	ref	rows	Extra
1	SIMPLE	t1	ref	idx	idx	4	const	2	Using where
explain select count(*) from t1 where a = 'a';
id	select_type	table	type	possible_keys	key	key_len	ref	rows	Extra
1	SIMPLE	t1	ref	idx	idx	4	const	1	Using where
select count(*) from t1 where a is null;
count(*)
2
drop table t1;
create table t1 (c1 int, c2 varchar(4) not null default '',
key(c2(3))) default charset=utf8;
insert into t1 values (1,'A'), (2, 'B'), (3, 'A');
update t1 set c2='A  B' where c1=2;
check table t1;
Table	Op	Msg_type	Msg_text
test.t1	check	status	OK
drop table t1;
create table t1 (c1 int);
insert into t1 values (1),(2),(3),(4);
checksum table t1;
Table	Checksum
test.t1	149057747
delete from t1 where c1 = 1;
create table t2 as select * from t1;
checksum table t1;
Table	Checksum
test.t1	984116287
checksum table t2;
Table	Checksum
test.t2	984116287
drop table t1, t2;
CREATE TABLE t1 (
twenty int(4),
hundred int(4) NOT NULL
) CHECKSUM=1;
INSERT INTO t1 VALUES (11,91);
check table t1 extended;
Table	Op	Msg_type	Msg_text
test.t1	check	status	OK
checksum table t1;
Table	Checksum
test.t1	3235292310
checksum table t1 extended;
Table	Checksum
test.t1	3235292310
alter table t1 row_format=fixed;
checksum table t1;
Table	Checksum
test.t1	3235292310
alter table t1 row_format=dynamic;
checksum table t1;
Table	Checksum
test.t1	4183529555
alter table t1 engine=myisam;
checksum table t1;
Table	Checksum
test.t1	4183529555
drop table t1;
show variables like 'aria_stats_method';
Variable_name	Value
aria_stats_method	nulls_unequal
create table t1 (a int, key(a));
insert into t1 values (0),(1),(2),(3),(4);
insert into t1 select NULL from t1;
analyze table t1;
Table	Op	Msg_type	Msg_text
test.t1	analyze	status	OK
show index from t1;
Table	Non_unique	Key_name	Seq_in_index	Column_name	Collation	Cardinality	Sub_part	Packed	Null	Index_type	Comment	Index_comment
t1	1	a	1	a	A	10	NULL	NULL	YES	BTREE		
insert into t1 values (11);
delete from t1 where a=11;
check table t1;
Table	Op	Msg_type	Msg_text
test.t1	check	status	OK
show index from t1;
Table	Non_unique	Key_name	Seq_in_index	Column_name	Collation	Cardinality	Sub_part	Packed	Null	Index_type	Comment	Index_comment
t1	1	a	1	a	A	10	NULL	NULL	YES	BTREE		
set aria_stats_method=nulls_equal;
show variables like 'aria_stats_method';
Variable_name	Value
aria_stats_method	nulls_equal
insert into t1 values (11);
delete from t1 where a=11;
analyze table t1;
Table	Op	Msg_type	Msg_text
test.t1	analyze	status	OK
show index from t1;
Table	Non_unique	Key_name	Seq_in_index	Column_name	Collation	Cardinality	Sub_part	Packed	Null	Index_type	Comment	Index_comment
t1	1	a	1	a	A	5	NULL	NULL	YES	BTREE		
insert into t1 values (11);
delete from t1 where a=11;
check table t1;
Table	Op	Msg_type	Msg_text
test.t1	check	status	OK
show index from t1;
Table	Non_unique	Key_name	Seq_in_index	Column_name	Collation	Cardinality	Sub_part	Packed	Null	Index_type	Comment	Index_comment
t1	1	a	1	a	A	5	NULL	NULL	YES	BTREE		
set aria_stats_method=DEFAULT;
show variables like 'aria_stats_method';
Variable_name	Value
aria_stats_method	nulls_unequal
insert into t1 values (11);
delete from t1 where a=11;
analyze table t1;
Table	Op	Msg_type	Msg_text
test.t1	analyze	status	OK
show index from t1;
Table	Non_unique	Key_name	Seq_in_index	Column_name	Collation	Cardinality	Sub_part	Packed	Null	Index_type	Comment	Index_comment
t1	1	a	1	a	A	10	NULL	NULL	YES	BTREE		
insert into t1 values (11);
delete from t1 where a=11;
check table t1;
Table	Op	Msg_type	Msg_text
test.t1	check	status	OK
show index from t1;
Table	Non_unique	Key_name	Seq_in_index	Column_name	Collation	Cardinality	Sub_part	Packed	Null	Index_type	Comment	Index_comment
t1	1	a	1	a	A	10	NULL	NULL	YES	BTREE		
drop table t1;
set aria_stats_method=nulls_ignored;
show variables like 'aria_stats_method';
Variable_name	Value
aria_stats_method	nulls_ignored
create table t1 (
a char(3), b char(4), c char(5), d char(6),
key(a,b,c,d)
);
insert into t1 values ('bcd','def1', NULL, 'zz');
insert into t1 values ('bcd','def2', NULL, 'zz');
insert into t1 values ('bce','def1', 'yuu', NULL);
insert into t1 values ('bce','def2', NULL, 'quux');
analyze table t1;
Table	Op	Msg_type	Msg_text
test.t1	analyze	status	OK
show index from t1;
Table	Non_unique	Key_name	Seq_in_index	Column_name	Collation	Cardinality	Sub_part	Packed	Null	Index_type	Comment	Index_comment
t1	1	a	1	a	A	2	NULL	NULL	YES	BTREE		
t1	1	a	2	b	A	4	NULL	NULL	YES	BTREE		
t1	1	a	3	c	A	4	NULL	NULL	YES	BTREE		
t1	1	a	4	d	A	4	NULL	NULL	YES	BTREE		
delete from t1;
analyze table t1;
Table	Op	Msg_type	Msg_text
test.t1	analyze	status	OK
show index from t1;
Table	Non_unique	Key_name	Seq_in_index	Column_name	Collation	Cardinality	Sub_part	Packed	Null	Index_type	Comment	Index_comment
t1	1	a	1	a	A	0	NULL	NULL	YES	BTREE		
t1	1	a	2	b	A	0	NULL	NULL	YES	BTREE		
t1	1	a	3	c	A	0	NULL	NULL	YES	BTREE		
t1	1	a	4	d	A	0	NULL	NULL	YES	BTREE		
set aria_stats_method=DEFAULT;
drop table t1;
create table t1(
cip INT NOT NULL,
time TIME NOT NULL,
score INT NOT NULL DEFAULT 0,
bob TINYBLOB
);
insert into t1 (cip, time) VALUES (1, '00:01'), (2, '00:02'), (3,'00:03');
insert into t1 (cip, bob, time) VALUES (4, 'a', '00:04'), (5, 'b', '00:05'), 
(6, 'c', '00:06');
select * from t1 where bob is null and cip=1;
cip	time	score	bob
1	00:01:00	0	NULL
create index bug on t1 (bob(22), cip, time);
select * from t1 where bob is null and cip=1;
cip	time	score	bob
1	00:01:00	0	NULL
drop table t1;
create table t1 (
id1 int not null auto_increment,
id2 int not null default '0',
t text not null,
primary key  (id1),
key x (id2, t(32))
) engine=aria;
insert into t1 (id2, t) values
(10, 'abc'), (10, 'abc'), (10, 'abc'),
(20, 'abc'), (20, 'abc'), (20, 'def'),
(10, 'abc'), (10, 'abc');
select count(*)   from t1 where id2 = 10;
count(*)
5
select count(id1) from t1 where id2 = 10;
count(id1)
5
drop table t1;
CREATE TABLE t1(a TINYINT, KEY(a));
INSERT INTO t1 VALUES(1);
SELECT MAX(a) FROM t1 IGNORE INDEX(a);
MAX(a)
1
ALTER TABLE t1 DISABLE KEYS;
SELECT MAX(a) FROM t1;
MAX(a)
1
SELECT MAX(a) FROM t1 IGNORE INDEX(a);
MAX(a)
1
DROP TABLE t1;
CREATE TABLE t1(a CHAR(9), b VARCHAR(7));
INSERT INTO t1(a) VALUES('xxxxxxxxx'),('xxxxxxxxx');
UPDATE t1 AS ta1,t1 AS ta2 SET ta1.b='aaaaaa',ta2.b='bbbbbb';
SELECT * FROM t1;
a	b
xxxxxxxxx	bbbbbb
xxxxxxxxx	bbbbbb
DROP TABLE t1;
SET @@aria_repair_threads=2;
SHOW VARIABLES LIKE 'aria_repair%';
Variable_name	Value
aria_repair_threads	2
CREATE TABLE t1 (
`_id` int(11) NOT NULL default '0',
`url` text,
`email` text,
`description` text,
`loverlap` int(11) default NULL,
`roverlap` int(11) default NULL,
`lneighbor_id` int(11) default NULL,
`rneighbor_id` int(11) default NULL,
`length_` int(11) default NULL,
`sequence` mediumtext,
`name` text,
`_obj_class` text NOT NULL,
PRIMARY KEY  (`_id`),
UNIQUE KEY `sequence_name_index` (`name`(50)),
KEY (`length_`)
) DEFAULT CHARSET=latin1;
INSERT INTO t1 VALUES
(1,NULL,NULL,NULL,NULL,NULL,NULL,NULL,NULL,NULL,'sample1',''),
(2,NULL,NULL,NULL,NULL,NULL,NULL,NULL,NULL,NULL,'sample2',''),
(3,NULL,NULL,NULL,NULL,NULL,NULL,NULL,NULL,NULL,'sample3',''),
(4,NULL,NULL,NULL,NULL,NULL,NULL,NULL,NULL,NULL,'sample4',''),
(5,NULL,NULL,NULL,NULL,NULL,NULL,NULL,NULL,NULL,'sample5',''),
(6,NULL,NULL,NULL,NULL,NULL,NULL,NULL,NULL,NULL,'sample6',''),
(7,NULL,NULL,NULL,NULL,NULL,NULL,NULL,NULL,NULL,'sample7',''),
(8,NULL,NULL,NULL,NULL,NULL,NULL,NULL,NULL,NULL,'sample8',''),
(9,NULL,NULL,NULL,NULL,NULL,NULL,NULL,NULL,NULL,'sample9','');
SELECT _id FROM t1;
_id
1
2
3
4
5
6
7
8
9
DELETE FROM t1 WHERE _id < 8;
SHOW TABLE STATUS LIKE 't1';
Name	Engine	Version	Row_format	Rows	Avg_row_length	Data_length	Max_data_length	Index_length	Data_free	Auto_increment	Create_time	Update_time	Check_time	Collation	Checksum	Create_options	Comment
t1	Aria	10	Page	2	#	#	#	#	0	#	#	#	#	#	#		
CHECK TABLE t1 EXTENDED;
Table	Op	Msg_type	Msg_text
test.t1	check	status	OK
OPTIMIZE TABLE t1;
Table	Op	Msg_type	Msg_text
test.t1	optimize	status	OK
CHECK TABLE t1 EXTENDED;
Table	Op	Msg_type	Msg_text
test.t1	check	status	OK
SHOW TABLE STATUS LIKE 't1';
Name	Engine	Version	Row_format	Rows	Avg_row_length	Data_length	Max_data_length	Index_length	Data_free	Auto_increment	Create_time	Update_time	Check_time	Collation	Checksum	Create_options	Comment
t1	Aria	10	Page	2	#	#	#	#	0	#	#	#	#	#	#		
SELECT _id FROM t1;
_id
8
9
DROP TABLE t1;
CREATE TABLE t1 (
`_id` int(11) NOT NULL default '0',
`url` text,
`email` text,
`description` text,
`loverlap` int(11) default NULL,
`roverlap` int(11) default NULL,
`lneighbor_id` int(11) default NULL,
`rneighbor_id` int(11) default NULL,
`length_` int(11) default NULL,
`sequence` mediumtext,
`name` text,
`_obj_class` text NOT NULL,
PRIMARY KEY  (`_id`),
UNIQUE KEY `sequence_name_index` (`name`(50)),
KEY (`length_`)
) DEFAULT CHARSET=latin1;
INSERT INTO t1 VALUES
(1,NULL,NULL,NULL,NULL,NULL,NULL,NULL,NULL,NULL,'sample1',''),
(2,NULL,NULL,NULL,NULL,NULL,NULL,NULL,NULL,NULL,'sample2',''),
(3,NULL,NULL,NULL,NULL,NULL,NULL,NULL,NULL,NULL,'sample3',''),
(4,NULL,NULL,NULL,NULL,NULL,NULL,NULL,NULL,NULL,'sample4',''),
(5,NULL,NULL,NULL,NULL,NULL,NULL,NULL,NULL,NULL,'sample5',''),
(6,NULL,NULL,NULL,NULL,NULL,NULL,NULL,NULL,NULL,'sample6',''),
(7,NULL,NULL,NULL,NULL,NULL,NULL,NULL,NULL,NULL,'sample7',''),
(8,NULL,NULL,NULL,NULL,NULL,NULL,NULL,NULL,NULL,'sample8',''),
(9,NULL,NULL,NULL,NULL,NULL,NULL,NULL,NULL,NULL,'sample9','');
SELECT _id FROM t1;
_id
1
2
3
4
5
6
7
8
9
DELETE FROM t1 WHERE _id < 8;
SHOW TABLE STATUS LIKE 't1';
Name	Engine	Version	Row_format	Rows	Avg_row_length	Data_length	Max_data_length	Index_length	Data_free	Auto_increment	Create_time	Update_time	Check_time	Collation	Checksum	Create_options	Comment
t1	Aria	10	Page	2	#	#	#	#	0	#	#	#	#	#	#		
CHECK TABLE t1 EXTENDED;
Table	Op	Msg_type	Msg_text
test.t1	check	status	OK
REPAIR TABLE t1 QUICK;
Table	Op	Msg_type	Msg_text
test.t1	repair	status	OK
CHECK TABLE t1 EXTENDED;
Table	Op	Msg_type	Msg_text
test.t1	check	status	OK
SHOW TABLE STATUS LIKE 't1';
Name	Engine	Version	Row_format	Rows	Avg_row_length	Data_length	Max_data_length	Index_length	Data_free	Auto_increment	Create_time	Update_time	Check_time	Collation	Checksum	Create_options	Comment
t1	Aria	10	Page	2	#	#	#	#	0	#	#	#	#	#	#		
SELECT _id FROM t1;
_id
8
9
DROP TABLE t1;
SET @@aria_repair_threads=1;
SHOW VARIABLES LIKE 'aria_repair%';
Variable_name	Value
aria_repair_threads	1
drop table if exists t1,t2,t3;
--- Testing varchar ---
--- Testing varchar ---
create table t1 (v varchar(10), c char(10), t text);
insert into t1 values('+ ', '+ ', '+ ');
set @a=repeat(' ',20);
insert into t1 values (concat('+',@a),concat('+',@a),concat('+',@a));
Warnings:
Note	1265	Data truncated for column 'v' at row 1
select concat('*',v,'*',c,'*',t,'*') from t1;
concat('*',v,'*',c,'*',t,'*')
*+ *+*+ *
*+         *+*+                    *
show create table t1;
Table	Create Table
t1	CREATE TABLE `t1` (
  `v` varchar(10) DEFAULT NULL,
  `c` char(10) DEFAULT NULL,
  `t` text
) ENGINE=Aria DEFAULT CHARSET=latin1 PAGE_CHECKSUM=0
create table t2 like t1;
show create table t2;
Table	Create Table
t2	CREATE TABLE `t2` (
  `v` varchar(10) DEFAULT NULL,
  `c` char(10) DEFAULT NULL,
  `t` text
) ENGINE=Aria DEFAULT CHARSET=latin1 PAGE_CHECKSUM=0
create table t3 select * from t1;
show create table t3;
Table	Create Table
t3	CREATE TABLE `t3` (
  `v` varchar(10) DEFAULT NULL,
  `c` char(10) DEFAULT NULL,
  `t` text
) ENGINE=Aria DEFAULT CHARSET=latin1 PAGE_CHECKSUM=0
alter table t1 modify c varchar(10);
show create table t1;
Table	Create Table
t1	CREATE TABLE `t1` (
  `v` varchar(10) DEFAULT NULL,
  `c` varchar(10) DEFAULT NULL,
  `t` text
) ENGINE=Aria DEFAULT CHARSET=latin1 PAGE_CHECKSUM=0
alter table t1 modify v char(10);
show create table t1;
Table	Create Table
t1	CREATE TABLE `t1` (
  `v` char(10) DEFAULT NULL,
  `c` varchar(10) DEFAULT NULL,
  `t` text
) ENGINE=Aria DEFAULT CHARSET=latin1 PAGE_CHECKSUM=0
alter table t1 modify t varchar(10);
Warnings:
Note	1265	Data truncated for column 't' at row 2
show create table t1;
Table	Create Table
t1	CREATE TABLE `t1` (
  `v` char(10) DEFAULT NULL,
  `c` varchar(10) DEFAULT NULL,
  `t` varchar(10) DEFAULT NULL
) ENGINE=Aria DEFAULT CHARSET=latin1 PAGE_CHECKSUM=0
select concat('*',v,'*',c,'*',t,'*') from t1;
concat('*',v,'*',c,'*',t,'*')
*+*+*+ *
*+*+*+         *
drop table t1,t2,t3;
create table t1 (v varchar(10), c char(10), t text, key(v), key(c), key(t(10)));
show create table t1;
Table	Create Table
t1	CREATE TABLE `t1` (
  `v` varchar(10) DEFAULT NULL,
  `c` char(10) DEFAULT NULL,
  `t` text,
  KEY `v` (`v`),
  KEY `c` (`c`),
  KEY `t` (`t`(10))
) ENGINE=Aria DEFAULT CHARSET=latin1 PAGE_CHECKSUM=0
select count(*) from t1;
count(*)
270
insert into t1 values(concat('a',char(1)),concat('a',char(1)),concat('a',char(1)));
select count(*) from t1 where v='a';
count(*)
10
select count(*) from t1 where c='a';
count(*)
10
select count(*) from t1 where t='a';
count(*)
10
select count(*) from t1 where v='a  ';
count(*)
10
select count(*) from t1 where c='a  ';
count(*)
10
select count(*) from t1 where t='a  ';
count(*)
10
select count(*) from t1 where v between 'a' and 'a ';
count(*)
10
select count(*) from t1 where v between 'a' and 'a ' and v between 'a  ' and 'b\n';
count(*)
10
select count(*) from t1 where v like 'a%';
count(*)
11
select count(*) from t1 where c like 'a%';
count(*)
11
select count(*) from t1 where t like 'a%';
count(*)
11
select count(*) from t1 where v like 'a %';
count(*)
9
explain select count(*) from t1 where v='a  ';
id	select_type	table	type	possible_keys	key	key_len	ref	rows	Extra
1	SIMPLE	t1	ref	v	v	13	const	#	Using where; Using index
explain select count(*) from t1 where c='a  ';
id	select_type	table	type	possible_keys	key	key_len	ref	rows	Extra
1	SIMPLE	t1	ref	c	c	11	const	#	Using where; Using index
explain select count(*) from t1 where t='a  ';
id	select_type	table	type	possible_keys	key	key_len	ref	rows	Extra
1	SIMPLE	t1	ref	t	t	13	const	#	Using where
explain select count(*) from t1 where v like 'a%';
id	select_type	table	type	possible_keys	key	key_len	ref	rows	Extra
1	SIMPLE	t1	range	v	v	13	NULL	#	Using where; Using index
explain select count(*) from t1 where v between 'a' and 'a ';
id	select_type	table	type	possible_keys	key	key_len	ref	rows	Extra
1	SIMPLE	t1	ref	v	v	13	const	#	Using where; Using index
explain select count(*) from t1 where v between 'a' and 'a ' and v between 'a  ' and 'b\n';
id	select_type	table	type	possible_keys	key	key_len	ref	rows	Extra
1	SIMPLE	t1	ref	v	v	13	const	#	Using where; Using index
alter table t1 add unique(v);
ERROR 23000: Duplicate entry '{ ' for key 'v_2'
alter table t1 add key(v);
Warnings:
Note	1831	Duplicate index `v_2`. This is deprecated and will be disallowed in a future release.
select concat('*',v,'*',c,'*',t,'*') as qq from t1 where v='a';
qq
*a*a*a*
*a *a*a *
*a  *a*a  *
*a   *a*a   *
*a    *a*a    *
*a     *a*a     *
*a      *a*a      *
*a       *a*a       *
*a        *a*a        *
*a         *a*a         *
explain select * from t1 where v='a';
id	select_type	table	type	possible_keys	key	key_len	ref	rows	Extra
1	SIMPLE	t1	ref	v,v_2	#	13	const	#	#
select v,count(*) from t1 group by v limit 10;
v	count(*)
a	1
a	10
b	10
c	10
d	10
e	10
f	10
g	10
h	10
i	10
select v,count(t) from t1 group by v limit 10;
v	count(t)
a	1
a	10
b	10
c	10
d	10
e	10
f	10
g	10
h	10
i	10
select v,count(c) from t1 group by v limit 10;
v	count(c)
a	1
a	10
b	10
c	10
d	10
e	10
f	10
g	10
h	10
i	10
select sql_big_result v,count(t) from t1 group by v limit 10;
v	count(t)
a	1
a	10
b	10
c	10
d	10
e	10
f	10
g	10
h	10
i	10
select sql_big_result v,count(c) from t1 group by v limit 10;
v	count(c)
a	1
a 	10
b     	10
c    	10
d   	10
e  	10
f     	10
g    	10
h	10
i     	10
select c,count(*) from t1 group by c limit 10;
c	count(*)
a	1
a	10
b	10
c	10
d	10
e	10
f	10
g	10
h	10
i	10
select c,count(t) from t1 group by c limit 10;
c	count(t)
a	1
a	10
b	10
c	10
d	10
e	10
f	10
g	10
h	10
i	10
select sql_big_result c,count(t) from t1 group by c limit 10;
c	count(t)
a	1
a	10
b	10
c	10
d	10
e	10
f	10
g	10
h	10
i	10
select t,count(*) from t1 group by t limit 10;
t	count(*)
a	1
a	10
b	10
c	10
d	10
e	10
f	10
g	10
h	10
i	10
select t,count(t) from t1 group by t limit 10;
t	count(t)
a	1
a	10
b	10
c	10
d	10
e	10
f	10
g	10
h	10
i	10
select sql_big_result t,count(t) from t1 group by t limit 10;
t	count(t)
a	1
a	10
b	10
c	10
d	10
e	10
f	10
g	10
h	10
i	10
alter table t1 modify v varchar(300), drop key v, drop key v_2, add key v (v);
show create table t1;
Table	Create Table
t1	CREATE TABLE `t1` (
  `v` varchar(300) DEFAULT NULL,
  `c` char(10) DEFAULT NULL,
  `t` text,
  KEY `c` (`c`),
  KEY `t` (`t`(10)),
  KEY `v` (`v`)
) ENGINE=Aria DEFAULT CHARSET=latin1 PAGE_CHECKSUM=0
select count(*) from t1 where v='a';
count(*)
10
select count(*) from t1 where v='a  ';
count(*)
10
select count(*) from t1 where v between 'a' and 'a ';
count(*)
10
select count(*) from t1 where v between 'a' and 'a ' and v between 'a  ' and 'b\n';
count(*)
10
select count(*) from t1 where v like 'a%';
count(*)
11
select count(*) from t1 where v like 'a %';
count(*)
9
explain select count(*) from t1 where v='a  ';
id	select_type	table	type	possible_keys	key	key_len	ref	rows	Extra
1	SIMPLE	t1	ref	v	v	303	const	#	Using where; Using index
explain select count(*) from t1 where v like 'a%';
id	select_type	table	type	possible_keys	key	key_len	ref	rows	Extra
1	SIMPLE	t1	range	v	v	303	NULL	#	Using where; Using index
explain select count(*) from t1 where v between 'a' and 'a ';
id	select_type	table	type	possible_keys	key	key_len	ref	rows	Extra
1	SIMPLE	t1	ref	v	v	303	const	#	Using where; Using index
explain select count(*) from t1 where v between 'a' and 'a ' and v between 'a  ' and 'b\n';
id	select_type	table	type	possible_keys	key	key_len	ref	rows	Extra
1	SIMPLE	t1	ref	v	v	303	const	#	Using where; Using index
explain select * from t1 where v='a';
id	select_type	table	type	possible_keys	key	key_len	ref	rows	Extra
1	SIMPLE	t1	ref	v	v	303	const	#	#
select v,count(*) from t1 group by v limit 10;
v	count(*)
a	1
a	10
b	10
c	10
d	10
e	10
f	10
g	10
h	10
i	10
select v,count(t) from t1 group by v limit 10;
v	count(t)
a	1
a	10
b	10
c	10
d	10
e	10
f	10
g	10
h	10
i	10
select sql_big_result v,count(t) from t1 group by v limit 10;
v	count(t)
a	1
a	10
b	10
c	10
d	10
e	10
f	10
g	10
h	10
i	10
alter table t1 drop key v, add key v (v(30));
show create table t1;
Table	Create Table
t1	CREATE TABLE `t1` (
  `v` varchar(300) DEFAULT NULL,
  `c` char(10) DEFAULT NULL,
  `t` text,
  KEY `c` (`c`),
  KEY `t` (`t`(10)),
  KEY `v` (`v`(30))
) ENGINE=Aria DEFAULT CHARSET=latin1 PAGE_CHECKSUM=0
select count(*) from t1 where v='a';
count(*)
10
select count(*) from t1 where v='a  ';
count(*)
10
select count(*) from t1 where v between 'a' and 'a ';
count(*)
10
select count(*) from t1 where v between 'a' and 'a ' and v between 'a  ' and 'b\n';
count(*)
10
select count(*) from t1 where v like 'a%';
count(*)
11
select count(*) from t1 where v like 'a %';
count(*)
9
explain select count(*) from t1 where v='a  ';
id	select_type	table	type	possible_keys	key	key_len	ref	rows	Extra
1	SIMPLE	t1	ref	v	v	33	const	#	Using where
explain select count(*) from t1 where v like 'a%';
id	select_type	table	type	possible_keys	key	key_len	ref	rows	Extra
1	SIMPLE	t1	range	v	v	33	NULL	#	Using where
explain select count(*) from t1 where v between 'a' and 'a ';
id	select_type	table	type	possible_keys	key	key_len	ref	rows	Extra
1	SIMPLE	t1	ref	v	v	33	const	#	Using where
explain select count(*) from t1 where v between 'a' and 'a ' and v between 'a  ' and 'b\n';
id	select_type	table	type	possible_keys	key	key_len	ref	rows	Extra
1	SIMPLE	t1	ref	v	v	33	const	#	Using where
explain select * from t1 where v='a';
id	select_type	table	type	possible_keys	key	key_len	ref	rows	Extra
1	SIMPLE	t1	ref	v	v	33	const	#	#
select v,count(*) from t1 group by v limit 10;
v	count(*)
a	1
a	10
b	10
c	10
d	10
e	10
f	10
g	10
h	10
i	10
select v,count(t) from t1 group by v limit 10;
v	count(t)
a	1
a	10
b	10
c	10
d	10
e	10
f	10
g	10
h	10
i	10
select sql_big_result v,count(t) from t1 group by v limit 10;
v	count(t)
a	1
a	10
b	10
c	10
d	10
e	10
f	10
g	10
h	10
i	10
alter table t1 modify v varchar(600), drop key v, add key v (v);
show create table t1;
Table	Create Table
t1	CREATE TABLE `t1` (
  `v` varchar(600) DEFAULT NULL,
  `c` char(10) DEFAULT NULL,
  `t` text,
  KEY `c` (`c`),
  KEY `t` (`t`(10)),
  KEY `v` (`v`)
) ENGINE=Aria DEFAULT CHARSET=latin1 PAGE_CHECKSUM=0
select v,count(*) from t1 group by v limit 10;
v	count(*)
a	1
a	10
b	10
c	10
d	10
e	10
f	10
g	10
h	10
i	10
select v,count(t) from t1 group by v limit 10;
v	count(t)
a	1
a	10
b	10
c	10
d	10
e	10
f	10
g	10
h	10
i	10
select sql_big_result v,count(t) from t1 group by v limit 10;
v	count(t)
a	1
a	10
b	10
c	10
d	10
e	10
f	10
g	10
h	10
i	10
drop table t1;
create table t1 (a char(10), unique (a));
insert into t1 values ('a   ');
insert into t1 values ('a ');
ERROR 23000: Duplicate entry 'a' for key 'a'
alter table t1 modify a varchar(10);
insert into t1 values ('a '),('a  '),('a   '),('a         ');
ERROR 23000: Duplicate entry 'a ' for key 'a'
insert into t1 values ('a     ');
ERROR 23000: Duplicate entry 'a     ' for key 'a'
insert into t1 values ('a          ');
ERROR 23000: Duplicate entry 'a         ' for key 'a'
insert into t1 values ('a ');
ERROR 23000: Duplicate entry 'a ' for key 'a'
update t1 set a='a  ' where a like 'a%';
select concat(a,'.') from t1;
concat(a,'.')
a  .
update t1 set a='abc    ' where a like 'a ';
select concat(a,'.') from t1;
concat(a,'.')
a  .
update t1 set a='a      ' where a like 'a %';
select concat(a,'.') from t1;
concat(a,'.')
a      .
update t1 set a='a  ' where a like 'a      ';
select concat(a,'.') from t1;
concat(a,'.')
a  .
drop table t1;
create table t1 (v varchar(10), c char(10), t text, key(v(5)), key(c(5)), key(t(5)));
show create table t1;
Table	Create Table
t1	CREATE TABLE `t1` (
  `v` varchar(10) DEFAULT NULL,
  `c` char(10) DEFAULT NULL,
  `t` text,
  KEY `v` (`v`(5)),
  KEY `c` (`c`(5)),
  KEY `t` (`t`(5))
) ENGINE=Aria DEFAULT CHARSET=latin1 PAGE_CHECKSUM=0
drop table t1;
create table t1 (v char(10) character set utf8);
show create table t1;
Table	Create Table
t1	CREATE TABLE `t1` (
  `v` char(10) CHARACTER SET utf8 DEFAULT NULL
) ENGINE=Aria DEFAULT CHARSET=latin1 PAGE_CHECKSUM=0
drop table t1;
create table t1 (v varchar(10), c char(10)) row_format=fixed;
show create table t1;
Table	Create Table
t1	CREATE TABLE `t1` (
  `v` varchar(10) DEFAULT NULL,
  `c` char(10) DEFAULT NULL
) ENGINE=Aria DEFAULT CHARSET=latin1 PAGE_CHECKSUM=0 ROW_FORMAT=FIXED
insert into t1 values('a','a'),('a ','a ');
select concat('*',v,'*',c,'*') from t1;
concat('*',v,'*',c,'*')
*a*a*
*a *a*
drop table t1;
create table t1 (v varchar(65530), key(v(10)));
insert into t1 values(repeat('a',65530));
select length(v) from t1 where v=repeat('a',65530);
length(v)
65530
drop table t1;
create table t1(a int, b varchar(12), key ba(b, a));
insert into t1 values (1, 'A'), (20, NULL);
explain select * from t1 where a=20 and b is null;
id	select_type	table	type	possible_keys	key	key_len	ref	rows	Extra
1	SIMPLE	t1	ref	ba	ba	20	const,const	1	Using where; Using index
select * from t1 where a=20 and b is null;
a	b
20	NULL
drop table t1;
create table t1 (v varchar(65530), key(v));
Warnings:
Warning	1071	Specified key was too long; max key length is 1000 bytes
drop table if exists t1;
create table t1 (v varchar(65536));
Warnings:
Note	1246	Converting column 'v' from VARCHAR to TEXT
show create table t1;
Table	Create Table
t1	CREATE TABLE `t1` (
  `v` mediumtext
) ENGINE=Aria DEFAULT CHARSET=latin1 PAGE_CHECKSUM=0
drop table t1;
create table t1 (v varchar(65530) character set utf8);
Warnings:
Note	1246	Converting column 'v' from VARCHAR to TEXT
show create table t1;
Table	Create Table
t1	CREATE TABLE `t1` (
  `v` mediumtext CHARACTER SET utf8
) ENGINE=Aria DEFAULT CHARSET=latin1 PAGE_CHECKSUM=0
drop table t1;
create table t1 (v varchar(65535));
Warnings:
Note	1246	Converting column 'v' from VARCHAR to TEXT
show create table t1;
Table	Create Table
t1	CREATE TABLE `t1` (
  `v` text
) ENGINE=Aria DEFAULT CHARSET=latin1 PAGE_CHECKSUM=0
drop table t1;
set @save_concurrent_insert=@@concurrent_insert;
set global concurrent_insert=1;
create table t1 (a int) ROW_FORMAT=FIXED;
insert into t1 values (1),(2),(3),(4),(5);
lock table t1 read local;
insert into t1 values(6),(7);
unlock tables;
delete from t1 where a>=3 and a<=4;
lock table t1 read local;
set global concurrent_insert=2;
insert into t1 values (8),(9);
unlock tables;
insert into t1 values (10),(11),(12);
select * from t1;
a
1
2
11
10
5
6
7
8
9
12
check table t1;
Table	Op	Msg_type	Msg_text
test.t1	check	status	OK
drop table t1;
create table t1 (a int, b varchar(30) default "hello") ROW_FORMAT=DYNAMIC;
insert into t1 (a) values (1),(2),(3),(4),(5);
lock table t1 read local;
insert into t1 (a) values(6),(7);
unlock tables;
delete from t1 where a>=3 and a<=4;
lock table t1 read local;
set global concurrent_insert=2;
insert into t1 (a) values (8),(9);
unlock tables;
insert into t1 (a) values (10),(11),(12);
select a from t1;
a
1
2
11
10
5
6
7
8
9
12
check table t1;
Table	Op	Msg_type	Msg_text
test.t1	check	status	OK
drop table t1;
set global concurrent_insert=@save_concurrent_insert;
create table t1 (a int, key(a));
insert into t1 values (1),(2),(3),(4),(NULL),(NULL),(NULL),(NULL);
analyze table t1;
Table	Op	Msg_type	Msg_text
test.t1	analyze	status	OK
analyze table t1;
Table	Op	Msg_type	Msg_text
test.t1	analyze	status	Table is already up to date
show keys from t1;
Table	Non_unique	Key_name	Seq_in_index	Column_name	Collation	Cardinality	Sub_part	Packed	Null	Index_type	Comment	Index_comment
t1	1	a	1	a	A	8	NULL	NULL	YES	BTREE		
alter table t1 disable keys;
alter table t1 enable keys;
show keys from t1;
Table	Non_unique	Key_name	Seq_in_index	Column_name	Collation	Cardinality	Sub_part	Packed	Null	Index_type	Comment	Index_comment
t1	1	a	1	a	A	8	NULL	NULL	YES	BTREE		
drop table t1;
show create table t1;
show create table t1;
create table t1 (a int) select 42 a;
select * from t1;
a
9
select * from t1;
a
99
select * from t1;
a
42
drop table t1;
End of 4.1 tests
create table t1 (c1 int) pack_keys=0;
create table t2 (c1 int) pack_keys=1;
create table t3 (c1 int) pack_keys=default;
create table t4 (c1 int) pack_keys=2;
ERROR 42000: You have an error in your SQL syntax; check the manual that corresponds to your MariaDB server version for the right syntax to use near '2' at line 1
drop table t1, t2, t3;
CREATE TABLE t1(a INT, b INT, KEY inx (a), UNIQUE KEY uinx (b));
INSERT INTO t1(a,b) VALUES (1,1),(2,2),(3,3),(4,4),(5,5);
SELECT a FROM t1 FORCE INDEX (inx) WHERE a=1;
a
1
ALTER TABLE t1 DISABLE KEYS;
SELECT a FROM t1 FORCE INDEX (inx) WHERE a=1;
a
1
SELECT a FROM t1 USE INDEX (inx) WHERE a=1;
a
1
SELECT b FROM t1 FORCE INDEX (uinx) WHERE b=1;
b
1
SELECT b FROM t1 USE INDEX (uinx) WHERE b=1;
b
1
SELECT a FROM t1 FORCE INDEX (inx,uinx) WHERE a=1;
a
1
ALTER TABLE t1 ENABLE KEYS;
SELECT a FROM t1 FORCE INDEX (inx) WHERE a=1;
a
1
DROP TABLE t1;
CREATE TABLE t1 (c1 INT, c2 INT, UNIQUE INDEX (c1), INDEX (c2));
SHOW TABLE STATUS LIKE 't1';
Name	Engine	Version	Row_format	Rows	Avg_row_length	Data_length	Max_data_length	Index_length	Data_free	Auto_increment	Create_time	Update_time	Check_time	Collation	Checksum	Create_options	Comment
t1	Aria	10	Page	0	#	#	#	8192	#	#	#	#	#	#	#		
INSERT INTO t1 VALUES (1,1);
SHOW TABLE STATUS LIKE 't1';
Name	Engine	Version	Row_format	Rows	Avg_row_length	Data_length	Max_data_length	Index_length	Data_free	Auto_increment	Create_time	Update_time	Check_time	Collation	Checksum	Create_options	Comment
t1	Aria	10	Page	1	#	#	#	24576	#	#	#	#	#	#	#		
ALTER TABLE t1 DISABLE KEYS;
SHOW TABLE STATUS LIKE 't1';
Name	Engine	Version	Row_format	Rows	Avg_row_length	Data_length	Max_data_length	Index_length	Data_free	Auto_increment	Create_time	Update_time	Check_time	Collation	Checksum	Create_options	Comment
t1	Aria	10	Page	1	#	#	#	24576	#	#	#	#	#	#	#		
ALTER TABLE t1 ENABLE KEYS;
SHOW TABLE STATUS LIKE 't1';
Name	Engine	Version	Row_format	Rows	Avg_row_length	Data_length	Max_data_length	Index_length	Data_free	Auto_increment	Create_time	Update_time	Check_time	Collation	Checksum	Create_options	Comment
t1	Aria	10	Page	1	#	#	#	24576	#	#	#	#	#	#	#		
ALTER TABLE t1 DISABLE KEYS;
SHOW TABLE STATUS LIKE 't1';
Name	Engine	Version	Row_format	Rows	Avg_row_length	Data_length	Max_data_length	Index_length	Data_free	Auto_increment	Create_time	Update_time	Check_time	Collation	Checksum	Create_options	Comment
t1	Aria	10	Page	1	#	#	#	24576	#	#	#	#	#	#	#		
ALTER TABLE t1 ENABLE KEYS;
SHOW TABLE STATUS LIKE 't1';
Name	Engine	Version	Row_format	Rows	Avg_row_length	Data_length	Max_data_length	Index_length	Data_free	Auto_increment	Create_time	Update_time	Check_time	Collation	Checksum	Create_options	Comment
t1	Aria	10	Page	1	#	#	#	24576	#	#	#	#	#	#	#		
# Enable keys with parallel repair
SET @@aria_repair_threads=2;
ALTER TABLE t1 DISABLE KEYS;
ALTER TABLE t1 ENABLE KEYS;
SET @@aria_repair_threads=1;
CHECK TABLE t1 EXTENDED;
Table	Op	Msg_type	Msg_text
test.t1	check	status	OK
DROP TABLE t1;
CREATE TABLE t1 (id int NOT NULL, ref int NOT NULL, INDEX (id));
CREATE TABLE t2 LIKE t1;
INSERT INTO t2 (id, ref) VALUES (1,3), (2,1), (3,2), (4,5), (4,4);
INSERT INTO t1 SELECT * FROM t2;
SELECT * FROM t1 AS a INNER JOIN t1 AS b USING (id) WHERE a.ref < b.ref;
id	ref	ref
4	4	5
SELECT * FROM t1;
id	ref
1	3
2	1
3	2
4	5
4	4
DELETE FROM a USING t1 AS a INNER JOIN t1 AS b USING (id) WHERE a.ref < b.ref;
SELECT * FROM t1;
id	ref
1	3
2	1
3	2
4	5
DROP TABLE t1, t2;
CREATE TABLE t1 (a INT) ENGINE=ARIA CHECKSUM=1 ROW_FORMAT=DYNAMIC;
INSERT INTO t1 VALUES (0);
UPDATE t1 SET a=1;
SELECT a FROM t1;
a
1
CHECK TABLE t1;
Table	Op	Msg_type	Msg_text
test.t1	check	status	OK
INSERT INTO t1 VALUES (0), (5), (4), (2);
UPDATE t1 SET a=2;
SELECT a FROM t1;
a
2
2
2
2
2
CHECK TABLE t1;
Table	Op	Msg_type	Msg_text
test.t1	check	status	OK
DROP TABLE t1;
End of 5.0 tests
create table t1 (a int not null, key `a` (a) key_block_size=1024);
show create table t1;
Table	Create Table
t1	CREATE TABLE `t1` (
  `a` int(11) NOT NULL,
  KEY `a` (`a`) KEY_BLOCK_SIZE=8192
) ENGINE=Aria DEFAULT CHARSET=latin1 PAGE_CHECKSUM=0
drop table t1;
create table t1 (a int not null, key `a` (a) key_block_size=2048);
show create table t1;
Table	Create Table
t1	CREATE TABLE `t1` (
  `a` int(11) NOT NULL,
  KEY `a` (`a`) KEY_BLOCK_SIZE=8192
) ENGINE=Aria DEFAULT CHARSET=latin1 PAGE_CHECKSUM=0
drop table t1;
create table t1 (a varchar(2048), key `a` (a));
Warnings:
Warning	1071	Specified key was too long; max key length is 1000 bytes
show create table t1;
Table	Create Table
t1	CREATE TABLE `t1` (
  `a` varchar(2048) DEFAULT NULL,
  KEY `a` (`a`(1000))
) ENGINE=Aria DEFAULT CHARSET=latin1 PAGE_CHECKSUM=0
drop table t1;
create table t1 (a varchar(2048), key `a` (a) key_block_size=1024);
Warnings:
Warning	1071	Specified key was too long; max key length is 1000 bytes
show create table t1;
Table	Create Table
t1	CREATE TABLE `t1` (
  `a` varchar(2048) DEFAULT NULL,
  KEY `a` (`a`(1000)) KEY_BLOCK_SIZE=8192
) ENGINE=Aria DEFAULT CHARSET=latin1 PAGE_CHECKSUM=0
drop table t1;
create table t1 (a int not null, b varchar(2048), key (a), key(b)) key_block_size=1024;
Warnings:
Warning	1071	Specified key was too long; max key length is 1000 bytes
show create table t1;
Table	Create Table
t1	CREATE TABLE `t1` (
  `a` int(11) NOT NULL,
  `b` varchar(2048) DEFAULT NULL,
  KEY `a` (`a`) KEY_BLOCK_SIZE=8192,
  KEY `b` (`b`(1000)) KEY_BLOCK_SIZE=8192
) ENGINE=Aria DEFAULT CHARSET=latin1 PAGE_CHECKSUM=0 KEY_BLOCK_SIZE=1024
alter table t1 key_block_size=2048;
show create table t1;
Table	Create Table
t1	CREATE TABLE `t1` (
  `a` int(11) NOT NULL,
  `b` varchar(2048) DEFAULT NULL,
  KEY `a` (`a`) KEY_BLOCK_SIZE=8192,
  KEY `b` (`b`(1000)) KEY_BLOCK_SIZE=8192
) ENGINE=Aria DEFAULT CHARSET=latin1 PAGE_CHECKSUM=0 KEY_BLOCK_SIZE=2048
alter table t1 add c int, add key (c);
show create table t1;
Table	Create Table
t1	CREATE TABLE `t1` (
  `a` int(11) NOT NULL,
  `b` varchar(2048) DEFAULT NULL,
  `c` int(11) DEFAULT NULL,
  KEY `a` (`a`) KEY_BLOCK_SIZE=8192,
  KEY `b` (`b`(1000)) KEY_BLOCK_SIZE=8192,
  KEY `c` (`c`) KEY_BLOCK_SIZE=8192
) ENGINE=Aria DEFAULT CHARSET=latin1 PAGE_CHECKSUM=0 KEY_BLOCK_SIZE=2048
alter table t1 key_block_size=0;
alter table t1 add d int, add key (d);
show create table t1;
Table	Create Table
t1	CREATE TABLE `t1` (
  `a` int(11) NOT NULL,
  `b` varchar(2048) DEFAULT NULL,
  `c` int(11) DEFAULT NULL,
  `d` int(11) DEFAULT NULL,
  KEY `a` (`a`) KEY_BLOCK_SIZE=8192,
  KEY `b` (`b`(1000)) KEY_BLOCK_SIZE=8192,
  KEY `c` (`c`) KEY_BLOCK_SIZE=8192,
  KEY `d` (`d`)
) ENGINE=Aria DEFAULT CHARSET=latin1 PAGE_CHECKSUM=0
drop table t1;
create table t1 (a int not null, b varchar(2048), key (a), key(b)) key_block_size=8192;
Warnings:
Warning	1071	Specified key was too long; max key length is 1000 bytes
show create table t1;
Table	Create Table
t1	CREATE TABLE `t1` (
  `a` int(11) NOT NULL,
  `b` varchar(2048) DEFAULT NULL,
  KEY `a` (`a`),
  KEY `b` (`b`(1000))
) ENGINE=Aria DEFAULT CHARSET=latin1 PAGE_CHECKSUM=0 KEY_BLOCK_SIZE=8192
drop table t1;
create table t1 (a int not null, b varchar(2048), key (a) key_block_size=1024, key(b)) key_block_size=8192;
Warnings:
Warning	1071	Specified key was too long; max key length is 1000 bytes
show create table t1;
Table	Create Table
t1	CREATE TABLE `t1` (
  `a` int(11) NOT NULL,
  `b` varchar(2048) DEFAULT NULL,
  KEY `a` (`a`),
  KEY `b` (`b`(1000))
) ENGINE=Aria DEFAULT CHARSET=latin1 PAGE_CHECKSUM=0 KEY_BLOCK_SIZE=8192
drop table t1;
create table t1 (a int not null, b int, key (a) key_block_size=1024, key(b) key_block_size=8192) key_block_size=16384;
show create table t1;
Table	Create Table
t1	CREATE TABLE `t1` (
  `a` int(11) NOT NULL,
  `b` int(11) DEFAULT NULL,
  KEY `a` (`a`) KEY_BLOCK_SIZE=8192,
  KEY `b` (`b`) KEY_BLOCK_SIZE=8192
) ENGINE=Aria DEFAULT CHARSET=latin1 PAGE_CHECKSUM=0 KEY_BLOCK_SIZE=16384
drop table t1;
create table t1 (a int not null, key `a` (a) key_block_size=512);
show create table t1;
Table	Create Table
t1	CREATE TABLE `t1` (
  `a` int(11) NOT NULL,
  KEY `a` (`a`) KEY_BLOCK_SIZE=8192
) ENGINE=Aria DEFAULT CHARSET=latin1 PAGE_CHECKSUM=0
drop table t1;
create table t1 (a varchar(2048), key `a` (a) key_block_size=1000000000000000000);
Warnings:
Warning	1071	Specified key was too long; max key length is 1000 bytes
show create table t1;
Table	Create Table
t1	CREATE TABLE `t1` (
  `a` varchar(2048) DEFAULT NULL,
  KEY `a` (`a`(1000)) KEY_BLOCK_SIZE=8192
) ENGINE=Aria DEFAULT CHARSET=latin1 PAGE_CHECKSUM=0
drop table t1;
create table t1 (a int not null, key `a` (a) key_block_size=1025);
show create table t1;
Table	Create Table
t1	CREATE TABLE `t1` (
  `a` int(11) NOT NULL,
  KEY `a` (`a`) KEY_BLOCK_SIZE=8192
) ENGINE=Aria DEFAULT CHARSET=latin1 PAGE_CHECKSUM=0
drop table t1;
create table t1 (a int not null, key key_block_size=1024 (a));
ERROR 42000: You have an error in your SQL syntax; check the manual that corresponds to your MariaDB server version for the right syntax to use near '=1024 (a))' at line 1
create table t1 (a int not null, key `a` key_block_size=1024 (a));
ERROR 42000: You have an error in your SQL syntax; check the manual that corresponds to your MariaDB server version for the right syntax to use near 'key_block_size=1024 (a))' at line 1
CREATE TABLE t1 (
c1 INT,
c2 VARCHAR(300),
KEY (c1) KEY_BLOCK_SIZE 1024,
KEY (c2) KEY_BLOCK_SIZE 8192
);
INSERT INTO t1 VALUES (10, REPEAT('a', CEIL(RAND(10) * 300))),
(11, REPEAT('b', CEIL(RAND() * 300))),
(12, REPEAT('c', CEIL(RAND() * 300))),
(13, REPEAT('d', CEIL(RAND() * 300))),
(14, REPEAT('e', CEIL(RAND() * 300))),
(15, REPEAT('f', CEIL(RAND() * 300))),
(16, REPEAT('g', CEIL(RAND() * 300))),
(17, REPEAT('h', CEIL(RAND() * 300))),
(18, REPEAT('i', CEIL(RAND() * 300))),
(19, REPEAT('j', CEIL(RAND() * 300))),
(20, REPEAT('k', CEIL(RAND() * 300))),
(21, REPEAT('l', CEIL(RAND() * 300))),
(22, REPEAT('m', CEIL(RAND() * 300))),
(23, REPEAT('n', CEIL(RAND() * 300))),
(24, REPEAT('o', CEIL(RAND() * 300))),
(25, REPEAT('p', CEIL(RAND() * 300))),
(26, REPEAT('q', CEIL(RAND() * 300))),
(27, REPEAT('r', CEIL(RAND() * 300))),
(28, REPEAT('s', CEIL(RAND() * 300))),
(29, REPEAT('t', CEIL(RAND() * 300))),
(30, REPEAT('u', CEIL(RAND() * 300))),
(31, REPEAT('v', CEIL(RAND() * 300))),
(32, REPEAT('w', CEIL(RAND() * 300))),
(33, REPEAT('x', CEIL(RAND() * 300))),
(34, REPEAT('y', CEIL(RAND() * 300))),
(35, REPEAT('z', CEIL(RAND() * 300)));
INSERT INTO t1 SELECT * FROM t1;
INSERT INTO t1 SELECT * FROM t1;
CHECK TABLE t1;
Table	Op	Msg_type	Msg_text
test.t1	check	status	OK
REPAIR TABLE t1;
Table	Op	Msg_type	Msg_text
test.t1	repair	status	OK
DELETE FROM t1 WHERE c1 >= 10;
CHECK TABLE t1;
Table	Op	Msg_type	Msg_text
test.t1	check	status	OK
DROP TABLE t1;
CREATE TABLE t1 (
c1 CHAR(130),
c2 VARCHAR(1)
) ENGINE=aria;
INSERT INTO t1 VALUES(REPEAT("a",128), 'b');
SELECT COUNT(*) FROM t1;
COUNT(*)
1
CHECK TABLE t1;
Table	Op	Msg_type	Msg_text
test.t1	check	status	OK
REPAIR TABLE t1;
Table	Op	Msg_type	Msg_text
test.t1	repair	status	OK
SELECT COUNT(*) FROM t1;
COUNT(*)
1
CHECK TABLE t1;
Table	Op	Msg_type	Msg_text
test.t1	check	status	OK
DROP TABLE t1;
CREATE TABLE t1 (
c1 CHAR(130),
c2 VARCHAR(1)
) ENGINE=aria;
INSERT INTO t1 VALUES(REPEAT("a",128), 'b');
SELECT COUNT(*) FROM t1;
COUNT(*)
1
CHECK TABLE t1 EXTENDED;
Table	Op	Msg_type	Msg_text
test.t1	check	status	OK
REPAIR TABLE t1 EXTENDED;
Table	Op	Msg_type	Msg_text
test.t1	repair	status	OK
SELECT COUNT(*) FROM t1;
COUNT(*)
1
CHECK TABLE t1 EXTENDED;
Table	Op	Msg_type	Msg_text
test.t1	check	status	OK
DROP TABLE t1;
CREATE TABLE t1 (
c1 CHAR(130),
c2 VARCHAR(1)
) ENGINE=aria;
INSERT INTO t1 VALUES(REPEAT("a",128), 'b');
INSERT INTO t1 VALUES('b', 'b');
INSERT INTO t1 VALUES('c', 'b');
DELETE FROM t1 WHERE c1='b';
SELECT COUNT(*) FROM t1;
COUNT(*)
2
OPTIMIZE TABLE t1;
Table	Op	Msg_type	Msg_text
test.t1	optimize	status	OK
SELECT COUNT(*) FROM t1;
COUNT(*)
2
DROP TABLE t1;
CREATE TABLE t1 (
c1 CHAR(130),
c2 VARCHAR(1),
KEY (c1)
) ENGINE=aria;
# Insert 100 rows. Query log disabled.
UPDATE t1 SET c1=REPEAT("a",128) LIMIT 90;
SELECT COUNT(*) FROM t1;
COUNT(*)
100
ALTER TABLE t1 ENGINE=aria;
SELECT COUNT(*) FROM t1;
COUNT(*)
100
CHECK TABLE t1;
Table	Op	Msg_type	Msg_text
test.t1	check	status	OK
CHECK TABLE t1 EXTENDED;
Table	Op	Msg_type	Msg_text
test.t1	check	status	OK
DROP TABLE t1;
CREATE TABLE t1 (
c1 CHAR(50),
c2 VARCHAR(1)
) ENGINE=aria DEFAULT CHARSET UTF8;
INSERT INTO t1 VALUES(REPEAT(_utf8 x'e0ae85',43), 'b');
SELECT COUNT(*) FROM t1;
COUNT(*)
1
CHECK TABLE t1;
Table	Op	Msg_type	Msg_text
test.t1	check	status	OK
REPAIR TABLE t1;
Table	Op	Msg_type	Msg_text
test.t1	repair	status	OK
SELECT COUNT(*) FROM t1;
COUNT(*)
1
CHECK TABLE t1;
Table	Op	Msg_type	Msg_text
test.t1	check	status	OK
DROP TABLE t1;
CREATE TABLE t1 (
c1 CHAR(50),
c2 VARCHAR(1)
) ENGINE=aria DEFAULT CHARSET UTF8;
INSERT INTO t1 VALUES(REPEAT(_utf8 x'e0ae85',43), 'b');
SELECT COUNT(*) FROM t1;
COUNT(*)
1
CHECK TABLE t1 EXTENDED;
Table	Op	Msg_type	Msg_text
test.t1	check	status	OK
REPAIR TABLE t1 EXTENDED;
Table	Op	Msg_type	Msg_text
test.t1	repair	status	OK
SELECT COUNT(*) FROM t1;
COUNT(*)
1
CHECK TABLE t1 EXTENDED;
Table	Op	Msg_type	Msg_text
test.t1	check	status	OK
DROP TABLE t1;
CREATE TABLE t1 (
c1 CHAR(50),
c2 VARCHAR(1)
) ENGINE=aria DEFAULT CHARSET UTF8;
INSERT INTO t1 VALUES(REPEAT(_utf8 x'e0ae85',43), 'b');
INSERT INTO t1 VALUES('b', 'b');
INSERT INTO t1 VALUES('c', 'b');
DELETE FROM t1 WHERE c1='b';
SELECT COUNT(*) FROM t1;
COUNT(*)
2
OPTIMIZE TABLE t1;
Table	Op	Msg_type	Msg_text
test.t1	optimize	status	OK
SELECT COUNT(*) FROM t1;
COUNT(*)
2
DROP TABLE t1;
CREATE TABLE t1 (
c1 CHAR(50),
c2 VARCHAR(1),
KEY (c1)
) ENGINE=aria DEFAULT CHARSET UTF8;
# Insert 100 rows. Query log disabled.
UPDATE t1 SET c1=REPEAT(_utf8 x'e0ae85',43) LIMIT 90;
SELECT COUNT(*) FROM t1;
COUNT(*)
100
ALTER TABLE t1 ENGINE=aria;
SELECT COUNT(*) FROM t1;
COUNT(*)
100
CHECK TABLE t1;
Table	Op	Msg_type	Msg_text
test.t1	check	status	OK
CHECK TABLE t1 EXTENDED;
Table	Op	Msg_type	Msg_text
test.t1	check	status	OK
DROP TABLE t1;
CREATE TABLE t1 (
c1 VARCHAR(10) NOT NULL,
c2 CHAR(10) DEFAULT NULL,
c3 VARCHAR(10) NOT NULL,
KEY (c1),
KEY (c2)
) ENGINE=aria DEFAULT CHARSET=utf8 PACK_KEYS=0;
Aria file:           MYSQLD_DATADIR/test/t1
Record format:       Block
Crashsafe:           yes
Character set:       utf8_general_ci (33)
Data records:                       0  Deleted blocks:                      0
Block_size:                      8192
Recordlength:                      99

Table description:
Key Start Len Index   Type
1   2     30  multip. varchar                
2   33    30  multip. char NULL              
DROP TABLE t1;
create table t1 (n int not null, c char(1)) transactional=1;
show create table t1;
Table	Create Table
t1	CREATE TABLE `t1` (
  `n` int(11) NOT NULL,
  `c` char(1) DEFAULT NULL
) ENGINE=Aria DEFAULT CHARSET=latin1 PAGE_CHECKSUM=0 TRANSACTIONAL=1
drop table t1;
CREATE TABLE t1 (line LINESTRING NOT NULL) engine=aria;
INSERT INTO t1 VALUES (GeomFromText("LINESTRING(0 0)"));
checksum table t1;
Table	Checksum
test.t1	310616673
CREATE TABLE t2 (line LINESTRING NOT NULL) engine=aria;
INSERT INTO t2 VALUES (GeomFromText("LINESTRING(0 0)"));
checksum table t2;
Table	Checksum
test.t2	310616673
CREATE TABLE t3 select * from t1;
checksum table t3;
Table	Checksum
test.t3	310616673
drop table t1,t2,t3;
End of 5.1 tests
create table t2(a varchar(255),key(a))engine=aria row_format=dynamic transactional=0;
insert into t2 values (repeat('o',124)), (repeat('h',226)), (repeat('i',236)),
(repeat('l',234)), (repeat('b',13)), (repeat('g',236)), (repeat('y',205)),
(repeat('c',99)), (repeat('g',145)), (repeat('o',131)), (repeat('e',63)),
(repeat('q',155)), (repeat('k',87)), (repeat('i',54)), (repeat('p',84)),
(repeat('m',119)), (repeat('c',2)), (repeat('a',174)), (repeat('g',160)),
(repeat('t',147)), (repeat('n',107));
insert into t2 values ('nupdjlafwfvuuvruxkyjxpmupihzgspkaybijztkeukgzzkrxmd');
insert into t2 values (repeat('g',40)), (repeat('i',173)), (repeat('q',126)),
(repeat('i',217)), (repeat('f',161)), (repeat('i',28)), (repeat('a',35)),
(repeat('y',27)), (repeat('o',100)), (repeat('o',175)), (repeat('f',69)),
(repeat('k',156)), (repeat('n',220)), (repeat('q',247)), (repeat('y',180)),
(repeat('v',209)), (repeat('m',169)), (repeat('y',170)), (repeat('r',151)),
(repeat('d',38)), (repeat('g',64)), (repeat('k',77)), (repeat('l',150)),
(repeat('s',150)), (repeat('u',127)), (repeat('l',15)), (repeat('m',33)),
(repeat('r',177)), (repeat('v',197)), (repeat('k',62)), (repeat('h',219)),
(repeat('u',161)), (repeat('y',118)), (repeat('i',184)), (repeat('z',202)),
(repeat('j',113)), (repeat('q',95)), (repeat('q',164)), (repeat('e',54)),
(repeat('e',60)), (repeat('l',203)), (repeat('g',77)), (repeat('y',44)),
(repeat('j',196)), (repeat('t',45)), (repeat('l',190)), (repeat('l',89)),
(repeat('q',45)), (repeat('e',191)), (repeat('t',38)), (repeat('f',148)),
(repeat('c',25)), (repeat('v',97)), (repeat('i',83)), (repeat('s',166)),
(repeat('d',96)), (repeat('v',82)), (repeat('n',127)), (repeat('i',201)),
(repeat('x',184)), (repeat('d',76)), (repeat('u',17)), (repeat('a',178));
insert into t2 values ('hwvfiavnmufgbulapzrolonwxufheqymvjncnczlzcjokzqlsvmomcjzgzwzquyxpunxdmotdczocwliaprpubwaeccsulvittgizcutxxb');
insert into t2 values (repeat('x',28)), (repeat('p',21)), (repeat('k',241)),
(repeat('i',243)), (repeat('b',172)), (repeat('z',94)), (repeat('i',218)),
(repeat('a',177)), (repeat('g',251)), (repeat('q',161)), (repeat('x',231)),
(repeat('p',51)), (repeat('f',141)), (repeat('m',28)), (repeat('r',77)),
(repeat('h',56)), (repeat('k',23)), (repeat('f',198)), (repeat('o',243)),
(repeat('d',160)), (repeat('h',82));
check table t2 extended;
Table	Op	Msg_type	Msg_text
test.t2	check	status	OK
drop table t2;
CREATE TABLE t1 (
col0 float DEFAULT NULL,
col1 date DEFAULT NULL,   
col2 double DEFAULT NULL,   
col3 decimal(10,0) DEFAULT NULL,   
col4 char(218) DEFAULT NULL,   
col5 year(4) DEFAULT NULL,   
col6 datetime DEFAULT NULL,   
col7 varchar(39) DEFAULT NULL,   
col8 double DEFAULT NULL,   
col9 decimal(10,0) DEFAULT NULL,   
col10 enum('test1','test2','test3') DEFAULT NULL,   
col11 year(4) DEFAULT NULL,
col12 tinytext,
col13 tinyblob,
col14 date DEFAULT NULL,
col15 smallint(6) DEFAULT NULL,
col16 varchar(81) DEFAULT NULL,
col17 tinytext,
col18 blob,
col19 double DEFAULT NULL,
col20 double DEFAULT NULL,
col21 varchar(216) DEFAULT NULL,
col22 enum('test1','test2','test3') DEFAULT NULL,
col23 decimal(10,0) DEFAULT NULL,
col24 text,
col25 varchar(118) DEFAULT NULL,
col26 tinytext,
col27 tinyblob,
col28 double DEFAULT NULL,
col29 tinyint(4) DEFAULT NULL,
col30 longtext,
col31 tinyint(1) DEFAULT NULL,
col32 char(212) DEFAULT NULL,
col33 timestamp NOT NULL DEFAULT CURRENT_TIMESTAMP ON UPDATE CURRENT_TIMESTAMP,
col34 year(4) DEFAULT NULL,
col35 tinyint(1) DEFAULT NULL,
col36 enum('test1','test2','test3') DEFAULT NULL,
col37 decimal(10,0) DEFAULT NULL,
col38 tinyint(4) DEFAULT NULL,
col39 double DEFAULT NULL,
col40 decimal(10,0) DEFAULT NULL,
col41 enum('test1','test2','test3') DEFAULT NULL,
col42 longblob,
col43 text,
col44 blob,
col45 year(4) DEFAULT NULL,
col46 longtext,
col47 int(11) DEFAULT NULL,
col48 set('test1','test2','test3') DEFAULT NULL,
col49 bigint(20) DEFAULT NULL,
col50 date DEFAULT NULL,
col51 tinyblob,
col52 float DEFAULT NULL,
col53 year(4) DEFAULT NULL,
col54 decimal(10,0) DEFAULT NULL,
col55 tinyblob,
col56 float DEFAULT NULL,
col57 bigint(20) DEFAULT NULL,
col58 timestamp NOT NULL DEFAULT '0000-00-00 00:00:00',
col59 enum('test1','test2','test3') DEFAULT NULL,
col60 bigint(20) DEFAULT NULL,
col61 year(4) DEFAULT NULL,
col62 year(4) DEFAULT NULL,
col63 double DEFAULT NULL,
col64 tinytext,
col65 tinyint(4) DEFAULT NULL,
col66 longtext,
col67 time DEFAULT NULL,
col68 bigint(20) DEFAULT NULL,
col69 char(142) DEFAULT NULL,
col70 longtext,
col71 time DEFAULT NULL,
col72 year(4) DEFAULT NULL,
col73 longblob,
col74 enum('test1','test2','test3') DEFAULT NULL,
col75 decimal(10,0) DEFAULT NULL,
col76 smallint(6) DEFAULT NULL,
col77 tinytext,
col78 date DEFAULT NULL,
col79 double DEFAULT NULL,
col80 tinyint(4) DEFAULT NULL,
col81 float DEFAULT NULL,
col82 bigint(20) DEFAULT NULL,
col83 double DEFAULT NULL,
col84 varchar(124) DEFAULT NULL,
col85 double DEFAULT NULL,
col86 tinyblob,
col87 tinyblob,
col88 double DEFAULT NULL,
col89 date DEFAULT NULL,
col90 decimal(10,0) DEFAULT NULL,
col91 set('test1','test2','test3') DEFAULT NULL,
col92 blob,
col93 char(174) DEFAULT NULL,
col94 double DEFAULT NULL,
col95 tinytext,
col96 decimal(10,0) DEFAULT NULL,
col97 year(4) DEFAULT NULL,
col98 tinyblob,
col99 datetime DEFAULT NULL,
col100 longblob,
col101 date DEFAULT NULL,
col102 float DEFAULT NULL,
col103 float DEFAULT NULL,
col104 int(11) DEFAULT NULL,
col105 longblob,
col106 timestamp NOT NULL DEFAULT '0000-00-00 00:00:00',
col107 float DEFAULT NULL,
col108 text,
col109 float DEFAULT NULL,
col110 decimal(10,0) DEFAULT NULL,
col111 double DEFAULT NULL,
col112 double DEFAULT NULL,
col113 blob,
col114 varchar(152) DEFAULT NULL,
col115 bigint(20) DEFAULT NULL,
col116 decimal(10,0) DEFAULT NULL,
col117 mediumint(9) DEFAULT NULL,
col118 tinytext,
col119 tinyblob,
col120 int(11) DEFAULT NULL,
col121 bigint(20) DEFAULT NULL,
col122 double DEFAULT NULL,
col123 date DEFAULT NULL,
col124 longtext,
col125 longtext,
col126 double DEFAULT NULL,
col127 varchar(84) DEFAULT NULL,
col128 text,
col129 double DEFAULT NULL,
col130 enum('test1','test2','test3') DEFAULT NULL,
col131 time DEFAULT NULL,
col132 year(4) DEFAULT NULL,
col133 blob,
col134 tinytext,
col135 double DEFAULT NULL,
col136 tinytext,
col137 bigint(20) DEFAULT NULL,
col138 datetime DEFAULT NULL,
col139 double DEFAULT NULL,
col140 decimal(10,0) DEFAULT NULL,
col141 longtext,
col142 tinyint(1) DEFAULT NULL,
col143 time DEFAULT NULL,
col144 time DEFAULT NULL,
col145 float DEFAULT NULL,
col146 longblob,
col147 float DEFAULT NULL,
col148 text,
col149 mediumint(9) DEFAULT NULL,
col150 tinyblob,
col151 tinyblob,
col152 tinytext,
col153 tinyblob,
col154 tinyblob,
col155 tinytext,
col156 tinyint(1) DEFAULT NULL,
col157 tinytext,
col158 time DEFAULT NULL,
col159 date DEFAULT NULL,
col160 longtext,
col161 enum('test1','test2','test3') DEFAULT NULL,
col162 text,
col163 decimal(10,0) DEFAULT NULL,
col164 time DEFAULT NULL,
col165 longblob,
col166 tinyint(4) DEFAULT NULL,
col167 bigint(20) DEFAULT NULL,
col168 decimal(10,0) DEFAULT NULL,
col169 smallint(6) DEFAULT NULL,
col170 tinytext,
col171 tinyint(4) DEFAULT NULL,
col172 tinyint(1) DEFAULT NULL,
col173 tinytext,
col174 decimal(10,0) DEFAULT NULL,
col175 double DEFAULT NULL
) engine=aria;
insert ignore into t1 set 
col10=abs(28449) % 2,
col11='1973',
col12=if(abs(-30039)%100<20,null,'forgery\'s'),
col13=if(abs(24672)%100<20,null,'adductor\'s'),
col16=if(abs(26872)%100<20,null,'0xf810e016ee0b78e1ce8b1c6cf8d2e82bf8507453768a3908dc20cecfc9a0ac0ac00079d0645a4c'),
col18=if(abs(-15854)%100<20,null,'unattractiveness'),
col19=if(abs(4287439673.9896235000)%100<20,null,25288),
col20=if(abs(4290800136.7527390000)%100<20,null,8887),
col21=if(abs(-26086)%100<20,null,'0x2334181c6068aab18b348ecc1e2600b81e1c5f821eee3e204824'),
col22=abs(-21921) % 2,
col23=if(abs(1503277.6900540178)%100<20,null,-23298),
col25=if(abs(29674)%100<20,null,'0xc8d094f888ee20c83baef8d9380a168d40f4906e742a4dc0daeacb809e64095c71d510c7c0f83a6a0a04b8d6a0d9bea2dc3d4bd44d9c5002e440707c40ead8b3eb20a100a8524b1616a338a440ea02a25a08041810a08cac087cd47b4a79f08730946c5800600ae45e1c08f637'),
col26=if(abs(28642)%100<20,null,'insubstantiality\'s'),
col27=if(abs(-3188)%100<20,null,'exine\'s'),
col29=if(abs(-47)%100<20,null,-24131),
col32=if(abs(-3658)%100<20,null,'shortener\'s'),
col34='1917',
col36=abs(27782) % 2,
col37=if(abs(4864972.0244758446)%100<20,null,32302),
col38=if(abs(97)%100<20,null,-14079),
col39=if(abs(3362872.0521256141)%100<20,null,27191),
col40=if(abs(3348292.2110660113)%100<20,null,-1163),
col41=abs(-18533) % 2,
col42=if(abs(2094)%100<20,null,'Montparnasse'),
col43=if(abs(-15983)%100<20,null,'Massasoit\'s'),
col44=if(abs(2497)%100<20,null,'lags'),
col45='2057',
col46=if(abs(-31691)%100<20,null,'miscegenation\'s'),
col47=if(abs(-1269564297)%100<20,null,1089),
col49=if(abs(-1815717335)%100<20,null,-17504),
col51=if(abs(-15263)%100<20,null,'virelay'),
col52=if(abs(2227333.3279519030)%100<20,null,-5210),
col53='2032',
col54=if(abs(791647.5947447127)%100<20,null,32576),
col55=if(abs(20293)%100<20,null,'tumblebug'),
col56=if(abs(4288698564.2967925000)%100<20,null,17141),
col57=if(abs(-2138460927)%100<20,null,14495),
col59=abs(7624) % 2,
col60=if(abs(-1500892492)%100<20,null,-68),
col63=if(abs(4290890487.3789482000)%100<20,null,-32129),
col65=if(abs(22)%100<20,null,15722),
col79=if(abs(4292420489.2606282000)%100<20,null,-23891),
col84=if(abs(-21248)%100<20,null,'0x4f9888d044435050eab83cb3dcad88b01886e434e216'),
col85=if(abs(4294260188.6230965000)%100<20,null,16867),
col86=if(abs(-11659)%100<20,null,'prewar'),
col87=if(abs(-2253)%100<20,null,'Radnorshire'),
col90=if(abs(4287254529.4026613000)%100<20,null,23506),
col92=if(abs(6472)%100<20,null,'electroplated'),
col93=if(abs(-13523)%100<20,null,'sparkiest'),
col95=if(abs(23998)%100<20,null,'Crimea'),
col96=if(abs(4287719060.2789087000)%100<20,null,20527),
col98=if(abs(-14090)%100<20,null,'firebrat'),
col99='19161023095430',
col100=if(abs(-31178)%100<20,null,'clinical'),
col102=if(abs(4407547.5205542166)%100<20,null,18226),
col103=if(abs(4286834687.5994444000)%100<20,null,27520),
col104=if(abs(-2105663477)%100<20,null,28591),
col105=if(abs(1929)%100<20,null,'renascent'),
col107=if(abs(5972348.8099917602)%100<20,null,-11408),
col108=if(abs(-11262)%100<20,null,'aircraftmen'),
col110=if(abs(6530491.4546037167)%100<20,null,-17672),
col111=if(abs(4289897795.5000763000)%100<20,null,3742),
col112=if(abs(1680557.8560441907)%100<20,null,13944),
col113=if(abs(-27195)%100<20,null,'dekameter'),
col115=if(abs(-2083419827)%100<20,null,-17272),
col117=if(abs(1704826)%100<20,null,17880),
col118=if(abs(-2848)%100<20,null,'judicatory'),
col119=if(abs(-28087)%100<20,null,'mistitles'),
col120=if(abs(-2100119097)%100<20,null,22465),
col121=if(abs(-1868777891)%100<20,null,15172),
col122=if(abs(7039857.3608508557)%100<20,null,-22154),
col125=if(abs(70)%100<20,null,'Hong\'s'),
col126=if(abs(3820673.5968199712)%100<20,null,-24185),
col127=if(abs(12331)%100<20,null,'0x674e14584e88fca3fed0a0b1488a440008228aa01454a65cf09e3f0fa0511c3ce2f8688450'),
col128=if(abs(20335)%100<20,null,'Zoroaster\'s'),
col129=if(abs(3916577.6225165562)%100<20,null,-4088),
col130=abs(-15003) % 2,
col132='2016',
col134=if(abs(-26555)%100<20,null,'Caesarea'),
col135=if(abs(4288484655.2416148000)%100<20,null,-30073),
col136=if(abs(-17577)%100<20,null,'upbraid'),
col137=if(abs(-1742797945)%100<20,null,-21651),
col138='20751113181230',
col139=if(abs(4288997063.9889216000)%100<20,null,1816),
col141=if(abs(-31448)%100<20,null,'threnodist'),
col142=if(abs(88)%100<20,null,-19748),
col143='6930607',
col144='5760250',
col145=if(abs(3591496.9625843074)%100<20,null,76),
col146=if(abs(20875)%100<20,null,'rename'),
col147=if(abs(4294789439.6773582000)%100<20,null,32314),
col148=if(abs(7072)%100<20,null,'recesses'),
col150=if(abs(-26540)%100<20,null,'cuckoo'),
col152=if(abs(23553)%100<20,null,'shortened'),
col153=if(abs(-30422)%100<20,null,'inhabitant'),
col154=if(abs(30457)%100<20,null,'Orwellian'),
col155=if(abs(-30263)%100<20,null,'Ptolemies'),
col156=if(abs(-41)%100<20,null,6382),
col157=if(abs(2557)%100<20,null,'horsewhips'),
col158='2764427',
col160=if(abs(-15872)%100<20,null,'girlhood'),
col161=abs(15378) % 2,
col163=if(abs(4286662730.9309368000)%100<20,null,-19516),
col167=if(abs(-1881918655)%100<20,null,6927),
col169=if(abs(-14442)%100<20,null,-6392),
col170=if(abs(29965)%100<20,null,'resynthesis'),
col173=if(abs(-451)%100<20,null,'Clute'),
col174=if(abs(3262594.6284981840)%100<20,null,17846);
Warnings:
Warning	1265	Data truncated for column 'col25' at row 1
Warning	1264	Out of range value for column 'col29' at row 1
Warning	1265	Data truncated for column 'col36' at row 1
Warning	1264	Out of range value for column 'col38' at row 1
Warning	1265	Data truncated for column 'col59' at row 1
Warning	1264	Out of range value for column 'col65' at row 1
Warning	1264	Out of range value for column 'col142' at row 1
Warning	1264	Out of range value for column 'col156' at row 1
Warning	1265	Data truncated for column 'col161' at row 1
update ignore t1 set col165=repeat('a',7000);
check table t1;
Table	Op	Msg_type	Msg_text
test.t1	check	status	OK
drop table t1;
create table t1 (a char(200) primary key, b int default 12345) engine=aria;
insert t1 (a) values (repeat('0', 200));
insert t1 (a) values (repeat('1', 200)), (repeat('2', 200)), (repeat('3', 200)),
(repeat('4', 200)), (repeat('5', 200)), (repeat('6', 200)), (repeat('7', 200)),
(repeat('8', 200)), (repeat('9', 200)), (repeat('a', 200)), (repeat('b', 200)),
(repeat('c', 200)), (repeat('d', 200)), (repeat('e', 200)), (repeat('f', 200)),
(repeat('g', 200)), (repeat('h', 200)), (repeat('i', 200)), (repeat('j', 200)),
(repeat('k', 200)), (repeat('l', 200)), (repeat('m', 200)), (repeat('n', 200)),
(repeat('o', 200)), (repeat('p', 200)), (repeat('q', 200)), (repeat('r', 200)),
(repeat('s', 200)), (repeat('t', 200)), (repeat('u', 200)), (repeat('v', 200)),
(repeat('w', 200)), (repeat('x', 200)), (repeat('y', 200)), (repeat('z', 200)),
(repeat('+', 200)), (repeat('-', 200)), (repeat('=', 200)), (repeat('*', 200));
select b from t1 where a >= repeat('f', 200) and a < 'k';
b
12345
12345
12345
12345
12345
drop table t1;
create table t1 (a int) engine=aria transactional=1;
insert into t1 values (1);
lock table t1 write concurrent;
delete from t1 where a>0;
ERROR 42000: The storage engine for the table doesn't support DELETE in WRITE CONCURRENT
delete from t1;
ERROR 42000: The storage engine for the table doesn't support TRUNCATE in WRITE CONCURRENT
truncate t1;
ERROR HY000: Table 't1' was locked with a READ lock and can't be updated
unlock tables;
drop table t1;
create table t1 (p int primary key, i int, a char(10), key k1(i), key k2(a))
engine aria;
insert into t1 values (1, 1, 'qqqq'), (2, 1, 'pppp'),
(3, 1, 'yyyy'), (4, 3, 'zzzz');
insert into t1 values (5, 3, 'yyyy'), (6, 3, 'yyyy'), (7, 0, NULL),
(8, 0, NULL);
select * from t1 where a='zzzz';
p	i	a
4	3	zzzz
select * from t1 where a='yyyy';
p	i	a
3	1	yyyy
5	3	yyyy
6	3	yyyy
select * from t1 where a is NULL;
p	i	a
7	0	NULL
8	0	NULL
select * from t1;
p	i	a
1	1	qqqq
2	1	pppp
3	1	yyyy
4	3	zzzz
5	3	yyyy
6	3	yyyy
7	0	NULL
8	0	NULL
check table t1;
Table	Op	Msg_type	Msg_text
test.t1	check	status	OK
drop table t1;
create table t1 (f1 int unique, f2 int) engine=aria;
create table t2 (f3 int, f4 int) engine=aria;
create view v1 as select * from t1, t2 where f1= f3;
insert into t1 values (1,11), (2,22);
insert into v1 (f1) values (3) on duplicate key update f1= f3 + 10;
ERROR HY000: Can not modify more than one base table through a join view 'test.v1'
insert into v1 (f1) values (3) on duplicate key update f1= f3 + 10;
ERROR HY000: Can not modify more than one base table through a join view 'test.v1'
drop table t1,t2;
drop view v1;
CREATE TABLE t1 (id int, c varchar(10)) engine=aria;
INSERT INTO t1 VALUES (1,"1");
ALTER TABLE t1 CHANGE c d varchar(10);
affected rows: 0
info: Records: 0  Duplicates: 0  Warnings: 0
drop table t1;
create table t1 (s1 int);
insert into t1 values (1);
alter table t1 partition by list (s1) (partition p1 values in (2));
ERROR HY000: Table has no partition for value 1
drop table t1;
create table t1(a int primary key, b blob, c blob) engine=aria;
insert into t1 values(1,repeat('a',100), repeat('b',657860));
Warnings:
Warning	1265	Data truncated for column 'c' at row 1
insert into t1 values(1,repeat('a',100), repeat('b',657860));
ERROR 23000: Duplicate entry '1' for key 'PRIMARY'
check table t1;
Table	Op	Msg_type	Msg_text
test.t1	check	status	OK
drop table t1;
Create table t1 (a int) engine="aria";
show create table t1;
Table	Create Table
t1	CREATE TABLE `t1` (
  `a` int(11) DEFAULT NULL
) ENGINE=Aria DEFAULT CHARSET=latin1 PAGE_CHECKSUM=0
drop table t1;
CREATE TABLE t1 ( f1 DOUBLE , f2 DOUBLE , f3 DOUBLE , f4 DOUBLE , v3 DOUBLE , v4 DOUBLE , KEY ( v3 ) , KEY ( v4 ) ) engine=maria;
REPLACE t1 ( f2 , f1 ) VALUES ( f2 , 56 ) ;
INSERT t1 ( f1 , f2 , f3 , f4 ) VALUES ( 0 , f2 , 8 , f3 ) ;
INSERT t1 ( f4 , f2 ) VALUES ( 4 , 92 ) ;
DELETE FROM t1 WHERE v3 = 173 OR v4 = 9 ;
drop table t1;
CREATE TABLE t1 (
f1 CHAR(255) BINARY ,
f2 CHAR(255) BINARY NOT NULL DEFAULT '0',
f3 CHAR(255) BINARY NOT NULL ,
f4 CHAR(255) BINARY NOT NULL DEFAULT '0' ,
v3 CHAR(255) BINARY AS ( ( f1 NOT LIKE '%' ) ) PERSISTENT,
KEY (v3)
) ENGINE=Maria;
INSERT INTO t1 ( f1 , f2 , f3 , f4 ) SELECT f1 , f4 , f1 , f4 FROM t1;
DELETE FROM t1;
drop table t1;
create table t1 (a int not null primary key, b blob) engine=maria transactional=1;
insert into t1 values(1,repeat('a',8000));
insert into t1 values(2,repeat('b',8000));
insert into t1 values(3,repeat('c',8000));
flush tables;
delete from t1 where a>1;
insert into t1 values(1,repeat('d',8000*3));
ERROR 23000: Duplicate entry '1' for key 'PRIMARY'
flush tables;
check table t1;
Table	Op	Msg_type	Msg_text
test.t1	check	status	OK
repair table t1 extended;
Table	Op	Msg_type	Msg_text
test.t1	repair	status	OK
drop table t1;
create table t1 (a int, b int, key (a), key(b));
alter table t1 disable keys;
insert into t1 values(1,1),(2,1),(3,1),(4,1),(5,1),(6,1),(7,1),(8,1),(9,1),(10,1),(11,1),(12,1),(13,1);
alter table t1 enable keys;
select count(*) from t1;
count(*)
13
drop table t1;
create table t1 (a int not null, b int, primary key (a), key(b));
alter table t1 disable keys;
insert into t1 values(1,1),(2,1),(3,1),(4,1),(5,1),(6,1),(7,1),(8,1),(9,1),(10,1),(11,1),(12,1),(13,1);
alter table t1 enable keys;
select count(*) from t1;
count(*)
13
drop table t1;
create table t1 (a int not null, b int, primary key (a), key(b));
lock tables t1 write;
alter table t1 disable keys;
insert into t1 values(1,1),(2,1),(3,1),(4,1),(5,1),(6,1),(7,1),(8,1),(9,1),(10,1),(11,1),(12,1),(13,1);
alter table t1 enable keys;
unlock tables;
select count(*) from t1;
count(*)
13
drop table t1;
#
# MDEV-14690: Assertion `page_link == &fake_link' failed in
# pagecache_write_part
#
CREATE TABLE t1 (a CHAR(8), b CHAR(8), c CHAR(8) NOT NULL DEFAULT '', f FLOAT, KEY(f)) ENGINE=Aria;
INSERT INTO t1 (a) VALUES ('foo');
DELETE FROM t1 WHERE c < 'bar';
ALTER TABLE t1 DISABLE KEYS;
INSERT INTO t1 (b) VALUES ('');
ALTER TABLE t1 ENABLE KEYS;
DROP TABLE t1;
#
<<<<<<< HEAD
# BUG#47444 - --myisam_repair_threads > 1 can result in all index
#             cardinalities=1
#
SET aria_repair_threads=2;
SET aria_sort_buffer_size=8192;
CREATE TABLE t1(a CHAR(255), KEY(a), KEY(a), KEY(a));
Warnings:
Note	1831	Duplicate index `a_2`. This is deprecated and will be disallowed in a future release.
Note	1831	Duplicate index `a_3`. This is deprecated and will be disallowed in a future release.
INSERT INTO t1 VALUES (0),(1),(2),(3),(4),(5),(6),(7),(8),(9),(0),(1),(2),(3);
REPAIR TABLE t1;
Table	Op	Msg_type	Msg_text
test.t1	repair	status	OK
SELECT CARDINALITY FROM INFORMATION_SCHEMA.STATISTICS WHERE TABLE_SCHEMA='test' AND TABLE_NAME='t1';
CARDINALITY
14
14
14
CHECK TABLE t1;
Table	Op	Msg_type	Msg_text
test.t1	check	status	OK
DROP TABLE t1;
SET aria_sort_buffer_size=@@global.aria_sort_buffer_size;
SET aria_repair_threads=@@global.aria_repair_threads;
#
# BUG#47073 - valgrind errs, corruption,failed repair of partition,
#             low myisam_sort_buffer_size
#
CREATE TABLE t1(a INT, b CHAR(10), KEY(a), KEY(b));
INSERT INTO t1 VALUES(1,'0'),(2,'0'),(3,'0'),(4,'0'),(5,'0'),
(6,'0'),(7,'0');
INSERT INTO t1 SELECT a+10,b FROM t1;
INSERT INTO t1 SELECT a+20,b FROM t1;
INSERT INTO t1 SELECT a+40,b FROM t1;
INSERT INTO t1 SELECT a+80,b FROM t1;
INSERT INTO t1 SELECT a+160,b FROM t1;
INSERT INTO t1 SELECT a+320,b FROM t1;
INSERT INTO t1 SELECT a+640,b FROM t1;
INSERT INTO t1 SELECT a+1280,b FROM t1;
INSERT INTO t1 SELECT a+2560,b FROM t1;
INSERT INTO t1 SELECT a+5120,b FROM t1;
SET aria_sort_buffer_size=4096;
REPAIR TABLE t1;
Table	Op	Msg_type	Msg_text
test.t1	repair	error	aria_sort_buffer_size is too small. X
test.t1	repair	error	Create index by sort failed
test.t1	repair	info	Retrying repair with keycache
test.t1	repair	status	OK
CHECK TABLE t1;
Table	Op	Msg_type	Msg_text
test.t1	check	status	OK
SET aria_repair_threads=2;
REPAIR TABLE t1;
Table	Op	Msg_type	Msg_text
test.t1	repair	error	aria_sort_buffer_size is too small. X
test.t1	repair	error	Create index by sort failed
test.t1	repair	info	Retrying repair with keycache
test.t1	repair	status	OK
CHECK TABLE t1;
Table	Op	Msg_type	Msg_text
test.t1	check	status	OK
SET aria_repair_threads=@@global.aria_repair_threads;
SET aria_sort_buffer_size=@@global.aria_sort_buffer_size;
DROP TABLE t1;
CREATE TABLE t1(a INT, b CHAR(10), KEY(a), KEY(b));
INSERT INTO t1 VALUES(1,'0'),(2,'0'),(3,'0'),(4,'0'),(5,'0'),
(6,'0'),(7,'0');
flush tables test.t1 for export;
insert into t1 values (8,'0');
ERROR HY000: Table 't1' was locked with a READ lock and can't be updated
unlock tables;
drop table t1;
=======
# Start of 5.5 tests
#
#
# MDEV-16534 PPC64: Unexpected error with a negative values into auto-increment columns in HEAP, MyISAM, ARIA
#
CREATE TABLE t1 (
id TINYINT NOT NULL AUTO_INCREMENT,
name CHAR(30) NOT NULL,
PRIMARY KEY (id)
) ENGINE=ARIA;
SHOW CREATE TABLE t1;
Table	Create Table
t1	CREATE TABLE `t1` (
  `id` tinyint(4) NOT NULL AUTO_INCREMENT,
  `name` char(30) NOT NULL,
  PRIMARY KEY (`id`)
) ENGINE=Aria DEFAULT CHARSET=latin1 PAGE_CHECKSUM=1
INSERT INTO t1 (name) VALUES ('dog');
UPDATE t1 SET id=-1 WHERE id=1;
INSERT INTO t1 (name) VALUES ('cat');
SELECT * FROM t1;
id	name
-1	dog
2	cat
DROP TABLE t1;
#
# End of 5.5 tests
#
>>>>>>> 170b43c1
<|MERGE_RESOLUTION|>--- conflicted
+++ resolved
@@ -2707,7 +2707,35 @@
 ALTER TABLE t1 ENABLE KEYS;
 DROP TABLE t1;
 #
-<<<<<<< HEAD
+# Start of 5.5 tests
+#
+#
+# MDEV-16534 PPC64: Unexpected error with a negative values into auto-increment columns in HEAP, MyISAM, ARIA
+#
+CREATE TABLE t1 (
+id TINYINT NOT NULL AUTO_INCREMENT,
+name CHAR(30) NOT NULL,
+PRIMARY KEY (id)
+) ENGINE=ARIA;
+SHOW CREATE TABLE t1;
+Table	Create Table
+t1	CREATE TABLE `t1` (
+  `id` tinyint(4) NOT NULL AUTO_INCREMENT,
+  `name` char(30) NOT NULL,
+  PRIMARY KEY (`id`)
+) ENGINE=Aria DEFAULT CHARSET=latin1 PAGE_CHECKSUM=0
+INSERT INTO t1 (name) VALUES ('dog');
+UPDATE t1 SET id=-1 WHERE id=1;
+INSERT INTO t1 (name) VALUES ('cat');
+SELECT * FROM t1;
+id	name
+-1	dog
+2	cat
+DROP TABLE t1;
+#
+# End of 5.5 tests
+#
+#
 # BUG#47444 - --myisam_repair_threads > 1 can result in all index
 #             cardinalities=1
 #
@@ -2779,34 +2807,4 @@
 insert into t1 values (8,'0');
 ERROR HY000: Table 't1' was locked with a READ lock and can't be updated
 unlock tables;
-drop table t1;
-=======
-# Start of 5.5 tests
-#
-#
-# MDEV-16534 PPC64: Unexpected error with a negative values into auto-increment columns in HEAP, MyISAM, ARIA
-#
-CREATE TABLE t1 (
-id TINYINT NOT NULL AUTO_INCREMENT,
-name CHAR(30) NOT NULL,
-PRIMARY KEY (id)
-) ENGINE=ARIA;
-SHOW CREATE TABLE t1;
-Table	Create Table
-t1	CREATE TABLE `t1` (
-  `id` tinyint(4) NOT NULL AUTO_INCREMENT,
-  `name` char(30) NOT NULL,
-  PRIMARY KEY (`id`)
-) ENGINE=Aria DEFAULT CHARSET=latin1 PAGE_CHECKSUM=1
-INSERT INTO t1 (name) VALUES ('dog');
-UPDATE t1 SET id=-1 WHERE id=1;
-INSERT INTO t1 (name) VALUES ('cat');
-SELECT * FROM t1;
-id	name
--1	dog
-2	cat
-DROP TABLE t1;
-#
-# End of 5.5 tests
-#
->>>>>>> 170b43c1
+drop table t1;