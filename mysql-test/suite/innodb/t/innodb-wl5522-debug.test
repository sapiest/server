--- conflicted
+++ resolved
@@ -15,7 +15,6 @@
 
 -- source include/have_innodb.inc
 
-<<<<<<< HEAD
 call mtr.add_suppression("InnoDB: Operating system error number .* in a file operation.");
 call mtr.add_suppression("InnoDB: The error means the system cannot find the path specified.");
 call mtr.add_suppression("InnoDB: If you are installing InnoDB, remember that you must create directories yourself, InnoDB does not create them.");
@@ -25,10 +24,8 @@
 call mtr.add_suppression("InnoDB: Tablespace for table .* is set as discarded.");
 call mtr.add_suppression("InnoDB: Cannot calculate statistics for table .*");
 call mtr.add_suppression("InnoDB: Page 0 at offset 0 looks corrupted in file .*");
-=======
 call mtr.add_suppression("InnoDB: Page for tablespace .* ");
-FLUSH TABLES;
->>>>>>> c13b5011
+flush tables;
 
 let MYSQLD_DATADIR =`SELECT @@datadir`;
 let $innodb_file_per_table = `SELECT @@innodb_file_per_table`;
@@ -1505,4 +1502,4 @@
 --remove_file $MYSQLTEST_VARDIR/tmp/t1.cfg
 --remove_file $MYSQLTEST_VARDIR/tmp/t1.ibd
 
-eval SET GLOBAL INNODB_FILE_PER_TABLE=$innodb_file_per_table;
+eval SET GLOBAL INNODB_FILE_PER_TABLE=$innodb_file_per_table;