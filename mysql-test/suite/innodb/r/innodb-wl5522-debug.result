--- conflicted
+++ resolved
@@ -664,12 +664,8 @@
 FROM information_schema.innodb_metrics
 WHERE name = 'ibuf_merges_insert' AND count = 0;
 name
-<<<<<<< HEAD
 ibuf_merges_insert
-FLUSH TABLES test_wl5522.t1 FOR EXPORT;
-=======
-FLUSH TABLES t1 FOR EXPORT;
->>>>>>> 9394cc89
+FLUSH TABLES t1 FOR EXPORT;
 backup: t1
 UNLOCK TABLES;
 SELECT name
@@ -911,18 +907,14 @@
 unlink: t1.ibd
 unlink: t1.cfg
 CREATE TABLE t1 (c1 INT, c2 VARCHAR(1024), c3 BLOB) ENGINE = Innodb;
-ALTER TABLE t1 DISCARD TABLESPACE;
-SELECT COUNT(*) FROM t1;
-ERROR HY000: Tablespace has been discarded for table `t1`
 SET SESSION debug_dbug="+d,ib_import_create_index_failure_1";
-<<<<<<< HEAD
-ALTER TABLE test_wl5522.t1 ADD INDEX idx(c1);
-=======
 ALTER TABLE t1 ADD INDEX idx(c1);
-Warnings:
-Warning	1814	Tablespace has been discarded for table `t1`
->>>>>>> 9394cc89
-SET SESSION debug_dbug=@saved_debug_dbug;
+ERROR HY000: The table 't1' is full
+SET SESSION debug_dbug=@saved_debug_dbug;
+ALTER TABLE t1 DISCARD TABLESPACE;
+SELECT COUNT(*) FROM t1;
+ERROR HY000: Tablespace has been discarded for table `t1`
+ALTER TABLE t1 ADD INDEX idx(c1);
 DROP TABLE t1;
 unlink: t1.ibd
 unlink: t1.cfg
