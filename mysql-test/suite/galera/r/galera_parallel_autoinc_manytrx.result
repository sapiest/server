--- conflicted
+++ resolved
@@ -1,28 +1,11 @@
-<<<<<<< HEAD
 connection node_1;
-CREATE TABLE ten (f1 INTEGER);
+CREATE TABLE ten (f1 INTEGER) Engine=InnoDB;
 INSERT INTO ten VALUES (1),(2),(3),(4),(5),(6),(7),(8),(9),(10);
 CREATE TABLE t1 (f1 INTEGER AUTO_INCREMENT PRIMARY KEY, f2 INTEGER) Engine=InnoDB;
 connection node_2;
+set session wsrep_sync_wait=15;
 SET GLOBAL wsrep_slave_threads = 4;
 connection node_1;
-connection node_2;
-SELECT COUNT(*) = 20000 FROM t1;
-COUNT(*) = 20000
-1
-SELECT COUNT(DISTINCT f1) = 20000 FROM t1;
-COUNT(DISTINCT f1) = 20000
-1
-SELECT COUNT(*) = 4 FROM INFORMATION_SCHEMA.PROCESSLIST WHERE USER = 'system user' AND STATE LIKE 'committed%';
-COUNT(*) = 4
-1
-connection default;
-=======
-CREATE TABLE ten (f1 INTEGER) Engine=InnoDB;
-INSERT INTO ten VALUES (1),(2),(3),(4),(5),(6),(7),(8),(9),(10);
-CREATE TABLE t1 (f1 INTEGER AUTO_INCREMENT PRIMARY KEY, f2 INTEGER) Engine=InnoDB;
-set session wsrep_sync_wait=15;
-SET GLOBAL wsrep_slave_threads = 4;
 CREATE PROCEDURE p1 (repeat_count int)
 BEGIN
 DECLARE current_num int;
@@ -33,13 +16,18 @@
 SET current_num = current_num + 1;
 END WHILE;
 END|
+connection node_1a;
+connection node_1b;
+connection node_2;
 SELECT COUNT(*) FROM t1;
 COUNT(*)
 40000
 SELECT COUNT(DISTINCT f1) FROM t1;
 COUNT(DISTINCT f1)
 40000
->>>>>>> 3e5526b0
+disconnect node_1a;
+disconnect node_1b;
+connection default;
 DROP TABLE t1;
 DROP TABLE ten;
 DROP PROCEDURE p1;