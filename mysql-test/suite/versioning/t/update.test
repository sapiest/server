source suite/versioning/engines.inc;
source suite/versioning/common.inc;

replace_result $sys_datatype_expl SYS_DATATYPE;
eval create table t1(
    x int unsigned,
    y int unsigned,
    sys_trx_start $sys_datatype_expl as row start invisible,
    sys_trx_end $sys_datatype_expl as row end invisible,
    period for system_time (sys_trx_start, sys_trx_end))
  with system versioning;

insert into t1(x, y) values (1, 1000), (2, 2000), (3, 3000), (4, 4000), (5, 5000), (6, 6000), (7, 7000), (8, 8000), (9, 9000);
select x, y from t1 order by x, y;
update t1 set y = y + 1 where x > 7;
select x, y from t1 order by x, y;
select x, y from t1 for system_time all order by sys_trx_end, x, y;
drop table t1;

replace_result $sys_datatype_expl SYS_DATATYPE;
eval create table t1 (
  id bigint primary key,
  x int,
  y int without system versioning,
  sys_trx_start $sys_datatype_expl as row start invisible,
  sys_trx_end $sys_datatype_expl as row end invisible,
  period for system_time (sys_trx_start, sys_trx_end))
with system versioning;
insert into t1 values(1, 1, 1);
set @ins_t= now(6);
select sys_trx_start into @tmp1 from t1;
update t1 set x= 11, y= 11 where id = 1;
select @tmp1 < sys_trx_start as A1, x, y from t1;
select sys_trx_start into @tmp1 from t1;
update t1 set y= 1 where id = 1;
select @tmp1 = sys_trx_start as A2, x from t1;
drop table t1;

replace_result $sys_datatype_expl SYS_DATATYPE;
eval create table t1 (
  x int,
  y int,
  sys_trx_start $sys_datatype_expl as row start invisible,
  sys_trx_end $sys_datatype_expl as row end invisible,
  period for system_time (sys_trx_start, sys_trx_end)
) with system versioning;

insert into t1 (x, y) values (1, 1), (2, 1), (3, 1), (4, 1), (5, 1);

start transaction;  
update t1 set y= y + 1 where x = 3;
update t1 set y= y + 1 where x = 2;
update t1 set y= y + 1 where x = 3;
update t1 set y= y + 1 where x > 3;
update t1 set y= y + 1 where x > 4;
commit;

replace_result $sys_datatype_max MAXVAL;
eval select x, y, sys_trx_end = $sys_datatype_max as current from t1 for system_time all order by sys_trx_end, x, y;

drop table t1;

replace_result $sys_datatype_expl SYS_DATATYPE;
eval create table t1 (
  id int primary key auto_increment,
  x int,
  sys_trx_start $sys_datatype_expl as row start invisible,
  sys_trx_end $sys_datatype_expl as row end invisible,
  period for system_time (sys_trx_start, sys_trx_end))
with system versioning;

set @t0= now(6);
insert into t1 (x) values (1);
set @t1= now(6);
update t1 set x= 2 where id = 1;
set @t2= now(6);
update t1 set x= 3 where id = 1;

select x from t1 for system_time as of timestamp @t0;
select x from t1 for system_time as of timestamp @t1;
select x from t1 for system_time as of timestamp @t2;
select x from t1 for system_time as of timestamp now(6);

drop table t1;

replace_result $sys_datatype_expl SYS_DATATYPE;
eval create table t1(
  x int unsigned,
  sys_trx_end $sys_datatype_expl as row end invisible,
  sys_trx_start $sys_datatype_expl as row start invisible,
  y int unsigned,
  period for system_time (sys_trx_start, sys_trx_end),
  primary key(x, y))
with system versioning;
insert into t1(x, y) values (1, 1000), (3, 3000), (4, 4000), (5, 5000);
insert into t1(x, y) values(3, 3000) on duplicate key update y = y+1;
insert into t1(x, y) values(4, 4444) on duplicate key update y = y+1;
select x, y from t1 for system_time all order by sys_trx_end, x, y;
select x, y from t1 order by x, y;
drop table t1;

replace_result $sys_datatype_expl SYS_DATATYPE;
eval create table t1 (
    x int unsigned,
    y int unsigned,
    sys_trx_start $sys_datatype_expl as row start invisible,
    sys_trx_end $sys_datatype_expl as row end invisible,
    period for system_time (sys_trx_start, sys_trx_end))
  with system versioning;
create table t2 like t1;
insert into t1(x, y) values (1, 1000), (2, 2000), (3, 3000), (4, 4000), (5, 5000), (6, 6000), (7, 7000), (8, 8000), (9, 9000);
insert into t2(x, y) values (1, 1010), (2, 2010), (3, 3010), (4, 4010), (5, 5010), (6, 6010), (7, 7010), (8, 8010), (9, 9010);
update t1, t2 set t1.y = t1.x + t1.y, t2.y = t2.x + t2.y where t1.x > 7 and t2.x < 7;
select x, y from t1 for system_time all order by sys_trx_end, x, y;
select x, y from t1 order by x, y;
select x, y from t2 for system_time all order by sys_trx_end, x, y;
select x, y from t2 order by x, y;
drop table t1;
drop table t2;

replace_result $sys_datatype_expl SYS_DATATYPE;
eval create table t1 (
    id bigint primary key without system versioning,
    name varchar(128),
    salary bigint without system versioning,
    sys_trx_start $sys_datatype_expl as row start invisible,
    sys_trx_end $sys_datatype_expl as row end invisible,
    period for system_time (sys_trx_start, sys_trx_end))
  with system versioning;
create table t2 like t1;

insert into t1 values (1, "Jeremy", 3000);
insert into t2 values (1, "Jeremy", 4000);

select sys_trx_start into @tmp1 from t1;
select sys_trx_start into @tmp2 from t2;
update t1, t2 set t1.name= "Jerry", t2.name= "Jerry" where t1.id = t2.id and t1.name = "Jeremy";
select @tmp1 < sys_trx_start as A1, name from t1;
select @tmp2 < sys_trx_start as A2, name from t2;

select sys_trx_start into @tmp1 from t1;
select sys_trx_start into @tmp2 from t2;
update t1, t2 set t1.salary= 2500, t2.salary= 2500 where t1.id = t2.id and t1.name = "Jerry";
select @tmp1 = sys_trx_start as B1, salary from t1;
select @tmp2 = sys_trx_start as B2, salary from t2;

drop table t1;
drop table t2;

--echo ### Issue tempesta-tech/mariadb#365, bug 7 (duplicate of historical row)
create or replace table t1 (a int primary key, b int)
with system versioning engine myisam;
insert into t1 (a) values (1);

replace t1 values (1,2),(1,3),(2,4);

--echo #
--echo # MDEV-14829 Assertion `0' failed in Protocol::end_statement upon concurrent UPDATE
--echo #
create or replace table t1 (pk int, a char(3), b char(3), primary key(pk))
  engine=innodb with system versioning;

insert into t1 (pk) values (1);
connect (con1,localhost,root,,test);
start transaction;
select * from t1 for update;
connection default;
send update t1 set b = 'foo';
connection con1;
let $wait_condition= select count(*) from information_schema.innodb_lock_waits;
source include/wait_condition.inc;
error ER_LOCK_DEADLOCK;
update t1 set a = 'bar';
disconnect con1;
connection default;
reap;
drop table t1;

--echo #
--echo # MDEV-19406 Assertion on updating view of join with versioned table
--echo #
--disable_warnings
create or replace table t1 (pk int primary key, a date, b int, index(b)) engine=innodb with system versioning;
create or replace table t2 (c int);
create or replace view v as select * from t1 join t2;

insert into t1 (pk) values (1);
update t1 set a= '2012-12-12';
update v set a= '2000-01-01' order by b limit 1; # point of failure
drop view v;
drop table t1, t2;
--enable_warnings

--echo #
--echo # MDEV-20441 ER_CRASHED_ON_USAGE upon update on versioned Aria table
--echo #
create or replace table t1 (a varchar(8))
engine=aria row_format=fixed
with system versioning;

insert into t1 (a) values ('foo');
update t1 set a = 'bar';
drop table t1;

--echo #
--echo # MDEV-21147 Assertion `marked_for_read()' upon UPDATE on versioned table via view
--echo #
create or replace table t1 (
    pk int, a char(8), b char(8),
    primary key (pk)
) with system versioning;

create or replace view v1 as select * from t1;
insert into t1 values  (1, null, 'd') ,  (2, null, 'i') ;
update v1 set a= null where b = '';

create or replace table t1 (id int, k int, primary key (id)) engine=innodb with system versioning;
insert into t1 values (1,1),(2,2);
create or replace view v1 as select * from t1;
update v1 set id= 2 where k = 0;

<<<<<<< HEAD
=======
create or replace table t1 (a int) with system versioning;
create or replace view v1 as select * from t1;
create or replace procedure sp() update v1 set xx = 1;
--error ER_BAD_FIELD_ERROR
call sp;
--error ER_BAD_FIELD_ERROR
call sp;

>>>>>>> f6d8640d
# cleanup
drop procedure sp;
drop view v1;
drop table t1;

source suite/versioning/common_finish.inc;<|MERGE_RESOLUTION|>--- conflicted
+++ resolved
@@ -219,8 +219,6 @@
 create or replace view v1 as select * from t1;
 update v1 set id= 2 where k = 0;
 
-<<<<<<< HEAD
-=======
 create or replace table t1 (a int) with system versioning;
 create or replace view v1 as select * from t1;
 create or replace procedure sp() update v1 set xx = 1;
@@ -229,7 +227,6 @@
 --error ER_BAD_FIELD_ERROR
 call sp;
 
->>>>>>> f6d8640d
 # cleanup
 drop procedure sp;
 drop view v1;
