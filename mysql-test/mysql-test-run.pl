--- conflicted
+++ resolved
@@ -155,10 +155,7 @@
 our $path_language;
 our $path_timefile;
 our $path_manager_log;           # Used by mysqldadmin
-<<<<<<< HEAD
-=======
 our $path_slave_load_tmpdir;     # What is this?!
->>>>>>> 0f3d8813
 our $path_mysqltest_log;
 our $path_my_basedir;
 our $opt_vardir;                 # A path but set directly on cmd line
@@ -474,6 +471,9 @@
   $glob_basedir=         dirname($glob_mysql_test_dir);
   $glob_mysql_bench_dir= "$glob_basedir/mysql-bench"; # FIXME make configurable
 
+  # needs to be same length to test logging (FIXME what???)
+  $path_slave_load_tmpdir=  "../../var/tmp";
+
   $path_my_basedir=
     $opt_source_dist ? $glob_mysql_test_dir : $glob_basedir;
 
@@ -1128,7 +1128,6 @@
 
   $ENV{'NDBCLUSTER_PORT'}=    $opt_ndbcluster_port;
 
-<<<<<<< HEAD
   $ENV{'IM_PATH_PID'}=        $instance_manager->{path_pid};
   $ENV{'IM_PORT'}=            $instance_manager->{port};
 
@@ -1139,8 +1138,6 @@
   $ENV{'IM_MYSQLD2_PORT'}=    $instance_manager->{instances}->[1]->{port};
   $ENV{'IM_MYSQLD2_PATH_PID'}=$instance_manager->{instances}->[1]->{path_pid};
 
-=======
->>>>>>> 0f3d8813
   if ( $glob_cygwin_perl )
   {
     foreach my $key ('MYSQL_TEST_WINDIR','MASTER_MYSOCK')
@@ -1161,12 +1158,9 @@
   print "Using SLAVE_MYPORT1    = $ENV{SLAVE_MYPORT1}\n";
   print "Using SLAVE_MYPORT2    = $ENV{SLAVE_MYPORT2}\n";
   print "Using NDBCLUSTER_PORT  = $ENV{NDBCLUSTER_PORT}\n";
-<<<<<<< HEAD
   print "Using IM_PORT          = $ENV{IM_PORT}\n";
   print "Using IM_MYSQLD1_PORT  = $ENV{IM_MYSQLD1_PORT}\n";
   print "Using IM_MYSQLD2_PORT  = $ENV{IM_MYSQLD2_PORT}\n";
-=======
->>>>>>> 0f3d8813
 }
 
 
@@ -1297,7 +1291,6 @@
     symlink("$glob_mysql_test_dir/std_data", "$opt_vardir/std_data_ln");
   }
   else
-<<<<<<< HEAD
   {
     # on windows, copy all files from std_data into var/std_data_ln
     mkpath("$opt_vardir/std_data_ln");
@@ -1321,18 +1314,6 @@
     $opt_ssl_supported= 0;
     $opt_ssl= 0;
     return;
-=======
-  {
-    # on windows, copy all files from std_data into var/std_data_ln
-    mkpath("$opt_vardir/std_data_ln");
-    opendir(DIR, "$glob_mysql_test_dir/std_data")
-      or mtr_error("Can't find the std_data directory: $!");
-    for my $elem ( readdir(DIR) ) {
-      next if -d "$glob_mysql_test_dir/std_data/$elem";
-      copy("$glob_mysql_test_dir/std_data/$elem", "$opt_vardir/std_data_ln/$elem");
-    }
-    closedir(DIR);
->>>>>>> 0f3d8813
   }
 
   # check ssl support by testing using a switch
