--- conflicted
+++ resolved
@@ -330,11 +330,7 @@
 3	MATERIALIZED	t3	ALL	NULL	NULL	NULL	NULL	2	100.00	Using where
 Warnings:
 Note	1276	Field or reference 'test.t2.b' of SELECT #3 was resolved in SELECT #2
-<<<<<<< HEAD
-Note	1003	select (select 1 from dual where !(1 is not null and <in_optimizer>(1,1 in ( <materialize> (select `test`.`t3`.`c` from `test`.`t3` where `test`.`t3`.`c` is not null ), <primary_index_lookup>(1 in <temporary table> on distinct_key where 1 = `<subquery3>`.`c`))))) AS `( SELECT b FROM t2 WHERE NOT EXISTS ( SELECT c FROM t3 WHERE c = b ) )` from `test`.`t1`
-=======
-Note	1003	select (select 1 from dual where (not(((1 is not null) and <in_optimizer>(1,1 in (<primary_index_lookup>(1 in <temporary table> on distinct_key where ((1 = `<subquery3>`.`c`))))))))) AS `( SELECT b FROM t2 WHERE NOT EXISTS ( SELECT c FROM t3 WHERE c = b ) )` from `test`.`t1`
->>>>>>> c1aae370
+Note	1003	select (select 1 from dual where !(1 is not null and <in_optimizer>(1,1 in (<primary_index_lookup>(1 in <temporary table> on distinct_key where 1 = `<subquery3>`.`c`))))) AS `( SELECT b FROM t2 WHERE NOT EXISTS ( SELECT c FROM t3 WHERE c = b ) )` from `test`.`t1`
 SELECT ( SELECT b FROM t2 WHERE NOT EXISTS ( SELECT c FROM t3 WHERE c = b ) ) FROM t1;
 ( SELECT b FROM t2 WHERE NOT EXISTS ( SELECT c FROM t3 WHERE c = b ) )
 1
@@ -348,11 +344,7 @@
 3	MATERIALIZED	t3	ALL	NULL	NULL	NULL	NULL	2	100.00	Using where
 Warnings:
 Note	1276	Field or reference 'test.t2.b' of SELECT #3 was resolved in SELECT #2
-<<<<<<< HEAD
-Note	1003	select (select 1 from dual where !(1 is not null and <in_optimizer>(1,1 in ( <materialize> (select `test`.`t3`.`c` from `test`.`t3` where `test`.`t3`.`c` is not null ), <primary_index_lookup>(1 in <temporary table> on distinct_key where 1 = `<subquery3>`.`c`))))) AS `( SELECT b FROM t2 WHERE NOT EXISTS ( SELECT c FROM t3 WHERE c = b ) )` from `test`.`t1`
-=======
-Note	1003	select (select 1 from dual where (not(((1 is not null) and <in_optimizer>(1,1 in (<primary_index_lookup>(1 in <temporary table> on distinct_key where ((1 = `<subquery3>`.`c`))))))))) AS `( SELECT b FROM t2 WHERE NOT EXISTS ( SELECT c FROM t3 WHERE c = b ) )` from `test`.`t1`
->>>>>>> c1aae370
+Note	1003	select (select 1 from dual where !(1 is not null and <in_optimizer>(1,1 in (<primary_index_lookup>(1 in <temporary table> on distinct_key where 1 = `<subquery3>`.`c`))))) AS `( SELECT b FROM t2 WHERE NOT EXISTS ( SELECT c FROM t3 WHERE c = b ) )` from `test`.`t1`
 SELECT ( SELECT b FROM t2 WHERE NOT EXISTS ( SELECT c FROM t3 WHERE c = b ) ) FROM t1;
 ( SELECT b FROM t2 WHERE NOT EXISTS ( SELECT c FROM t3 WHERE c = b ) )
 1
