--- conflicted
+++ resolved
@@ -2924,13 +2924,13 @@
 create table t4 (s1 char(2) binary,primary key (s1)) engine=innodb;
 insert into t1 values (0x41),(0x4120),(0x4100);
 insert into t2 values (0x41),(0x4120),(0x4100);
-ERROR 23000: Duplicate entry 'A' for key 'PRIMARY'
+ERROR 23000: Duplicate entry 'A' for key 1
 insert into t2 values (0x41),(0x4120);
 insert into t3 values (0x41),(0x4120),(0x4100);
-ERROR 23000: Duplicate entry 'A ' for key 'PRIMARY'
+ERROR 23000: Duplicate entry 'A ' for key 1
 insert into t3 values (0x41),(0x4100);
 insert into t4 values (0x41),(0x4120),(0x4100);
-ERROR 23000: Duplicate entry 'A' for key 'PRIMARY'
+ERROR 23000: Duplicate entry 'A' for key 1
 insert into t4 values (0x41),(0x4100);
 select hex(s1) from t1;
 hex(s1)
@@ -3132,7 +3132,7 @@
 SHOW CREATE TABLE t2;
 Table	Create Table
 t2	CREATE TABLE `t2` (
-  `a` int(11) DEFAULT NULL,
+  `a` int(11) default NULL,
   KEY `t2_ibfk_0` (`a`)
 ) ENGINE=InnoDB DEFAULT CHARSET=latin1
 DROP TABLE t2,t1;
@@ -3194,56 +3194,6 @@
 drop trigger t3t;
 drop trigger t4t;
 drop table t1, t2, t3, t4, t5;
-<<<<<<< HEAD
-CREATE TABLE t1 (
-field1 varchar(8) NOT NULL DEFAULT '',
-field2 varchar(8) NOT NULL DEFAULT '',
-PRIMARY KEY  (field1, field2)
-) ENGINE=InnoDB;
-CREATE TABLE t2 (
-field1 varchar(8) NOT NULL DEFAULT '' PRIMARY KEY,
-FOREIGN KEY (field1) REFERENCES t1 (field1)
-ON DELETE CASCADE ON UPDATE CASCADE
-) ENGINE=InnoDB;
-INSERT INTO t1 VALUES ('old', 'somevalu');
-INSERT INTO t1 VALUES ('other', 'anyvalue');
-INSERT INTO t2 VALUES ('old');
-INSERT INTO t2 VALUES ('other');
-UPDATE t1 SET field1 = 'other' WHERE field2 = 'somevalu';
-ERROR 23000: Upholding foreign key constraints for table 't1', entry 'other-somevalu', key 1 would lead to a duplicate entry
-DROP TABLE t2;
-DROP TABLE t1;
-create table t1 (
-c1 bigint not null,
-c2 bigint not null,
-primary key (c1),
-unique  key (c2)
-) engine=innodb;
-create table t2 (
-c1 bigint not null,
-primary key (c1)
-) engine=innodb;
-alter table t1 add constraint c2_fk foreign key (c2)
-references t2(c1) on delete cascade;
-show create table t1;
-Table	Create Table
-t1	CREATE TABLE `t1` (
-  `c1` bigint(20) NOT NULL,
-  `c2` bigint(20) NOT NULL,
-  PRIMARY KEY (`c1`),
-  UNIQUE KEY `c2` (`c2`),
-  CONSTRAINT `c2_fk` FOREIGN KEY (`c2`) REFERENCES `t2` (`c1`) ON DELETE CASCADE
-) ENGINE=InnoDB DEFAULT CHARSET=latin1
-alter table t1 drop foreign key c2_fk;
-show create table t1;
-Table	Create Table
-t1	CREATE TABLE `t1` (
-  `c1` bigint(20) NOT NULL,
-  `c2` bigint(20) NOT NULL,
-  PRIMARY KEY (`c1`),
-  UNIQUE KEY `c2` (`c2`)
-) ENGINE=InnoDB DEFAULT CHARSET=latin1
-=======
 create table t1(a date) engine=innodb;
 create table t2(a date, key(a)) engine=innodb;
 insert into t1 values('2005-10-01');
@@ -3252,5 +3202,4 @@
 where t2.a between t1.a - interval 2 day and t1.a + interval 2 day;
 a	a
 2005-10-01	2005-10-01
->>>>>>> e252122a
 drop table t1, t2;