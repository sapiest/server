DROP TABLE IF EXISTS t1, gis_point, gis_line, gis_polygon, gis_multi_point, gis_multi_line, gis_multi_polygon, gis_geometrycollection, gis_geometry;
CREATE TABLE gis_point  (fid INTEGER NOT NULL PRIMARY KEY, g POINT);
CREATE TABLE gis_line  (fid INTEGER NOT NULL PRIMARY KEY, g LINESTRING);
CREATE TABLE gis_polygon   (fid INTEGER NOT NULL PRIMARY KEY, g POLYGON);
CREATE TABLE gis_multi_point (fid INTEGER NOT NULL PRIMARY KEY, g MULTIPOINT);
CREATE TABLE gis_multi_line (fid INTEGER NOT NULL PRIMARY KEY, g MULTILINESTRING);
CREATE TABLE gis_multi_polygon  (fid INTEGER NOT NULL PRIMARY KEY, g MULTIPOLYGON);
CREATE TABLE gis_geometrycollection  (fid INTEGER NOT NULL PRIMARY KEY, g GEOMETRYCOLLECTION);
CREATE TABLE gis_geometry (fid INTEGER NOT NULL PRIMARY KEY, g GEOMETRY);
SHOW FIELDS FROM gis_point;
Field	Type	Null	Key	Default	Extra
fid	int(11)	NO	PRI		
g	point	YES		NULL	
SHOW FIELDS FROM gis_line;
Field	Type	Null	Key	Default	Extra
fid	int(11)	NO	PRI		
g	linestring	YES		NULL	
SHOW FIELDS FROM gis_polygon;
Field	Type	Null	Key	Default	Extra
fid	int(11)	NO	PRI		
g	polygon	YES		NULL	
SHOW FIELDS FROM gis_multi_point;
Field	Type	Null	Key	Default	Extra
fid	int(11)	NO	PRI		
g	multipoint	YES		NULL	
SHOW FIELDS FROM gis_multi_line;
Field	Type	Null	Key	Default	Extra
fid	int(11)	NO	PRI		
g	multilinestring	YES		NULL	
SHOW FIELDS FROM gis_multi_polygon;
Field	Type	Null	Key	Default	Extra
fid	int(11)	NO	PRI		
g	multipolygon	YES		NULL	
SHOW FIELDS FROM gis_geometrycollection;
Field	Type	Null	Key	Default	Extra
fid	int(11)	NO	PRI		
g	geometrycollection	YES		NULL	
SHOW FIELDS FROM gis_geometry;
Field	Type	Null	Key	Default	Extra
fid	int(11)	NO	PRI		
g	geometry	YES		NULL	
INSERT INTO gis_point VALUES 
(101, PointFromText('POINT(10 10)')),
(102, PointFromText('POINT(20 10)')),
(103, PointFromText('POINT(20 20)')),
(104, PointFromWKB(AsWKB(PointFromText('POINT(10 20)'))));
INSERT INTO gis_line VALUES
(105, LineFromText('LINESTRING(0 0,0 10,10 0)')),
(106, LineStringFromText('LINESTRING(10 10,20 10,20 20,10 20,10 10)')),
(107, LineStringFromWKB(LineString(Point(10, 10), Point(40, 10))));
INSERT INTO gis_polygon VALUES
(108, PolygonFromText('POLYGON((10 10,20 10,20 20,10 20,10 10))')),
(109, PolyFromText('POLYGON((0 0,50 0,50 50,0 50,0 0), (10 10,20 10,20 20,10 20,10 10))')),
(110, PolyFromWKB(Polygon(LineString(Point(0, 0), Point(30, 0), Point(30, 30), Point(0, 0)))));
INSERT INTO gis_multi_point VALUES
(111, MultiPointFromText('MULTIPOINT(0 0,10 10,10 20,20 20)')),
(112, MPointFromText('MULTIPOINT(1 1,11 11,11 21,21 21)')),
(113, MPointFromWKB(MultiPoint(Point(3, 6), Point(4, 10))));
INSERT INTO gis_multi_line VALUES
(114, MultiLineStringFromText('MULTILINESTRING((10 48,10 21,10 0),(16 0,16 23,16 48))')),
(115, MLineFromText('MULTILINESTRING((10 48,10 21,10 0))')),
(116, MLineFromWKB(MultiLineString(LineString(Point(1, 2), Point(3, 5)), LineString(Point(2, 5), Point(5, 8), Point(21, 7)))));
INSERT INTO gis_multi_polygon VALUES
(117, MultiPolygonFromText('MULTIPOLYGON(((28 26,28 0,84 0,84 42,28 26),(52 18,66 23,73 9,48 6,52 18)),((59 18,67 18,67 13,59 13,59 18)))')),
(118, MPolyFromText('MULTIPOLYGON(((28 26,28 0,84 0,84 42,28 26),(52 18,66 23,73 9,48 6,52 18)),((59 18,67 18,67 13,59 13,59 18)))')),
(119, MPolyFromWKB(MultiPolygon(Polygon(LineString(Point(0, 3), Point(3, 3), Point(3, 0), Point(0, 3))))));
INSERT INTO gis_geometrycollection VALUES
(120, GeomCollFromText('GEOMETRYCOLLECTION(POINT(0 0), LINESTRING(0 0,10 10))')),
(121, GeometryFromWKB(GeometryCollection(Point(44, 6), LineString(Point(3, 6), Point(7, 9)))));
INSERT into gis_geometry SELECT * FROM gis_point;
INSERT into gis_geometry SELECT * FROM gis_line;
INSERT into gis_geometry SELECT * FROM gis_polygon;
INSERT into gis_geometry SELECT * FROM gis_multi_point;
INSERT into gis_geometry SELECT * FROM gis_multi_line;
INSERT into gis_geometry SELECT * FROM gis_multi_polygon;
INSERT into gis_geometry SELECT * FROM gis_geometrycollection;
SELECT fid, AsText(g) FROM gis_point;
fid	AsText(g)
101	POINT(10 10)
102	POINT(20 10)
103	POINT(20 20)
104	POINT(10 20)
SELECT fid, AsText(g) FROM gis_line;
fid	AsText(g)
105	LINESTRING(0 0,0 10,10 0)
106	LINESTRING(10 10,20 10,20 20,10 20,10 10)
107	LINESTRING(10 10,40 10)
SELECT fid, AsText(g) FROM gis_polygon;
fid	AsText(g)
108	POLYGON((10 10,20 10,20 20,10 20,10 10))
109	POLYGON((0 0,50 0,50 50,0 50,0 0),(10 10,20 10,20 20,10 20,10 10))
110	POLYGON((0 0,30 0,30 30,0 0))
SELECT fid, AsText(g) FROM gis_multi_point;
fid	AsText(g)
111	MULTIPOINT(0 0,10 10,10 20,20 20)
112	MULTIPOINT(1 1,11 11,11 21,21 21)
113	MULTIPOINT(3 6,4 10)
SELECT fid, AsText(g) FROM gis_multi_line;
fid	AsText(g)
114	MULTILINESTRING((10 48,10 21,10 0),(16 0,16 23,16 48))
115	MULTILINESTRING((10 48,10 21,10 0))
116	MULTILINESTRING((1 2,3 5),(2 5,5 8,21 7))
SELECT fid, AsText(g) FROM gis_multi_polygon;
fid	AsText(g)
117	MULTIPOLYGON(((28 26,28 0,84 0,84 42,28 26),(52 18,66 23,73 9,48 6,52 18)),((59 18,67 18,67 13,59 13,59 18)))
118	MULTIPOLYGON(((28 26,28 0,84 0,84 42,28 26),(52 18,66 23,73 9,48 6,52 18)),((59 18,67 18,67 13,59 13,59 18)))
119	MULTIPOLYGON(((0 3,3 3,3 0,0 3)))
SELECT fid, AsText(g) FROM gis_geometrycollection;
fid	AsText(g)
120	GEOMETRYCOLLECTION(POINT(0 0),LINESTRING(0 0,10 10))
121	GEOMETRYCOLLECTION(POINT(44 6),LINESTRING(3 6,7 9))
SELECT fid, AsText(g) FROM gis_geometry;
fid	AsText(g)
101	POINT(10 10)
102	POINT(20 10)
103	POINT(20 20)
104	POINT(10 20)
105	LINESTRING(0 0,0 10,10 0)
106	LINESTRING(10 10,20 10,20 20,10 20,10 10)
107	LINESTRING(10 10,40 10)
108	POLYGON((10 10,20 10,20 20,10 20,10 10))
109	POLYGON((0 0,50 0,50 50,0 50,0 0),(10 10,20 10,20 20,10 20,10 10))
110	POLYGON((0 0,30 0,30 30,0 0))
111	MULTIPOINT(0 0,10 10,10 20,20 20)
112	MULTIPOINT(1 1,11 11,11 21,21 21)
113	MULTIPOINT(3 6,4 10)
114	MULTILINESTRING((10 48,10 21,10 0),(16 0,16 23,16 48))
115	MULTILINESTRING((10 48,10 21,10 0))
116	MULTILINESTRING((1 2,3 5),(2 5,5 8,21 7))
117	MULTIPOLYGON(((28 26,28 0,84 0,84 42,28 26),(52 18,66 23,73 9,48 6,52 18)),((59 18,67 18,67 13,59 13,59 18)))
118	MULTIPOLYGON(((28 26,28 0,84 0,84 42,28 26),(52 18,66 23,73 9,48 6,52 18)),((59 18,67 18,67 13,59 13,59 18)))
119	MULTIPOLYGON(((0 3,3 3,3 0,0 3)))
120	GEOMETRYCOLLECTION(POINT(0 0),LINESTRING(0 0,10 10))
121	GEOMETRYCOLLECTION(POINT(44 6),LINESTRING(3 6,7 9))
SELECT fid, Dimension(g) FROM gis_geometry;
fid	Dimension(g)
101	0
102	0
103	0
104	0
105	1
106	1
107	1
108	2
109	2
110	2
111	0
112	0
113	0
114	1
115	1
116	1
117	2
118	2
119	2
120	1
121	1
SELECT fid, GeometryType(g) FROM gis_geometry;
fid	GeometryType(g)
101	POINT
102	POINT
103	POINT
104	POINT
105	LINESTRING
106	LINESTRING
107	LINESTRING
108	POLYGON
109	POLYGON
110	POLYGON
111	MULTIPOINT
112	MULTIPOINT
113	MULTIPOINT
114	MULTILINESTRING
115	MULTILINESTRING
116	MULTILINESTRING
117	MULTIPOLYGON
118	MULTIPOLYGON
119	MULTIPOLYGON
120	GEOMETRYCOLLECTION
121	GEOMETRYCOLLECTION
SELECT fid, IsEmpty(g) FROM gis_geometry;
fid	IsEmpty(g)
101	0
102	0
103	0
104	0
105	0
106	0
107	0
108	0
109	0
110	0
111	0
112	0
113	0
114	0
115	0
116	0
117	0
118	0
119	0
120	0
121	0
SELECT fid, AsText(Envelope(g)) FROM gis_geometry;
fid	AsText(Envelope(g))
101	POLYGON((10 10,10 10,10 10,10 10,10 10))
102	POLYGON((20 10,20 10,20 10,20 10,20 10))
103	POLYGON((20 20,20 20,20 20,20 20,20 20))
104	POLYGON((10 20,10 20,10 20,10 20,10 20))
105	POLYGON((0 0,10 0,10 10,0 10,0 0))
106	POLYGON((10 10,20 10,20 20,10 20,10 10))
107	POLYGON((10 10,40 10,40 10,10 10,10 10))
108	POLYGON((10 10,20 10,20 20,10 20,10 10))
109	POLYGON((0 0,50 0,50 50,0 50,0 0))
110	POLYGON((0 0,30 0,30 30,0 30,0 0))
111	POLYGON((0 0,20 0,20 20,0 20,0 0))
112	POLYGON((1 1,21 1,21 21,1 21,1 1))
113	POLYGON((3 6,4 6,4 10,3 10,3 6))
114	POLYGON((10 0,16 0,16 48,10 48,10 0))
115	POLYGON((10 0,10 0,10 48,10 48,10 0))
116	POLYGON((1 2,21 2,21 8,1 8,1 2))
117	POLYGON((28 0,84 0,84 42,28 42,28 0))
118	POLYGON((28 0,84 0,84 42,28 42,28 0))
119	POLYGON((0 0,3 0,3 3,0 3,0 0))
120	POLYGON((0 0,10 0,10 10,0 10,0 0))
121	POLYGON((3 6,44 6,44 9,3 9,3 6))
explain extended select Dimension(g), GeometryType(g), IsEmpty(g), AsText(Envelope(g)) from gis_geometry;
id	select_type	table	type	possible_keys	key	key_len	ref	rows	filtered	Extra
1	SIMPLE	gis_geometry	ALL	NULL	NULL	NULL	NULL	21	100.00	
Warnings:
Note	1003	select dimension(`test`.`gis_geometry`.`g`) AS `Dimension(g)`,geometrytype(`test`.`gis_geometry`.`g`) AS `GeometryType(g)`,isempty(`test`.`gis_geometry`.`g`) AS `IsEmpty(g)`,astext(envelope(`test`.`gis_geometry`.`g`)) AS `AsText(Envelope(g))` from `test`.`gis_geometry`
SELECT fid, X(g) FROM gis_point;
fid	X(g)
101	10
102	20
103	20
104	10
SELECT fid, Y(g) FROM gis_point;
fid	Y(g)
101	10
102	10
103	20
104	20
explain extended select X(g),Y(g) FROM gis_point;
id	select_type	table	type	possible_keys	key	key_len	ref	rows	filtered	Extra
1	SIMPLE	gis_point	ALL	NULL	NULL	NULL	NULL	4	100.00	
Warnings:
Note	1003	select x(`test`.`gis_point`.`g`) AS `X(g)`,y(`test`.`gis_point`.`g`) AS `Y(g)` from `test`.`gis_point`
SELECT fid, AsText(StartPoint(g)) FROM gis_line;
fid	AsText(StartPoint(g))
105	POINT(0 0)
106	POINT(10 10)
107	POINT(10 10)
SELECT fid, AsText(EndPoint(g)) FROM gis_line;
fid	AsText(EndPoint(g))
105	POINT(10 0)
106	POINT(10 10)
107	POINT(40 10)
SELECT fid, GLength(g) FROM gis_line;
fid	GLength(g)
105	24.142135623731
106	40
107	30
SELECT fid, NumPoints(g) FROM gis_line;
fid	NumPoints(g)
105	3
106	5
107	2
SELECT fid, AsText(PointN(g, 2)) FROM gis_line;
fid	AsText(PointN(g, 2))
105	POINT(0 10)
106	POINT(20 10)
107	POINT(40 10)
SELECT fid, IsClosed(g) FROM gis_line;
fid	IsClosed(g)
105	0
106	1
107	0
explain extended select AsText(StartPoint(g)),AsText(EndPoint(g)),GLength(g),NumPoints(g),AsText(PointN(g, 2)),IsClosed(g) FROM gis_line;
id	select_type	table	type	possible_keys	key	key_len	ref	rows	filtered	Extra
1	SIMPLE	gis_line	ALL	NULL	NULL	NULL	NULL	3	100.00	
Warnings:
Note	1003	select astext(startpoint(`test`.`gis_line`.`g`)) AS `AsText(StartPoint(g))`,astext(endpoint(`test`.`gis_line`.`g`)) AS `AsText(EndPoint(g))`,glength(`test`.`gis_line`.`g`) AS `GLength(g)`,numpoints(`test`.`gis_line`.`g`) AS `NumPoints(g)`,astext(pointn(`test`.`gis_line`.`g`,2)) AS `AsText(PointN(g, 2))`,isclosed(`test`.`gis_line`.`g`) AS `IsClosed(g)` from `test`.`gis_line`
SELECT fid, AsText(Centroid(g)) FROM gis_polygon;
fid	AsText(Centroid(g))
108	POINT(15 15)
109	POINT(25.416666666667 25.416666666667)
110	POINT(20 10)
SELECT fid, Area(g) FROM gis_polygon;
fid	Area(g)
108	100
109	2400
110	450
SELECT fid, AsText(ExteriorRing(g)) FROM gis_polygon;
fid	AsText(ExteriorRing(g))
108	LINESTRING(10 10,20 10,20 20,10 20,10 10)
109	LINESTRING(0 0,50 0,50 50,0 50,0 0)
110	LINESTRING(0 0,30 0,30 30,0 0)
SELECT fid, NumInteriorRings(g) FROM gis_polygon;
fid	NumInteriorRings(g)
108	0
109	1
110	0
SELECT fid, AsText(InteriorRingN(g, 1)) FROM gis_polygon;
fid	AsText(InteriorRingN(g, 1))
108	NULL
109	LINESTRING(10 10,20 10,20 20,10 20,10 10)
110	NULL
explain extended select AsText(Centroid(g)),Area(g),AsText(ExteriorRing(g)),NumInteriorRings(g),AsText(InteriorRingN(g, 1)) FROM gis_polygon;
id	select_type	table	type	possible_keys	key	key_len	ref	rows	filtered	Extra
1	SIMPLE	gis_polygon	ALL	NULL	NULL	NULL	NULL	3	100.00	
Warnings:
Note	1003	select astext(centroid(`test`.`gis_polygon`.`g`)) AS `AsText(Centroid(g))`,area(`test`.`gis_polygon`.`g`) AS `Area(g)`,astext(exteriorring(`test`.`gis_polygon`.`g`)) AS `AsText(ExteriorRing(g))`,numinteriorrings(`test`.`gis_polygon`.`g`) AS `NumInteriorRings(g)`,astext(interiorringn(`test`.`gis_polygon`.`g`,1)) AS `AsText(InteriorRingN(g, 1))` from `test`.`gis_polygon`
SELECT fid, IsClosed(g) FROM gis_multi_line;
fid	IsClosed(g)
114	0
115	0
116	0
SELECT fid, AsText(Centroid(g)) FROM gis_multi_polygon;
fid	AsText(Centroid(g))
117	POINT(55.588527753042 17.426536064114)
118	POINT(55.588527753042 17.426536064114)
119	POINT(2 2)
SELECT fid, Area(g) FROM gis_multi_polygon;
fid	Area(g)
117	1684.5
118	1684.5
119	4.5
SELECT fid, NumGeometries(g) from gis_multi_point;
fid	NumGeometries(g)
111	4
112	4
113	2
SELECT fid, NumGeometries(g) from gis_multi_line;
fid	NumGeometries(g)
114	2
115	1
116	2
SELECT fid, NumGeometries(g) from gis_multi_polygon;
fid	NumGeometries(g)
117	2
118	2
119	1
SELECT fid, NumGeometries(g) from gis_geometrycollection;
fid	NumGeometries(g)
120	2
121	2
explain extended SELECT fid, NumGeometries(g) from gis_multi_point;
id	select_type	table	type	possible_keys	key	key_len	ref	rows	filtered	Extra
1	SIMPLE	gis_multi_point	ALL	NULL	NULL	NULL	NULL	3	100.00	
Warnings:
Note	1003	select `test`.`gis_multi_point`.`fid` AS `fid`,numgeometries(`test`.`gis_multi_point`.`g`) AS `NumGeometries(g)` from `test`.`gis_multi_point`
SELECT fid, AsText(GeometryN(g, 2)) from gis_multi_point;
fid	AsText(GeometryN(g, 2))
111	POINT(10 10)
112	POINT(11 11)
113	POINT(4 10)
SELECT fid, AsText(GeometryN(g, 2)) from gis_multi_line;
fid	AsText(GeometryN(g, 2))
114	LINESTRING(16 0,16 23,16 48)
115	NULL
116	LINESTRING(2 5,5 8,21 7)
SELECT fid, AsText(GeometryN(g, 2)) from gis_multi_polygon;
fid	AsText(GeometryN(g, 2))
117	POLYGON((59 18,67 18,67 13,59 13,59 18))
118	POLYGON((59 18,67 18,67 13,59 13,59 18))
119	NULL
SELECT fid, AsText(GeometryN(g, 2)) from gis_geometrycollection;
fid	AsText(GeometryN(g, 2))
120	LINESTRING(0 0,10 10)
121	LINESTRING(3 6,7 9)
SELECT fid, AsText(GeometryN(g, 1)) from gis_geometrycollection;
fid	AsText(GeometryN(g, 1))
120	POINT(0 0)
121	POINT(44 6)
explain extended SELECT fid, AsText(GeometryN(g, 2)) from gis_multi_point;
id	select_type	table	type	possible_keys	key	key_len	ref	rows	filtered	Extra
1	SIMPLE	gis_multi_point	ALL	NULL	NULL	NULL	NULL	3	100.00	
Warnings:
Note	1003	select `test`.`gis_multi_point`.`fid` AS `fid`,astext(geometryn(`test`.`gis_multi_point`.`g`,2)) AS `AsText(GeometryN(g, 2))` from `test`.`gis_multi_point`
SELECT g1.fid as first, g2.fid as second,
Within(g1.g, g2.g) as w, Contains(g1.g, g2.g) as c, Overlaps(g1.g, g2.g) as o,
Equals(g1.g, g2.g) as e, Disjoint(g1.g, g2.g) as d, Touches(g1.g, g2.g) as t,
Intersects(g1.g, g2.g) as i, Crosses(g1.g, g2.g) as r
FROM gis_geometrycollection g1, gis_geometrycollection g2 ORDER BY first, second;
first	second	w	c	o	e	d	t	i	r
120	120	1	1	0	1	0	0	1	0
120	121	0	0	0	0	0	0	1	0
121	120	0	0	1	0	0	0	1	0
121	121	1	1	0	1	0	0	1	0
explain extended SELECT g1.fid as first, g2.fid as second,
Within(g1.g, g2.g) as w, Contains(g1.g, g2.g) as c, Overlaps(g1.g, g2.g) as o,
Equals(g1.g, g2.g) as e, Disjoint(g1.g, g2.g) as d, Touches(g1.g, g2.g) as t,
Intersects(g1.g, g2.g) as i, Crosses(g1.g, g2.g) as r
FROM gis_geometrycollection g1, gis_geometrycollection g2 ORDER BY first, second;
id	select_type	table	type	possible_keys	key	key_len	ref	rows	filtered	Extra
1	SIMPLE	g1	ALL	NULL	NULL	NULL	NULL	2	100.00	Using temporary; Using filesort
1	SIMPLE	g2	ALL	NULL	NULL	NULL	NULL	2	100.00	
Warnings:
Note	1003	select `test`.`g1`.`fid` AS `first`,`test`.`g2`.`fid` AS `second`,within(`test`.`g1`.`g`,`test`.`g2`.`g`) AS `w`,contains(`test`.`g1`.`g`,`test`.`g2`.`g`) AS `c`,overlaps(`test`.`g1`.`g`,`test`.`g2`.`g`) AS `o`,equals(`test`.`g1`.`g`,`test`.`g2`.`g`) AS `e`,disjoint(`test`.`g1`.`g`,`test`.`g2`.`g`) AS `d`,touches(`test`.`g1`.`g`,`test`.`g2`.`g`) AS `t`,intersects(`test`.`g1`.`g`,`test`.`g2`.`g`) AS `i`,crosses(`test`.`g1`.`g`,`test`.`g2`.`g`) AS `r` from `test`.`gis_geometrycollection` `g1` join `test`.`gis_geometrycollection` `g2` order by `test`.`g1`.`fid`,`test`.`g2`.`fid`
DROP TABLE gis_point, gis_line, gis_polygon, gis_multi_point, gis_multi_line, gis_multi_polygon, gis_geometrycollection, gis_geometry;
CREATE TABLE t1 (
gp  point,
ln  linestring,
pg  polygon,
mp  multipoint,
mln multilinestring,
mpg multipolygon,
gc  geometrycollection,
gm  geometry
);
SHOW FIELDS FROM t1;
Field	Type	Null	Key	Default	Extra
gp	point	YES		NULL	
ln	linestring	YES		NULL	
pg	polygon	YES		NULL	
mp	multipoint	YES		NULL	
mln	multilinestring	YES		NULL	
mpg	multipolygon	YES		NULL	
gc	geometrycollection	YES		NULL	
gm	geometry	YES		NULL	
ALTER TABLE t1 ADD fid INT NOT NULL;
SHOW FIELDS FROM t1;
Field	Type	Null	Key	Default	Extra
gp	point	YES		NULL	
ln	linestring	YES		NULL	
pg	polygon	YES		NULL	
mp	multipoint	YES		NULL	
mln	multilinestring	YES		NULL	
mpg	multipolygon	YES		NULL	
gc	geometrycollection	YES		NULL	
gm	geometry	YES		NULL	
fid	int(11)	NO			
DROP TABLE t1;
SELECT AsText(GeometryFromWKB(AsWKB(GeometryFromText('POINT(1 4)'))));
AsText(GeometryFromWKB(AsWKB(GeometryFromText('POINT(1 4)'))))
POINT(1 4)
explain extended SELECT AsText(GeometryFromWKB(AsWKB(GeometryFromText('POINT(1 4)'))));
id	select_type	table	type	possible_keys	key	key_len	ref	rows	filtered	Extra
1	SIMPLE	NULL	NULL	NULL	NULL	NULL	NULL	NULL	NULL	No tables used
Warnings:
Note	1003	select astext(geometryfromwkb(aswkb(geometryfromtext(_latin1'POINT(1 4)')))) AS `AsText(GeometryFromWKB(AsWKB(GeometryFromText('POINT(1 4)'))))`
explain extended SELECT AsText(GeometryFromWKB(AsWKB(PointFromText('POINT(1 4)'))));
id	select_type	table	type	possible_keys	key	key_len	ref	rows	filtered	Extra
1	SIMPLE	NULL	NULL	NULL	NULL	NULL	NULL	NULL	NULL	No tables used
Warnings:
Note	1003	select astext(geometryfromwkb(aswkb(geometryfromtext(_latin1'POINT(1 4)')))) AS `AsText(GeometryFromWKB(AsWKB(PointFromText('POINT(1 4)'))))`
SELECT SRID(GeomFromText('LineString(1 1,2 2)',101));
SRID(GeomFromText('LineString(1 1,2 2)',101))
101
explain extended SELECT SRID(GeomFromText('LineString(1 1,2 2)',101));
id	select_type	table	type	possible_keys	key	key_len	ref	rows	filtered	Extra
1	SIMPLE	NULL	NULL	NULL	NULL	NULL	NULL	NULL	NULL	No tables used
Warnings:
Note	1003	select srid(geometryfromtext(_latin1'LineString(1 1,2 2)',101)) AS `SRID(GeomFromText('LineString(1 1,2 2)',101))`
explain extended select issimple(MultiPoint(Point(3, 6), Point(4, 10))), issimple(Point(3, 6));
id	select_type	table	type	possible_keys	key	key_len	ref	rows	filtered	Extra
1	SIMPLE	NULL	NULL	NULL	NULL	NULL	NULL	NULL	NULL	No tables used
Warnings:
Note	1003	select issimple(multipoint(point(3,6),point(4,10))) AS `issimple(MultiPoint(Point(3, 6), Point(4, 10)))`,issimple(point(3,6)) AS `issimple(Point(3, 6))`
create table t1 (a geometry not null);
insert into t1 values (GeomFromText('Point(1 2)'));
insert into t1 values ('Garbage');
ERROR 22003: Cannot get geometry object from data you send to the GEOMETRY field
insert IGNORE into t1 values ('Garbage');
ERROR 22003: Cannot get geometry object from data you send to the GEOMETRY field
alter table t1 add spatial index(a);
drop table t1;
create table t1(a geometry not null, spatial index(a));
insert into t1 values
(GeomFromText('POINT(1 1)')), (GeomFromText('POINT(3 3)')), 
(GeomFromText('POINT(4 4)')), (GeomFromText('POINT(6 6)'));
select AsText(a) from t1 where
MBRContains(GeomFromText('Polygon((0 0, 0 2, 2 2, 2 0, 0 0))'), a)
or
MBRContains(GeomFromText('Polygon((2 2, 2 5, 5 5, 5 2, 2 2))'), a);
AsText(a)
POINT(1 1)
POINT(3 3)
POINT(4 4)
select AsText(a) from t1 where
MBRContains(GeomFromText('Polygon((0 0, 0 2, 2 2, 2 0, 0 0))'), a)
and
MBRContains(GeomFromText('Polygon((0 0, 0 7, 7 7, 7 0, 0 0))'), a);
AsText(a)
POINT(1 1)
drop table t1;
CREATE TABLE t1 (Coordinates POINT NOT NULL, SPATIAL INDEX(Coordinates));
INSERT INTO t1 VALUES(GeomFromText('POINT(383293632 1754448)'));
INSERT INTO t1 VALUES(GeomFromText('POINT(564952612 157516260)'));
INSERT INTO t1 VALUES(GeomFromText('POINT(903994614 180726515)'));
INSERT INTO t1 VALUES(GeomFromText('POINT(98128178 141127631)'));
INSERT INTO t1 VALUES(GeomFromText('POINT(862547902 799334546)'));
INSERT INTO t1 VALUES(GeomFromText('POINT(341989013 850270906)'));
INSERT INTO t1 VALUES(GeomFromText('POINT(803302376 93039099)'));
INSERT INTO t1 VALUES(GeomFromText('POINT(857439153 817431356)'));
INSERT INTO t1 VALUES(GeomFromText('POINT(319757546 343162742)'));
INSERT INTO t1 VALUES(GeomFromText('POINT(826341972 717484432)'));
INSERT INTO t1 VALUES(GeomFromText('POINT(305066789 201736238)'));
INSERT INTO t1 VALUES(GeomFromText('POINT(626068992 616241497)'));
INSERT INTO t1 VALUES(GeomFromText('POINT(55789424 755830108)'));
INSERT INTO t1 VALUES(GeomFromText('POINT(802874458 312435220)'));
INSERT INTO t1 VALUES(GeomFromText('POINT(153795660 551723671)'));
INSERT INTO t1 VALUES(GeomFromText('POINT(242207428 537089292)'));
INSERT INTO t1 VALUES(GeomFromText('POINT(553478119 807160039)'));
INSERT INTO t1 VALUES(GeomFromText('POINT(694605552 457472733)'));
INSERT INTO t1 VALUES(GeomFromText('POINT(987886554 792733729)'));
INSERT INTO t1 VALUES(GeomFromText('POINT(598600363 850434457)'));
INSERT INTO t1 VALUES(GeomFromText('POINT(592068275 940589376)'));
INSERT INTO t1 VALUES(GeomFromText('POINT(700705362 395370650)'));
INSERT INTO t1 VALUES(GeomFromText('POINT(33628474 558144514)'));
INSERT INTO t1 VALUES(GeomFromText('POINT(212802006 353386020)'));
INSERT INTO t1 VALUES(GeomFromText('POINT(901307256 39143977)'));
INSERT INTO t1 VALUES(GeomFromText('POINT(70870451 206374045)'));
INSERT INTO t1 VALUES(GeomFromText('POINT(240880214 696939443)'));
INSERT INTO t1 VALUES(GeomFromText('POINT(822615542 296669638)'));
INSERT INTO t1 VALUES(GeomFromText('POINT(452769551 625489999)'));
INSERT INTO t1 VALUES(GeomFromText('POINT(609104858 606565210)'));
INSERT INTO t1 VALUES(GeomFromText('POINT(177213669 851312285)'));
INSERT INTO t1 VALUES(GeomFromText('POINT(143654501 730691787)'));
INSERT INTO t1 VALUES(GeomFromText('POINT(658472325 838260052)'));
INSERT INTO t1 VALUES(GeomFromText('POINT(188164520 646358878)'));
INSERT INTO t1 VALUES(GeomFromText('POINT(630993781 786764883)'));
INSERT INTO t1 VALUES(GeomFromText('POINT(496793334 223062055)'));
INSERT INTO t1 VALUES(GeomFromText('POINT(727354258 197498696)'));
INSERT INTO t1 VALUES(GeomFromText('POINT(618432704 760982731)'));
INSERT INTO t1 VALUES(GeomFromText('POINT(755643210 831234710)'));
INSERT INTO t1 VALUES(GeomFromText('POINT(114368751 656950466)'));
INSERT INTO t1 VALUES(GeomFromText('POINT(870378686 185239202)'));
INSERT INTO t1 VALUES(GeomFromText('POINT(863324511 111258900)'));
INSERT INTO t1 VALUES(GeomFromText('POINT(882178645 685940052)'));
INSERT INTO t1 VALUES(GeomFromText('POINT(407928538 334948195)'));
INSERT INTO t1 VALUES(GeomFromText('POINT(311430051 17033395)'));
INSERT INTO t1 VALUES(GeomFromText('POINT(941513405 488643719)'));
INSERT INTO t1 VALUES(GeomFromText('POINT(868345680 85167906)'));
INSERT INTO t1 VALUES(GeomFromText('POINT(219335507 526818004)'));
INSERT INTO t1 VALUES(GeomFromText('POINT(923427958 407500026)'));
INSERT INTO t1 VALUES(GeomFromText('POINT(173176882 554421738)'));
INSERT INTO t1 VALUES(GeomFromText('POINT(194264908 669970217)'));
INSERT INTO t1 VALUES(GeomFromText('POINT(777483793 921619165)'));
INSERT INTO t1 VALUES(GeomFromText('POINT(867468912 395916497)'));
INSERT INTO t1 VALUES(GeomFromText('POINT(682601897 623112122)'));
INSERT INTO t1 VALUES(GeomFromText('POINT(227151206 796970647)'));
INSERT INTO t1 VALUES(GeomFromText('POINT(280062588 97529892)'));
INSERT INTO t1 VALUES(GeomFromText('POINT(982209849 143387099)'));
INSERT INTO t1 VALUES(GeomFromText('POINT(208788792 864388493)'));
INSERT INTO t1 VALUES(GeomFromText('POINT(829327151 616717329)'));
INSERT INTO t1 VALUES(GeomFromText('POINT(199336688 140757201)'));
INSERT INTO t1 VALUES(GeomFromText('POINT(633750724 140850093)'));
INSERT INTO t1 VALUES(GeomFromText('POINT(629400920 502096404)'));
INSERT INTO t1 VALUES(GeomFromText('POINT(226017998 848736426)'));
INSERT INTO t1 VALUES(GeomFromText('POINT(28914408 149445955)'));
INSERT INTO t1 VALUES(GeomFromText('POINT(256236452 202091290)'));
INSERT INTO t1 VALUES(GeomFromText('POINT(703867693 450501360)'));
INSERT INTO t1 VALUES(GeomFromText('POINT(872061506 481351486)'));
INSERT INTO t1 VALUES(GeomFromText('POINT(372120524 739530418)'));
INSERT INTO t1 VALUES(GeomFromText('POINT(877267982 54722420)'));
INSERT INTO t1 VALUES(GeomFromText('POINT(362642540 104419188)'));
INSERT INTO t1 VALUES(GeomFromText('POINT(851693067 642705127)'));
INSERT INTO t1 VALUES(GeomFromText('POINT(201949080 833902916)'));
INSERT INTO t1 VALUES(GeomFromText('POINT(786092225 410737872)'));
INSERT INTO t1 VALUES(GeomFromText('POINT(698291409 615419376)'));
INSERT INTO t1 VALUES(GeomFromText('POINT(27455201 897628096)'));
INSERT INTO t1 VALUES(GeomFromText('POINT(756176576 661205925)'));
INSERT INTO t1 VALUES(GeomFromText('POINT(38478189 385577496)'));
INSERT INTO t1 VALUES(GeomFromText('POINT(163302328 264496186)'));
INSERT INTO t1 VALUES(GeomFromText('POINT(234313922 192216735)'));
INSERT INTO t1 VALUES(GeomFromText('POINT(413942141 490550373)'));
INSERT INTO t1 VALUES(GeomFromText('POINT(394308025 117809834)'));
INSERT INTO t1 VALUES(GeomFromText('POINT(941051732 266369530)'));
INSERT INTO t1 VALUES(GeomFromText('POINT(599161319 313172256)'));
INSERT INTO t1 VALUES(GeomFromText('POINT(5899948 476429301)'));
INSERT INTO t1 VALUES(GeomFromText('POINT(367894677 368542487)'));
INSERT INTO t1 VALUES(GeomFromText('POINT(580848489 219587743)'));
INSERT INTO t1 VALUES(GeomFromText('POINT(11247614 782797569)'));
drop table t1;
create table t1 select GeomFromWKB(POINT(1,3));
show create table t1;
Table	Create Table
t1	CREATE TABLE `t1` (
<<<<<<< HEAD
  `GeomFromWKB(POINT(1,3))` geometry NOT NULL DEFAULT ''
=======
  `GeomFromWKB(POINT(1,3))` geometry default NULL
>>>>>>> d4272a16
) ENGINE=MyISAM DEFAULT CHARSET=latin1
drop table t1;
CREATE TABLE `t1` (`object_id` bigint(20) unsigned NOT NULL default '0', `geo`
geometry NOT NULL default '') ENGINE=MyISAM ;
Warnings:
Warning	1101	BLOB/TEXT column 'geo' can't have a default value
insert into t1 values ('85984',GeomFromText('MULTIPOLYGON(((-115.006363
36.305435,-114.992394 36.305202,-114.991219 36.305975,-114.991163
36.306845,-114.989432 36.309452,-114.978275 36.312642,-114.977363
36.311978,-114.975327 36.312344,-114.96502 36.31597,-114.963364
36.313629,-114.961723 36.313721,-114.956398 36.316057,-114.951882
36.320979,-114.947073 36.323475,-114.945207 36.326451,-114.945207
36.326451,-114.944132 36.326061,-114.94003 36.326588,-114.924017
36.334484,-114.923281 36.334146,-114.92564 36.331504,-114.94072
36.319282,-114.945348 36.314812,-114.948091 36.314762,-114.951755
36.316211,-114.952446 36.313883,-114.952644 36.309488,-114.944725
36.313083,-114.93706 36.32043,-114.932478 36.323497,-114.924556
36.327708,-114.922608 36.329715,-114.92009 36.328695,-114.912105
36.323566,-114.901647 36.317952,-114.897436 36.313968,-114.895344
36.309573,-114.891699 36.304398,-114.890569 36.303551,-114.886356
36.302702,-114.885141 36.301351,-114.885709 36.297391,-114.892499
36.290893,-114.902142 36.288974,-114.904941 36.288838,-114.905308
36.289845,-114.906325 36.290395,-114.909916 36.289549,-114.914527
36.287535,-114.918797 36.284423,-114.922982 36.279731,-114.924113
36.277282,-114.924057 36.275817,-114.927733 36.27053,-114.929354
36.269029,-114.929354 36.269029,-114.950856 36.268715,-114.950768
36.264324,-114.960206 36.264293,-114.960301 36.268943,-115.006662
36.268929,-115.008583 36.265619,-115.00665 36.264247,-115.006659
36.246873,-115.006659 36.246873,-115.006838 36.247697,-115.010764
36.247774,-115.015609 36.25113,-115.015765 36.254505,-115.029517
36.254619,-115.038573 36.249317,-115.038573 36.249317,-115.023403
36.25841,-115.023873 36.258994,-115.031845 36.259829,-115.03183
36.261053,-115.025561 36.261095,-115.036417 36.274632,-115.033729
36.276041,-115.032217 36.274851,-115.029845 36.273959,-115.029934
36.274966,-115.025763 36.274896,-115.025406 36.281044,-115.028731
36.284471,-115.036497 36.290377,-115.042071 36.291039,-115.026759
36.298478,-115.008995 36.301966,-115.006363 36.305435),(-115.079835
36.244369,-115.079735 36.260186,-115.076435 36.262369,-115.069758
36.265,-115.070235 36.268757,-115.064542 36.268655,-115.061843
36.269857,-115.062676 36.270693,-115.06305 36.272344,-115.059051
36.281023,-115.05918 36.283008,-115.060591 36.285246,-115.061913
36.290022,-115.062499 36.306353,-115.062499 36.306353,-115.060918
36.30642,-115.06112 36.289779,-115.05713 36.2825,-115.057314
36.279446,-115.060779 36.274659,-115.061366 36.27209,-115.057858
36.26557,-115.055805 36.262883,-115.054688 36.262874,-115.047335
36.25037,-115.044234 36.24637,-115.052434 36.24047,-115.061734
36.23507,-115.061934 36.22677,-115.061934 36.22677,-115.061491
36.225267,-115.062024 36.218194,-115.060134 36.218278,-115.060133
36.210771,-115.057833 36.210771,-115.057433 36.196271,-115.062233
36.196271,-115.062233 36.190371,-115.062233 36.190371,-115.065533
36.190371,-115.071333 36.188571,-115.098331 36.188275,-115.098331
36.188275,-115.098435 36.237569,-115.097535 36.240369,-115.097535
36.240369,-115.093235 36.240369,-115.089135 36.240469,-115.083135
36.240569,-115.083135 36.240569,-115.079835
36.244369)))')),('85998',GeomFromText('MULTIPOLYGON(((-115.333107
36.264587,-115.333168 36.280638,-115.333168 36.280638,-115.32226
36.280643,-115.322538 36.274311,-115.327222 36.274258,-115.32733
36.263026,-115.330675 36.262984,-115.332132 36.264673,-115.333107
36.264587),(-115.247239 36.247066,-115.247438 36.218267,-115.247438
36.218267,-115.278525 36.219263,-115.278525 36.219263,-115.301545
36.219559,-115.332748 36.219197,-115.332757 36.220041,-115.332757
36.220041,-115.332895 36.233514,-115.349023 36.233479,-115.351489
36.234475,-115.353681 36.237021,-115.357106 36.239789,-115.36519
36.243331,-115.368156 36.243487,-115.367389 36.244902,-115.364553
36.246014,-115.359219 36.24616,-115.356186 36.248025,-115.353347
36.248004,-115.350813 36.249507,-115.339673 36.25387,-115.333069
36.255018,-115.333069 36.255018,-115.333042 36.247767,-115.279039
36.248666,-115.263639 36.247466,-115.263839 36.252766,-115.261439
36.252666,-115.261439 36.247366,-115.247239 36.247066)))'));
select object_id, geometrytype(geo), ISSIMPLE(GEO), ASTEXT(centroid(geo)) from
t1 where object_id=85998;
object_id	geometrytype(geo)	ISSIMPLE(GEO)	ASTEXT(centroid(geo))
85998	MULTIPOLYGON	0	POINT(115.31877315203 -36.237472821022)
select object_id, geometrytype(geo), ISSIMPLE(GEO), ASTEXT(centroid(geo)) from
t1 where object_id=85984;
object_id	geometrytype(geo)	ISSIMPLE(GEO)	ASTEXT(centroid(geo))
85984	MULTIPOLYGON	0	POINT(-114.87787186923 36.33101763469)
drop table t1;
create table t1 (fl geometry not null);
insert into t1 values (1);
ERROR 22003: Cannot get geometry object from data you send to the GEOMETRY field
insert into t1 values (1.11);
ERROR 22003: Cannot get geometry object from data you send to the GEOMETRY field
insert into t1 values ("qwerty");
ERROR 22003: Cannot get geometry object from data you send to the GEOMETRY field
insert into t1 values (pointfromtext('point(1,1)'));
ERROR 23000: Column 'fl' cannot be null
drop table t1;
select (asWKT(geomfromwkb((0x000000000140240000000000004024000000000000))));
(asWKT(geomfromwkb((0x000000000140240000000000004024000000000000))))
POINT(10 10)
select (asWKT(geomfromwkb((0x010100000000000000000024400000000000002440))));
(asWKT(geomfromwkb((0x010100000000000000000024400000000000002440))))
POINT(10 10)
create table t1 (g GEOMETRY);
select * from t1;
Catalog	Database	Table	Table_alias	Column	Column_alias	Type	Length	Max length	Is_null	Flags	Decimals	Charsetnr
def	test	t1	t1	g	g	255	4294967295	0	Y	144	0	63
g
select asbinary(g) from t1;
Catalog	Database	Table	Table_alias	Column	Column_alias	Type	Length	Max length	Is_null	Flags	Decimals	Charsetnr
def					asbinary(g)	252	16777216	0	Y	128	0	63
asbinary(g)
drop table t1;
create table t1 (a TEXT, b GEOMETRY NOT NULL, SPATIAL KEY(b));
alter table t1 disable keys;
load data infile '../std_data_ln/bad_gis_data.dat' into table t1;
ERROR 22004: Column set to default value; NULL supplied to NOT NULL column 'b' at row 1
alter table t1 enable keys;
drop table t1;
create table t1 (a int, b blob);
insert into t1 values (1, ''), (2, NULL), (3, '1');
select * from t1;
a	b
1	
2	NULL
3	1
select
geometryfromtext(b) IS NULL, geometryfromwkb(b) IS NULL, astext(b) IS NULL, 
aswkb(b) IS NULL, geometrytype(b) IS NULL, centroid(b) IS NULL,
envelope(b) IS NULL, startpoint(b) IS NULL, endpoint(b) IS NULL,
exteriorring(b) IS NULL, pointn(b, 1) IS NULL, geometryn(b, 1) IS NULL,
interiorringn(b, 1) IS NULL, multipoint(b) IS NULL, isempty(b) IS NULL,
issimple(b) IS NULL, isclosed(b) IS NULL, dimension(b) IS NULL,
numgeometries(b) IS NULL, numinteriorrings(b) IS NULL, numpoints(b) IS NULL,
area(b) IS NULL, glength(b) IS NULL, srid(b) IS NULL, x(b) IS NULL, 
y(b) IS NULL
from t1;
geometryfromtext(b) IS NULL	geometryfromwkb(b) IS NULL	astext(b) IS NULL	aswkb(b) IS NULL	geometrytype(b) IS NULL	centroid(b) IS NULL	envelope(b) IS NULL	startpoint(b) IS NULL	endpoint(b) IS NULL	exteriorring(b) IS NULL	pointn(b, 1) IS NULL	geometryn(b, 1) IS NULL	interiorringn(b, 1) IS NULL	multipoint(b) IS NULL	isempty(b) IS NULL	issimple(b) IS NULL	isclosed(b) IS NULL	dimension(b) IS NULL	numgeometries(b) IS NULL	numinteriorrings(b) IS NULL	numpoints(b) IS NULL	area(b) IS NULL	glength(b) IS NULL	srid(b) IS NULL	x(b) IS NULL	y(b) IS NULL
1	1	1	1	1	1	1	1	1	1	1	1	1	1	1	1	1	1	1	1	1	1	1	1	1	1
1	1	1	1	1	1	1	1	1	1	1	1	1	1	1	1	1	1	1	1	1	1	1	1	1	1
1	1	1	1	1	1	1	1	1	1	1	1	1	1	1	1	1	1	1	1	1	1	1	1	1	1
select 
within(b, b) IS NULL, contains(b, b) IS NULL, overlaps(b, b) IS NULL, 
equals(b, b) IS NULL, disjoint(b, b) IS NULL, touches(b, b) IS NULL, 
intersects(b, b) IS NULL, crosses(b, b) IS NULL
from t1;
within(b, b) IS NULL	contains(b, b) IS NULL	overlaps(b, b) IS NULL	equals(b, b) IS NULL	disjoint(b, b) IS NULL	touches(b, b) IS NULL	intersects(b, b) IS NULL	crosses(b, b) IS NULL
1	1	1	1	1	1	1	1
1	1	1	1	1	1	1	1
1	1	1	1	1	1	1	1
select 
point(b, b) IS NULL, linestring(b) IS NULL, polygon(b) IS NULL, multipoint(b) IS NULL, 
multilinestring(b) IS NULL, multipolygon(b) IS NULL, 
geometrycollection(b) IS NULL
from t1;
point(b, b) IS NULL	linestring(b) IS NULL	polygon(b) IS NULL	multipoint(b) IS NULL	multilinestring(b) IS NULL	multipolygon(b) IS NULL	geometrycollection(b) IS NULL
0	1	1	1	1	1	1
1	1	1	1	1	1	1
0	1	1	1	1	1	1
drop table t1;
End of 4.1 tests
create table t1 (s1 geometry not null,s2 char(100));
create trigger t1_bu before update on t1 for each row set new.s1 = null;
insert into t1 values (null,null);
ERROR 23000: Column 's1' cannot be null
drop table t1;
drop procedure if exists fn3;
create function fn3 () returns point deterministic return GeomFromText("point(1 1)");
show create function fn3;
Function	sql_mode	Create Function
fn3		CREATE DEFINER=`root`@`localhost` FUNCTION `fn3`() RETURNS point
    DETERMINISTIC
return GeomFromText("point(1 1)")
select astext(fn3());
astext(fn3())
POINT(1 1)
drop function fn3;
create table t1(pt POINT);
alter table t1 add primary key pti(pt);
drop table t1;
create table t1(pt GEOMETRY);
alter table t1 add primary key pti(pt);
ERROR 42000: BLOB/TEXT column 'pt' used in key specification without a key length
alter table t1 add primary key pti(pt(20));
drop table t1;
create table t1 select GeomFromText('point(1 1)');
desc t1;
Field	Type	Null	Key	Default	Extra
GeomFromText('point(1 1)')	geometry	YES		NULL	
drop table t1;
create table t1 (g geometry not null);
insert into t1 values(default);
ERROR 22003: Cannot get geometry object from data you send to the GEOMETRY field
drop table t1;
create table t1 (f1 tinyint(1), f2 char(1), f3 varchar(1), f4 geometry, f5 datetime);
create view v1 as select * from t1;
desc v1;
Field	Type	Null	Key	Default	Extra
f1	tinyint(1)	YES		NULL	
f2	char(1)	YES		NULL	
f3	varchar(1)	YES		NULL	
f4	geometry	YES		NULL	
f5	datetime	YES		NULL	
drop view v1;
drop table t1;<|MERGE_RESOLUTION|>--- conflicted
+++ resolved
@@ -578,11 +578,7 @@
 show create table t1;
 Table	Create Table
 t1	CREATE TABLE `t1` (
-<<<<<<< HEAD
-  `GeomFromWKB(POINT(1,3))` geometry NOT NULL DEFAULT ''
-=======
-  `GeomFromWKB(POINT(1,3))` geometry default NULL
->>>>>>> d4272a16
+  `GeomFromWKB(POINT(1,3))` geometry DEFAULT NULL
 ) ENGINE=MyISAM DEFAULT CHARSET=latin1
 drop table t1;
 CREATE TABLE `t1` (`object_id` bigint(20) unsigned NOT NULL default '0', `geo`
