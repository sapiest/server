drop table if exists t1,t2,t3;
create table t1 (a int);
select count(a) as b from t1 where a=0 having b > 0;
b
insert into t1 values (null);
select count(a) as b from t1 where a=0 having b > 0;
b
select count(a) as b from t1 where a=0 having b >=0;
b
0
explain extended select count(a) as b from t1 where a=0 having b >=0;
id	select_type	table	type	possible_keys	key	key_len	ref	rows	filtered	Extra
1	SIMPLE	NULL	NULL	NULL	NULL	NULL	NULL	NULL	NULL	Impossible WHERE noticed after reading const tables
Warnings:
Note	1003	select count(NULL) AS `b` from dual where 0 having (`b` >= 0)
drop table t1;
CREATE TABLE t1 (
raw_id int(10) NOT NULL default '0',
chr_start int(10) NOT NULL default '0',
chr_end int(10) NOT NULL default '0',
raw_start int(10) NOT NULL default '0',
raw_end int(10) NOT NULL default '0',
raw_ori int(2) NOT NULL default '0'
);
INSERT INTO t1 VALUES (469713,1,164123,1,164123,1),(317330,164124,317193,101,153170,1),(469434,317194,375620,101,58527,1),(591816,375621,484273,1,108653,1),(591807,484274,534671,91,50488,1),(318885,534672,649362,101,114791,1),(318728,649363,775520,102,126259,1),(336829,775521,813997,101,38577,1),(317740,813998,953227,101,139330,1),(1,813998,953227,101,139330,1);
CREATE TABLE t2 (
id int(10) unsigned NOT NULL default '0',
contig_id int(10) unsigned NOT NULL default '0',
seq_start int(10) NOT NULL default '0',
seq_end int(10) NOT NULL default '0',
strand tinyint(2) NOT NULL default '0',
KEY id (id)
);
INSERT INTO t2 VALUES (133195,469713,61327,61384,1),(133196,469713,64113,64387,1),(133197,1,1,1,0),(133197,1,1,1,-2);
SELECT e.id,
MIN( IF(sgp.raw_ori=1,
(e.seq_start+sgp.chr_start-sgp.raw_start),  
(sgp.chr_start+sgp.raw_end-e.seq_end))) as start, 
MAX( IF(sgp.raw_ori=1,
(e.seq_end+sgp.chr_start-sgp.raw_start),  
(sgp.chr_start+sgp.raw_end-e.seq_start))) as end, 
AVG(IF (sgp.raw_ori=1,e.strand,(-e.strand))) as chr_strand 
FROM  t1 sgp,
t2 e  
WHERE sgp.raw_id=e.contig_id 
GROUP BY e.id 
HAVING chr_strand= -1 and end >= 0 
AND start <= 999660;
id	start	end	chr_strand
133197	813898	813898	-1.0000
drop table t1,t2;
CREATE TABLE t1 (Fld1 int(11) default NULL,Fld2 int(11) default NULL);
INSERT INTO t1 VALUES (1,10),(1,20),(2,NULL),(2,NULL),(3,50);
select Fld1, max(Fld2) as q from t1 group by Fld1 having q is not null;
Fld1	q
1	20
3	50
select Fld1, max(Fld2) from t1 group by Fld1 having max(Fld2) is not null;
Fld1	max(Fld2)
1	20
3	50
select Fld1, max(Fld2) from t1 group by Fld1 having avg(Fld2) is not null;
Fld1	max(Fld2)
1	20
3	50
select Fld1, max(Fld2) from t1 group by Fld1 having std(Fld2) is not null;
Fld1	max(Fld2)
1	20
3	50
select Fld1, max(Fld2) from t1 group by Fld1 having variance(Fld2) is not null;
Fld1	max(Fld2)
1	20
3	50
drop table t1;
create table t1 (id int not null, qty int not null);
insert into t1 values (1,2),(1,3),(2,4),(2,5);
select id, sum(qty) as sqty from t1 group by id having sqty>2;
id	sqty
1	5
2	9
select sum(qty) as sqty from t1 group by id having count(id) > 0;
sqty
5
9
select sum(qty) as sqty from t1 group by id having count(distinct id) > 0;
sqty
5
9
drop table t1;
CREATE TABLE t1 (
`id` bigint(20) NOT NULL default '0',
`description` text
) ENGINE=MyISAM;
CREATE TABLE t2 (
`id` bigint(20) NOT NULL default '0',
`description` varchar(20)
) ENGINE=MyISAM;
INSERT INTO t1  VALUES (1, 'test');
INSERT INTO t2 VALUES (1, 'test');
CREATE TABLE t3 (
`id`       bigint(20) NOT NULL default '0',
`order_id` bigint(20) NOT NULL default '0'
) ENGINE=MyISAM;
select
a.id, a.description,
count(b.id) as c 
from t1 a left join t3 b on a.id=b.order_id 
group by a.id, a.description 
having (a.description is not null) and (c=0);
id	description	c
1	test	0
select
a.*, 
count(b.id) as c 
from t2 a left join t3 b on a.id=b.order_id 
group by a.id, a.description
having (a.description is not null) and (c=0);
id	description	c
1	test	0
INSERT INTO t1  VALUES (2, 'test2');
select
a.id, a.description,
count(b.id) as c 
from t1 a left join t3 b on a.id=b.order_id 
group by a.id, a.description 
having (a.description is not null) and (c=0);
id	description	c
1	test	0
2	test2	0
drop table t1,t2,t3;
CREATE TABLE t1 (a int);
INSERT INTO t1 VALUES (3), (4), (1), (3), (1);
SELECT SUM(a) FROM t1 GROUP BY a HAVING SUM(a)>0;
SUM(a)
2
6
4
SELECT SUM(a) FROM t1 GROUP BY a HAVING SUM(a);
SUM(a)
2
6
4
DROP TABLE t1;
CREATE TABLE t1 (a int);
INSERT INTO t1 VALUES (1), (2), (1), (3), (2), (1);
SELECT a FROM t1 GROUP BY a HAVING a > 1;
a
2
3
SELECT a FROM t1 GROUP BY a HAVING 1 != 1 AND a > 1;
a
SELECT 0 AS x, a FROM t1 GROUP BY x,a HAVING x=1 AND a > 1;
x	a
EXPLAIN SELECT a FROM t1 GROUP BY a HAVING 1 != 1 AND a > 1;
id	select_type	table	type	possible_keys	key	key_len	ref	rows	Extra
1	SIMPLE	NULL	NULL	NULL	NULL	NULL	NULL	NULL	Impossible HAVING
EXPLAIN SELECT 0 AS x, a FROM t1 GROUP BY x,a HAVING x=1 AND a > 1;
id	select_type	table	type	possible_keys	key	key_len	ref	rows	Extra
1	SIMPLE	NULL	NULL	NULL	NULL	NULL	NULL	NULL	Impossible HAVING
DROP table t1;
CREATE TABLE t1 (a int PRIMARY KEY);
CREATE TABLE t2 (b int PRIMARY KEY, a int);
CREATE TABLE t3 (b int, flag int);
INSERT INTO t1 VALUES (1);
INSERT INTO t2 VALUES (1,1), (2,1), (3,1);
INSERT INTO t3(b,flag) VALUES (2, 1);
SELECT t1.a
FROM t1 INNER JOIN t2 ON t1.a=t2.a LEFT JOIN t3 ON t2.b=t3.b
GROUP BY t1.a, t2.b HAVING MAX(t3.flag)=0;
a
SELECT DISTINCT t1.a, MAX(t3.flag)
FROM t1 INNER JOIN t2 ON t1.a=t2.a LEFT JOIN t3 ON t2.b=t3.b
GROUP BY t1.a, t2.b HAVING MAX(t3.flag)=0;
a	MAX(t3.flag)
SELECT DISTINCT t1.a
FROM t1 INNER JOIN t2 ON t1.a=t2.a LEFT JOIN t3 ON t2.b=t3.b
GROUP BY t1.a, t2.b HAVING MAX(t3.flag)=0;
a
DROP TABLE t1,t2,t3;
create table t1 (col1 int, col2 varchar(5), col_t1 int);
create table t2 (col1 int, col2 varchar(5), col_t2 int);
create table t3 (col1 int, col2 varchar(5), col_t3 int);
insert into t1 values(10,'hello',10);
insert into t1 values(20,'hello',20);
insert into t1 values(30,'hello',30);
insert into t1 values(10,'bye',10);
insert into t1 values(10,'sam',10);
insert into t1 values(10,'bob',10);
insert into t2 select * from t1;
insert into t3 select * from t1;
select count(*) from t1 group by col1 having col1 = 10;
count(*)
4
select count(*) as count_col1 from t1 group by col1 having col1 = 10;
count_col1
4
select count(*) as count_col1 from t1 as tmp1 group by col1 having col1 = 10;
count_col1
4
select count(*) from t1 group by col2 having col2 = 'hello';
count(*)
3
select count(*) from t1 group by col2 having col1 = 10;
ERROR 42S22: Unknown column 'col1' in 'having clause'
select col1 as count_col1 from t1 as tmp1 group by col1 having col1 = 10;
count_col1
10
select col1 as count_col1 from t1 as tmp1 group by col1 having count_col1 = 10;
count_col1
10
select col1 as count_col1 from t1 as tmp1 group by count_col1 having col1 = 10;
count_col1
10
select col1 as count_col1 from t1 as tmp1 group by count_col1 having count_col1 = 10;
count_col1
10
select col1 as count_col1,col2 from t1 as tmp1 group by col1,col2 having col1 = 10;
count_col1	col2
10	bob
10	bye
10	hello
10	sam
select col1 as count_col1,col2 from t1 as tmp1 group by col1,col2 having count_col1 = 10;
count_col1	col2
10	bob
10	bye
10	hello
10	sam
select col1 as count_col1,col2 from t1 as tmp1 group by col1,col2 having col2 = 'hello';
count_col1	col2
10	hello
20	hello
30	hello
select col1 as count_col1,col2 as group_col2 from t1 as tmp1 group by col1,col2 having group_col2 = 'hello';
count_col1	group_col2
10	hello
20	hello
30	hello
select sum(col1) as co12 from t1 group by col2 having col2 10;
ERROR 42000: You have an error in your SQL syntax; check the manual that corresponds to your MariaDB server version for the right syntax to use near '10' at line 1
select sum(col1) as co2, count(col2) as cc from t1 group by col1 having col1 =10;
co2	cc
40	4
select t2.col2 from t2 group by t2.col1, t2.col2 having t1.col1 <= 10;
ERROR 42S22: Unknown column 't1.col1' in 'having clause'
select t1.col1 from t1
where t1.col2 in 
(select t2.col2 from t2 
group by t2.col1, t2.col2 having t2.col1 <= 10);
col1
10
20
30
10
10
10
select t1.col1 from t1
where t1.col2 in 
(select t2.col2 from t2
group by t2.col1, t2.col2
having t2.col1 <=
(select min(t3.col1) from t3));
col1
10
20
30
10
10
10
select t1.col1 from t1
where t1.col2 in
(select t2.col2 from t2 
group by t2.col1, t2.col2 having t1.col1 <= 10);
col1
10
10
10
10
select t1.col1 as tmp_col from t1
where t1.col2 in 
(select t2.col2 from t2 
group by t2.col1, t2.col2 having tmp_col <= 10);
tmp_col
10
10
10
10
select t1.col1 from t1
where t1.col2 in 
(select t2.col2 from t2 
group by t2.col1, t2.col2 having col_t1 <= 10);
col1
10
10
10
10
select sum(col1) from t1
group by col_t1
having (select col_t1 from t2 where col_t1 = col_t2 order by col_t2 limit 1);
sum(col1)
40
20
30
select t1.col1 from t1
where t1.col2 in 
(select t2.col2 from t2 
group by t2.col1, t2.col2 having col_t1 <= 10)
having col_t1 <= 20;
ERROR 42S22: Unknown column 'col_t1' in 'having clause'
select t1.col1 from t1
where t1.col2 in 
(select t2.col2 from t2 
group by t2.col1, t2.col2 having col_t1 <= 10)
group by col_t1
having col_t1 <= 20;
col1
10
select col_t1, sum(col1) from t1
group by col_t1
having col_t1 > 10 and
exists (select sum(t2.col1) from t2
group by t2.col2 having t2.col2 > 'b');
col_t1	sum(col1)
20	20
30	30
select sum(col1) from t1
group by col_t1
having col_t1 in (select sum(t2.col1) from t2
group by t2.col2, t2.col1 having t2.col1 = t1.col1);
ERROR 42S22: Unknown column 't1.col1' in 'having clause'
select sum(col1) from t1
group by col_t1
having col_t1 in (select sum(t2.col1) from t2
group by t2.col2, t2.col1 having t2.col1 = col_t1);
sum(col1)
40
20
30
select t1.col1, t2.col1 from t1, t2 where t1.col1 = t2.col1
group by t1.col1, t2.col1 having col1 = 2;
ERROR 23000: Column 'col1' in having clause is ambiguous
select t1.col1*10+t2.col1 from t1,t2 where t1.col1=t2.col1
group by t1.col1, t2.col1 having col1 = 2;
ERROR 23000: Column 'col1' in having clause is ambiguous
drop table t1, t2, t3;
create table t1 (s1 int);
insert into t1 values (1),(2),(3);
select count(*) from t1 group by s1 having s1 is null;
count(*)
select s1*0 as s1 from t1 group by s1 having s1 <> 0;
s1
0
0
0
Warnings:
Warning	1052	Column 's1' in group statement is ambiguous
Warning	1052	Column 's1' in having clause is ambiguous
select s1*0 from t1 group by s1 having s1 = 0;
s1*0
select s1 from t1 group by 1 having 1 = 0;
s1
select count(s1) from t1 group by s1 having count(1+1)=2;
count(s1)
select count(s1) from t1 group by s1 having s1*0=0;
count(s1)
1
1
1
select * from t1 a, t1 b group by a.s1 having s1 is null;
ERROR 23000: Column 's1' in having clause is ambiguous
drop table t1;
create table t1 (s1 char character set latin1 collate latin1_german1_ci);
insert into t1 values ('ü'),('y');
Warnings:
Warning	1265	Data truncated for column 's1' at row 1
select s1,count(s1) from t1
group by s1 collate latin1_swedish_ci having s1 = 'y';
s1	count(s1)
y	1
drop table t1;
DROP SCHEMA IF EXISTS HU;
CREATE SCHEMA HU ;
USE HU ;
CREATE TABLE STAFF
(EMPNUM   CHAR(3) NOT NULL UNIQUE,
EMPNAME  CHAR(20),
GRADE    DECIMAL(4),
CITY     CHAR(15));
CREATE TABLE PROJ
(PNUM     CHAR(3) NOT NULL UNIQUE,
PNAME    CHAR(20),
PTYPE    CHAR(6),
BUDGET   DECIMAL(9),
CITY     CHAR(15));
INSERT INTO STAFF VALUES ('E1','Alice',12,'Deale');
INSERT INTO STAFF VALUES ('E2','Betty',10,'Vienna');
INSERT INTO STAFF VALUES ('E3','Carmen',13,'Vienna');
INSERT INTO STAFF VALUES ('E4','Don',12,'Deale');
INSERT INTO STAFF VALUES ('E5','Ed',13,'Akron');
INSERT INTO PROJ VALUES  ('P1','MXSS','Design',10000,'Deale');
INSERT INTO PROJ VALUES  ('P2','CALM','Code',30000,'Vienna');
INSERT INTO PROJ VALUES  ('P3','SDP','Test',30000,'Tampa');
INSERT INTO PROJ VALUES  ('P4','SDP','Design',20000,'Deale');
INSERT INTO PROJ VALUES  ('P5','IRM','Test',10000,'Vienna');
INSERT INTO PROJ VALUES  ('P6','PAYR','Design',50000,'Deale');
SELECT EMPNUM, GRADE*1000
FROM HU.STAFF WHERE GRADE * 1000 > 
ANY (SELECT SUM(BUDGET) FROM HU.PROJ
GROUP BY CITY, PTYPE
HAVING HU.PROJ.CITY = HU.STAFF.CITY);
EMPNUM	GRADE*1000
E3	13000
DROP SCHEMA HU;
USE test;
create table t1(f1 int);
select f1 from t1 having max(f1)=f1;
f1
select f1 from t1 group by f1 having max(f1)=f1;
f1
set session sql_mode='ONLY_FULL_GROUP_BY';
select f1 from t1 having max(f1)=f1;
ERROR 42000: Non-grouping field 'f1' is used in HAVING clause
select f1 from t1 group by f1 having max(f1)=f1;
f1
set session sql_mode='';
drop table t1;
CREATE TABLE t1 ( a INT, b INT);
INSERT INTO t1 VALUES (1, 1), (2,2), (3, NULL);
SELECT b, COUNT(DISTINCT a) FROM t1 GROUP BY b HAVING b is NULL;
b	COUNT(DISTINCT a)
NULL	1
DROP TABLE t1;
#
# Bug#50995 Having clause on subquery result produces incorrect results.
#
CREATE TABLE t1
(
id1 INT,
id2 INT NOT NULL,
INDEX id1(id2)
);
INSERT INTO t1 SET id1=1, id2=1;
INSERT INTO t1 SET id1=2, id2=1;
INSERT INTO t1 SET id1=3, id2=1;
SELECT t1.id1,
(SELECT 0 FROM DUAL
WHERE t1.id1=t1.id1) AS amount FROM t1
WHERE t1.id2 = 1
HAVING amount > 0
ORDER BY t1.id1;
id1	amount
DROP TABLE t1;
#
# Bug#48916 Server incorrectly processing HAVING clauses with an ORDER BY clause
#
CREATE TABLE t1 (f1 INT PRIMARY KEY, f2 INT, f3 INT);
INSERT INTO t1 VALUES (2,7,9), (4,7,9), (6,2,9), (17,0,9);
SELECT table1.f1, table2.f2
FROM t1 AS table1
JOIN t1 AS table2 ON table1.f3 = table2.f3
WHERE table2.f1 = 2
GROUP BY table1.f1, table2.f2
HAVING (table2.f2 = 8 AND table1.f1 >= 6);
f1	f2
EXPLAIN EXTENDED
SELECT table1.f1, table2.f2
FROM t1 AS table1
JOIN t1 AS table2 ON table1.f3 = table2.f3
WHERE table2.f1 = 2
GROUP BY table1.f1, table2.f2
HAVING (table2.f2 = 8 AND table1.f1 >= 6);
id	select_type	table	type	possible_keys	key	key_len	ref	rows	filtered	Extra
1	SIMPLE	table2	const	PRIMARY	PRIMARY	4	const	1	100.00	Using filesort
1	SIMPLE	table1	ALL	NULL	NULL	NULL	NULL	4	100.00	Using where
Warnings:
Note	1003	select `test`.`table1`.`f1` AS `f1`,7 AS `f2` from `test`.`t1` `table1` join `test`.`t1` `table2` where (`test`.`table1`.`f3` = 9) group by `test`.`table1`.`f1`,7 having ((7 = 8) and (`test`.`table1`.`f1` >= 6))
EXPLAIN EXTENDED
SELECT table1.f1, table2.f2
FROM t1 AS table1
JOIN t1 AS table2 ON table1.f3 = table2.f3
WHERE table2.f1 = 2
GROUP BY table1.f1, table2.f2
HAVING (table2.f2 = 8);
id	select_type	table	type	possible_keys	key	key_len	ref	rows	filtered	Extra
1	SIMPLE	table2	const	PRIMARY	PRIMARY	4	const	1	100.00	Using filesort
1	SIMPLE	table1	ALL	NULL	NULL	NULL	NULL	4	100.00	Using where
Warnings:
Note	1003	select `test`.`table1`.`f1` AS `f1`,7 AS `f2` from `test`.`t1` `table1` join `test`.`t1` `table2` where (`test`.`table1`.`f3` = 9) group by `test`.`table1`.`f1`,7 having (7 = 8)
DROP TABLE t1;
#
# Bug#52336 Segfault / crash in 5.1 copy_fields (param=0x9872980) at sql_select.cc:15355
#
CREATE TABLE t1(f1 INT, f2 INT);
INSERT INTO t1 VALUES (10,8);
CREATE TABLE t2 (f1 INT);
INSERT INTO t2 VALUES (5);
SELECT  COUNT(f1) FROM t2
HAVING (7, 9)  IN (SELECT f1, MIN(f2) FROM t1);
COUNT(f1)
DROP TABLE t1, t2;
CREATE TABLE t1 (f1 INT, f2 VARCHAR(1));
INSERT INTO t1 VALUES (16,'f');
INSERT INTO t1 VALUES (16,'f');
CREATE TABLE t2 (f1 INT, f2 VARCHAR(1));
INSERT INTO t2 VALUES (13,'f');
INSERT INTO t2 VALUES (20,'f');
CREATE TABLE t3 (f1 INT, f2 VARCHAR(1));
INSERT INTO t3 VALUES (7,'f');
SELECT t1.f2 FROM t1
STRAIGHT_JOIN (t2 JOIN t3 ON t3.f2  = t2.f2  ) ON t3 .f2  = t2 .f2
HAVING ('v', 'i') NOT IN (SELECT f2, MIN(f2) FROM t1)
ORDER BY f2;
f2
f
f
f
f
DROP TABLES t1,t2,t3;
#
# Bug#52340 Segfault: read_cached_record (tab=0x94a2634) at sql_select.cc:14411
#
CREATE TABLE t1 (f1 INT, f2 VARCHAR(1));
INSERT INTO t1 VALUES (16,'d');
CREATE TABLE t2 (f1 INT, f2 VARCHAR(1));
INSERT INTO t2 VALUES (13,'e');
INSERT INTO t2 VALUES (20,'d');
SELECT MAX(t2.f2) FROM t2 JOIN t1 ON t1.f2
HAVING ('e' , 'd') IN
(SELECT ts1.f2, ts2.f2 FROM t2 ts1 JOIN t2 ts2 ON ts1.f1)
ORDER BY t1.f2;
MAX(t2.f2)
NULL
Warnings:
Warning	1292	Truncated incorrect DOUBLE value: 'd'
DROP TABLE t1,t2;
End of 5.0 tests
#
# Bug#54416 MAX from JOIN with HAVING returning NULL with 5.1 and Empty set
#
CREATE TABLE t1 (f1 INT(11), f2 VARCHAR(1), PRIMARY KEY (f1));
INSERT INTO t1 VALUES (1,'f');
CREATE TABLE t2 (f1 INT(11), f2 VARCHAR(1));
INSERT INTO t2 VALUES (2,'m');
INSERT INTO t2 VALUES (3,'m');
INSERT INTO t2 VALUES (11,NULL);
INSERT INTO t2 VALUES (12,'k');
SELECT MAX(t1.f1) field1
FROM t1 JOIN t2 ON t2.f2 LIKE 'x'
HAVING field1 < 7;
field1
DROP TABLE t1,t2;
#
# Bug#48916 Server incorrectly processing HAVING clauses with an ORDER BY clause
#
CREATE TABLE t1 (f1 INT, f2 INT);
INSERT INTO t1 VALUES (1, 0), (2, 1), (3, 2);
CREATE TABLE t2 (f1 INT, f2 INT);
SELECT t1.f1
FROM t1
HAVING (3, 2) IN (SELECT f1, f2 FROM t2) AND t1.f1  >= 0
ORDER BY t1.f1;
f1
SELECT t1.f1
FROM t1
HAVING (3, 2) IN (SELECT 4, 2) AND t1.f1  >= 0
ORDER BY t1.f1;
f1
SELECT t1.f1
FROM t1
HAVING 2 IN (SELECT f2 FROM t2) AND t1.f1  >= 0
ORDER BY t1.f1;
f1
DROP TABLE t1,t2;
End of 5.1 tests
#
# LP bug:938518 HAVING does not reject the result of aggregation
#
CREATE TABLE t1 (pk INT PRIMARY KEY, a INT);
INSERT INTO t1 VALUES (2,7), (4,7), (6,2), (17,0);
SELECT MIN(t.pk) FROM t1, t1 as t WHERE t1.pk = 1;
MIN(t.pk)
NULL
SELECT MIN(t.pk) FROM t1, t1 as t WHERE t1.pk = 1 HAVING MIN(t.pk) < 10;
MIN(t.pk)
drop table t1;
#
# LP bug #791761: MAX over an empty join + HAVING
#
CREATE TABLE t1 (a int, b int , KEY (b)) ;
INSERT INTO t1 VALUES (3,1);
CREATE TABLE t2 (a int NOT NULL ) ;
INSERT INTO t2 VALUES (29);
SELECT MAX(t1.b)  FROM t1,t2 WHERE t2.a > 0 HAVING MAX(t1.b) <> 6;
MAX(t1.b)
1
SELECT MAX(t1.b)  FROM t1,t2 WHERE t2.a > 0 HAVING MAX(t1.b) IS NULL;
MAX(t1.b)
EXPLAIN
SELECT MAX(t1.b)  FROM t1,t2 WHERE t2.a < 0 HAVING MAX(t1.b) <> 6;
id	select_type	table	type	possible_keys	key	key_len	ref	rows	Extra
1	SIMPLE	NULL	NULL	NULL	NULL	NULL	NULL	NULL	Impossible WHERE noticed after reading const tables
SELECT MAX(t1.b)  FROM t1,t2 WHERE t2.a < 0 HAVING MAX(t1.b) <> 6;
MAX(t1.b)
CREATE TABLE t3 ( f3 int) ;
INSERT INTO t3 VALUES (NULL);
SELECT MAX(t1.b) AS f FROM t1 JOIN t2 ON t2.a != 0
WHERE (SELECT f3 FROM t3) <> 0 HAVING f <> 6 ;
f
DROP TABLE t1,t2,t3;
#
# LP bug:806955 HAVING not observed with aggregate +subquery
#
CREATE TABLE t1 (f3 int, f10 varchar(1), f11 int, KEY (f10) );
INSERT INTO t1 VALUES (NULL,'a',0),(8,'b',0);
CREATE TABLE t2 (f2 int);
INSERT INTO t2 VALUES (7);
CREATE TABLE t3 (f3 int);
INSERT INTO t3 VALUES (0),(8);
set @save_optimizer_switch=@@optimizer_switch;
set optimizer_switch='semijoin=off,materialization=off';
SELECT MIN( t1.f10 ) AS field1
FROM t1 , t2
WHERE t2.f2 IN ( SELECT f3 FROM t3 )
HAVING field1 < 's';
field1
explain extended 
SELECT MIN( t1.f10 ) AS field1
FROM t1 , t2
WHERE t2.f2 IN ( SELECT f3 FROM t3 )
HAVING field1 < 's';
id	select_type	table	type	possible_keys	key	key_len	ref	rows	filtered	Extra
1	PRIMARY	t2	system	NULL	NULL	NULL	NULL	1	100.00	
1	PRIMARY	t1	index	NULL	f10	4	NULL	2	100.00	Using index
2	DEPENDENT SUBQUERY	t3	ALL	NULL	NULL	NULL	NULL	2	100.00	Using where
Warnings:
Note	1003	select min(`test`.`t1`.`f10`) AS `field1` from `test`.`t1` where <expr_cache><7>(<in_optimizer>(7,<exists>(select `test`.`t3`.`f3` from `test`.`t3` where (<cache>(7) = `test`.`t3`.`f3`)))) having (<cache>(`field1`) < 's')
set optimizer_switch=@save_optimizer_switch;
drop table t1,t2,t3;
End of 5.2 tests
#
# Bug mdev-6116: an equality in the conjunction of HAVING
#                and IN subquery in WHERE
# (The bug is caused by the same problem as bug mdev-5927)
#
CREATE TABLE t1 (f_key varchar(1), f_nokey varchar(1), INDEX(f_key));
INSERT INTO t1 VALUES ('v','v'),('s','s');
CREATE TABLE t2 (f_int int, f_key varchar(1), INDEX(f_key));
INSERT INTO t2 VALUES 
(4,'j'),(6,'v'),(3,'c'),(5,'m'),(3,'d'),(2,'d'),(2,'y'),
(9,'t'),(3,'d'),(8,'s'),(1,'r'),(8,'m'),(8,'b'),(5,'x');
SELECT t2.f_int FROM t1 INNER JOIN t2 ON (t2.f_key = t1.f_nokey) 
WHERE t1.f_nokey IN ( 
SELECT t1.f_key FROM t1, t2 WHERE t1.f_key = t2.f_key 
) HAVING t2.f_int >= 0 AND t2.f_int != 0;
f_int
6
8
DROP TABLE t1,t2;
#
# Bug mdev-5927: an equality in the conjunction of HAVING
#                and an equality in WHERE
#
CREATE TABLE t1 (pk int PRIMARY KEY, f int NOT NULL, INDEX(f));
INSERT INTO t1 VALUES (1,0), (2,8);
SELECT * FROM t1 WHERE f = 2 HAVING ( pk IN ( SELECT 9 ) AND f != 0 );
pk	f
DROP TABLE t1;
End of 5.3 tests
#
# Bug MDEV-7301: Unknown column quoted with backticks in HAVING clause when using function.
# Bug#16221433 MYSQL REJECTS QUERY DUE TO BAD RESOLUTION OF NAMES IN HAVING; VIEW UNREADABLE
#
CREATE TABLE `t1` (
`id` int(11) NOT NULL,
`title` varchar(45) DEFAULT NULL,
PRIMARY KEY (`id`)
) DEFAULT CHARSET=utf8;
INSERT INTO `t1` VALUES ('1', 'Just for fun');
INSERT INTO `t1` VALUES ('2', 'Wait until a sunhine');
INSERT INTO `t1` VALUES ('3', 'Take a new turn');
SELECT `id`, SHA1(`title`) AS `column_1`
FROM `t1`
HAVING `column_1` LIKE '8%';
id	column_1
1	80a12660d24a72460e5e292fe33f870276d7f40a
expected 1 row(s) returned
SELECT `id`, SHA1(`title`) AS `column_1`
FROM `t1`
HAVING UPPER(column_1) LIKE '8%';
id	column_1
1	80a12660d24a72460e5e292fe33f870276d7f40a
expected -- 1 row(s) returned
SELECT `id`, SHA1(`title`) AS `column_1`
FROM `t1`
HAVING UPPER(`column_1`) LIKE '8%';
id	column_1
1	80a12660d24a72460e5e292fe33f870276d7f40a
expected -- 1 row(s) returned not ER_BAD_FIELD_ERROR
drop table t1;
#
<<<<<<< HEAD
# Bug mdev-5160: two-way join with HAVING over the second table
#
CREATE TABLE t1 (c1 varchar(6)) ENGINE=MyISAM;
INSERT INTO t1 VALUES ('s'), ('t'), ('a'),  ('x');
CREATE TABLE t2 (c2 varchar(6)) ENGINE=MyISAM;
INSERT INTO t2 VALUES ('a'), ('x');
SELECT * FROM t1 JOIN t2 ON c1 = c2 HAVING c2 > 'a' ORDER BY c2 LIMIT 1;
c1	c2
x	x
DROP TABLE t1,t2;
End of 10.0 tests
=======
# mdev-14368: grouping query with alias for aggregate function in HAVING
#             when sql_mode = 'ONLY_FULL_GROUP_BY'
set @save_sql_mode= @@sql_mode;
set sql_mode = 'ONLY_FULL_GROUP_BY';
create table t1(a int);
insert  t1 values (4),(1),(2),(1), (3),(4);
SELECT a, COUNT(a) as ct FROM t1 GROUP BY a HAVING ct>0;
a	ct
1	2
2	1
3	1
4	2
set sql_mode=@save_sql_mode;
drop table t1;
>>>>>>> 924db8b4
<|MERGE_RESOLUTION|>--- conflicted
+++ resolved
@@ -698,19 +698,6 @@
 expected -- 1 row(s) returned not ER_BAD_FIELD_ERROR
 drop table t1;
 #
-<<<<<<< HEAD
-# Bug mdev-5160: two-way join with HAVING over the second table
-#
-CREATE TABLE t1 (c1 varchar(6)) ENGINE=MyISAM;
-INSERT INTO t1 VALUES ('s'), ('t'), ('a'),  ('x');
-CREATE TABLE t2 (c2 varchar(6)) ENGINE=MyISAM;
-INSERT INTO t2 VALUES ('a'), ('x');
-SELECT * FROM t1 JOIN t2 ON c1 = c2 HAVING c2 > 'a' ORDER BY c2 LIMIT 1;
-c1	c2
-x	x
-DROP TABLE t1,t2;
-End of 10.0 tests
-=======
 # mdev-14368: grouping query with alias for aggregate function in HAVING
 #             when sql_mode = 'ONLY_FULL_GROUP_BY'
 set @save_sql_mode= @@sql_mode;
@@ -725,4 +712,15 @@
 4	2
 set sql_mode=@save_sql_mode;
 drop table t1;
->>>>>>> 924db8b4
+#
+# Bug mdev-5160: two-way join with HAVING over the second table
+#
+CREATE TABLE t1 (c1 varchar(6)) ENGINE=MyISAM;
+INSERT INTO t1 VALUES ('s'), ('t'), ('a'),  ('x');
+CREATE TABLE t2 (c2 varchar(6)) ENGINE=MyISAM;
+INSERT INTO t2 VALUES ('a'), ('x');
+SELECT * FROM t1 JOIN t2 ON c1 = c2 HAVING c2 > 'a' ORDER BY c2 LIMIT 1;
+c1	c2
+x	x
+DROP TABLE t1,t2;
+End of 10.0 tests