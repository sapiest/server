--- conflicted
+++ resolved
@@ -2345,8 +2345,18 @@
 insert into t2 value (2);
 DROP VIEW v1;
 DROP TABLE t1,t2,t3;
-<<<<<<< HEAD
-End of 10.1 tests.
+#
+# MDEV-16093
+# Assertion `global_status_var.global_memory_used == 0' failed or
+# bytes lost after inserting into table with non-null blob and trigger
+#
+CREATE TABLE t1 (b BLOB NOT NULL);
+CREATE TRIGGER tr BEFORE UPDATE ON t1 FOR EACH ROW BEGIN END;
+INSERT INTO t1 VALUES ('foo');
+DROP TABLE t1;
+#
+# End of 10.1 tests.
+#
 create table t1 (i int);
 create trigger tr1 after insert on t1 for each row set @a=@a+1;
 create trigger tr2 after insert on t1 for each row set @a=@a+1;
@@ -2396,18 +2406,4 @@
 CREATE TRIGGER tr 
 AFTER UPDATE ON t1 FOR EACH ROW SELECT (SELECT b FROM t2) INTO @x;
 # Running 20000 queries
-DROP TABLE t1,t2;
-=======
-#
-# MDEV-16093
-# Assertion `global_status_var.global_memory_used == 0' failed or
-# bytes lost after inserting into table with non-null blob and trigger
-#
-CREATE TABLE t1 (b BLOB NOT NULL);
-CREATE TRIGGER tr BEFORE UPDATE ON t1 FOR EACH ROW BEGIN END;
-INSERT INTO t1 VALUES ('foo');
-DROP TABLE t1;
-#
-# End of 10.1 tests.
-#
->>>>>>> 6aa50bad
+DROP TABLE t1,t2;