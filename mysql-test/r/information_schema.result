--- conflicted
+++ resolved
@@ -1077,11 +1077,6 @@
 32	32
 64	64
 drop table t1;
-<<<<<<< HEAD
-select * from information_schema.engines WHERE ENGINE="MyISAM";
-ENGINE	SUPPORT	COMMENT	TRANSACTIONS	XA	SAVEPOINTS
-MyISAM	ENABLED	Default engine as of MySQL 3.23 with great performance	NO	NO	NO
-=======
 CREATE TABLE t1 (f1 BIGINT, f2 VARCHAR(20), f3 BIGINT);
 INSERT INTO t1 SET f1 = 1, f2 = 'Schoenenbourg', f3 = 1;
 CREATE FUNCTION func2() RETURNS BIGINT RETURN 1;
@@ -1098,4 +1093,6 @@
 DROP VIEW v1;
 DROP FUNCTION func1;
 DROP FUNCTION func2;
->>>>>>> 60f8bd45
+select * from information_schema.engines WHERE ENGINE="MyISAM";
+ENGINE	SUPPORT	COMMENT	TRANSACTIONS	XA	SAVEPOINTS
+MyISAM	ENABLED	Default engine as of MySQL 3.23 with great performance	NO	NO	NO