drop table if exists t1,t2,t7,t8,t9;
drop database if exists mysqltest;
create table t1 (a int not null auto_increment, b char(16) not null, primary key (a));
create table t2 (a int not null auto_increment, b char(16) not null, primary key (a));
insert into t1 (b) values ("test"),("test1"),("test2"),("test3");
insert into t2 (b) select b from t1;
insert into t1 (b) select b from t2;
insert into t2 (b) select b from t1;
insert into t1 (b) select b from t2;
insert into t2 (b) select b from t1;
insert into t1 (b) select b from t2;
insert into t2 (b) select b from t1;
insert into t1 (b) select b from t2;
insert into t2 (b) select b from t1;
insert into t1 (b) select b from t2;
insert into t2 (b) select b from t1;
insert into t1 (b) select b from t2;
insert into t2 (b) select b from t1;
insert into t1 (b) select b from t2;
insert into t2 (b) select b from t1;
insert into t1 (b) select b from t2;
insert into t2 (b) select b from t1;
insert into t1 (b) select b from t2;
drop table t2;
create table t9 (a int not null auto_increment, b char(16) not null, primary key (a)) engine=myisam data directory="MYSQLTEST_VARDIR/tmp" index directory="MYSQLTEST_VARDIR/run";
insert into t9 select * from t1;
check table t9;
Table	Op	Msg_type	Msg_text
test.t9	check	status	OK
optimize table t9;
Table	Op	Msg_type	Msg_text
test.t9	optimize	status	OK
repair table t9;
Table	Op	Msg_type	Msg_text
test.t9	repair	status	OK
alter table t9 add column c int not null;
show create table t9;
Table	Create Table
t9	CREATE TABLE `t9` (
  `a` int(11) NOT NULL AUTO_INCREMENT,
  `b` char(16) NOT NULL,
  `c` int(11) NOT NULL,
  PRIMARY KEY (`a`)
) ENGINE=MyISAM AUTO_INCREMENT=16725 DEFAULT CHARSET=latin1 DATA DIRECTORY='MYSQLTEST_VARDIR/tmp/' INDEX DIRECTORY='MYSQLTEST_VARDIR/run/'
alter table t9 rename t8, add column d int not null;
alter table t8 rename t7;
rename table t7 to t9;
drop table t1;
SHOW CREATE TABLE t9;
Table	Create Table
t9	CREATE TABLE `t9` (
  `a` int(11) NOT NULL AUTO_INCREMENT,
  `b` char(16) NOT NULL,
  `c` int(11) NOT NULL,
  `d` int(11) NOT NULL,
  PRIMARY KEY (`a`)
) ENGINE=MyISAM AUTO_INCREMENT=16725 DEFAULT CHARSET=latin1 DATA DIRECTORY='MYSQLTEST_VARDIR/tmp/' INDEX DIRECTORY='MYSQLTEST_VARDIR/run/'
create table t1 (a int not null auto_increment, b char(16) not null, primary key (a)) engine=myisam data directory="tmp";
Got one of the listed errors
create database mysqltest;
create table mysqltest.t9 (a int not null auto_increment, b char(16) not null, primary key (a)) engine=myisam index directory="/this-dir-does-not-exist";
Got one of the listed errors
create table mysqltest.t9 (a int not null auto_increment, b char(16) not null, primary key (a)) engine=myisam index directory="not-hard-path";
Got one of the listed errors
create table mysqltest.t9 (a int not null auto_increment, b char(16) not null, primary key (a)) engine=myisam index directory="MYSQLTEST_VARDIR/run";
Got one of the listed errors
create table mysqltest.t9 (a int not null auto_increment, b char(16) not null, primary key (a)) engine=myisam data directory="MYSQLTEST_VARDIR/tmp";
Got one of the listed errors
alter table t9 rename mysqltest.t9;
select count(*) from mysqltest.t9;
count(*)
16724
show create table mysqltest.t9;
Table	Create Table
t9	CREATE TABLE `t9` (
  `a` int(11) NOT NULL AUTO_INCREMENT,
  `b` char(16) NOT NULL,
  `c` int(11) NOT NULL,
  `d` int(11) NOT NULL,
  PRIMARY KEY (`a`)
) ENGINE=MyISAM AUTO_INCREMENT=16725 DEFAULT CHARSET=latin1 DATA DIRECTORY='MYSQLTEST_VARDIR/tmp/' INDEX DIRECTORY='MYSQLTEST_VARDIR/run/'
drop database mysqltest;
create table t1 (a int not null) engine=myisam;
alter table t1 data directory="MYSQLTEST_VARDIR/tmp";
Warnings:
Warning	0	DATA DIRECTORY option ignored
show create table t1;
Table	Create Table
t1	CREATE TABLE `t1` (
  `a` int(11) NOT NULL
) ENGINE=MyISAM DEFAULT CHARSET=latin1
alter table t1 add b int;
alter table t1 data directory="MYSQLTEST_VARDIR/log";
Warnings:
Warning	0	DATA DIRECTORY option ignored
show create table t1;
Table	Create Table
t1	CREATE TABLE `t1` (
  `a` int(11) NOT NULL,
  `b` int(11) DEFAULT NULL
) ENGINE=MyISAM DEFAULT CHARSET=latin1
alter table t1 index directory="MYSQLTEST_VARDIR/log";
Warnings:
Warning	0	INDEX DIRECTORY option ignored
show create table t1;
Table	Create Table
t1	CREATE TABLE `t1` (
  `a` int(11) NOT NULL,
  `b` int(11) DEFAULT NULL
) ENGINE=MyISAM DEFAULT CHARSET=latin1
drop table t1;
CREATE TABLE t1(a INT)
DATA DIRECTORY='TEST_DIR/tmp'
INDEX DIRECTORY='TEST_DIR/tmp';
Got one of the listed errors
CREATE TABLE t2(a INT)
DATA DIRECTORY='TEST_DIR/tmp'
INDEX DIRECTORY='TEST_DIR/tmp';
RENAME TABLE t2 TO t1;
ERROR HY000: Can't create/write to file 'TEST_DIR/tmp/t1.MYI' (Errcode: 17)
DROP TABLE t2;
create temporary table t1 (a int) engine=myisam data directory="MYSQLTEST_VARDIR/log" select 9 a;
show create table t1;
Table	Create Table
t1	CREATE TEMPORARY TABLE `t1` (
  `a` int(11) DEFAULT NULL
) ENGINE=MyISAM DEFAULT CHARSET=latin1 DATA DIRECTORY='MYSQLTEST_VARDIR/log/'
create temporary table t1 (a int) engine=myisam data directory="MYSQLTEST_VARDIR/log" select 99 a;
show create table t1;
Table	Create Table
t1	CREATE TEMPORARY TABLE `t1` (
  `a` int(11) DEFAULT NULL
) ENGINE=MyISAM DEFAULT CHARSET=latin1 DATA DIRECTORY='MYSQLTEST_VARDIR/log/'
create table t1 (a int) engine=myisam select 42 a;
select * from t1;
a
9
select * from t1;
a
99
select * from t1;
a
42
drop table t1;
End of 4.1 tests
SET SESSION keep_files_on_create = TRUE;
CREATE TABLE t1 (a INT) ENGINE MYISAM;
Got one of the listed errors
SET SESSION keep_files_on_create = FALSE;
CREATE TABLE t1 (a INT) ENGINE MYISAM;
DROP TABLE t1;
End of 5.0 tests
CREATE TABLE t1(a INT)
INDEX DIRECTORY='TEST_DIR/master-data/mysql';
ERROR HY000: Incorrect arguments to INDEX DIRECTORY
CREATE TABLE t1(a INT)
DATA DIRECTORY='TEST_DIR/master-data/test';
ERROR HY000: Incorrect arguments to DATA DIRECTORY
CREATE TABLE t1(a INT)
DATA DIRECTORY='TEST_DIR/master-data/';
<<<<<<< HEAD
ERROR HY000: Incorrect arguments to DATA DIRECTORY
CREATE TABLE t1(a INT)
INDEX DIRECTORY='TEST_DIR/master-data';
ERROR HY000: Incorrect arguments to INDEX DIRECTORY
=======
DROP TABLE t1;
CREATE TABLE t1(a INT)
INDEX DIRECTORY='TEST_DIR/master-data';
DROP TABLE t1;
>>>>>>> ca629f86
CREATE TABLE t1(a INT)
INDEX DIRECTORY='TEST_DIR/master-data_var';
ERROR HY000: Can't create/write to file 'TEST_DIR/master-data_var/t1.MYI' (Errcode: 2)
SET @OLD_SQL_MODE=@@SQL_MODE, @@SQL_MODE='NO_DIR_IN_CREATE';
CREATE TABLE t1(a INT) DATA DIRECTORY='MYSQLTEST_VARDIR/tmp' INDEX DIRECTORY='MYSQLTEST_VARDIR/tmp';
Warnings:
Warning	0	DATA DIRECTORY option ignored
Warning	0	INDEX DIRECTORY option ignored
DROP TABLE t1;
SET @@SQL_MODE=@OLD_SQL_MODE;
End of 5.1 tests<|MERGE_RESOLUTION|>--- conflicted
+++ resolved
@@ -158,17 +158,10 @@
 ERROR HY000: Incorrect arguments to DATA DIRECTORY
 CREATE TABLE t1(a INT)
 DATA DIRECTORY='TEST_DIR/master-data/';
-<<<<<<< HEAD
 ERROR HY000: Incorrect arguments to DATA DIRECTORY
 CREATE TABLE t1(a INT)
 INDEX DIRECTORY='TEST_DIR/master-data';
 ERROR HY000: Incorrect arguments to INDEX DIRECTORY
-=======
-DROP TABLE t1;
-CREATE TABLE t1(a INT)
-INDEX DIRECTORY='TEST_DIR/master-data';
-DROP TABLE t1;
->>>>>>> ca629f86
 CREATE TABLE t1(a INT)
 INDEX DIRECTORY='TEST_DIR/master-data_var';
 ERROR HY000: Can't create/write to file 'TEST_DIR/master-data_var/t1.MYI' (Errcode: 2)
