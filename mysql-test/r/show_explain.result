--- conflicted
+++ resolved
@@ -999,7 +999,6 @@
 set debug_dbug='';
 DROP TABLE t1,t2,t3;
 #
-<<<<<<< HEAD
 # MDEV-423: SHOW EXPLAIN: 'Using where' for a subquery is shown in EXPLAIN, but not in SHOW EXPLAIN output
 #
 CREATE TABLE t1 (a INT) ENGINE=MyISAM;
@@ -1033,7 +1032,7 @@
 279
 set debug_dbug='';
 DROP TABLE t1,t2,t3;
-=======
+#
 # MDEV-416: Server crashes in SQL_SELECT::cleanup on EXPLAIN with SUM ( DISTINCT ) in a non-correlated subquery (5.5-show-explain tree)
 #
 CREATE TABLE t1 (a INT);
@@ -1046,6 +1045,5 @@
 1	PRIMARY	NULL	NULL	NULL	NULL	NULL	NULL	NULL	Impossible WHERE
 2	SUBQUERY	t2	ALL	NULL	NULL	NULL	NULL	2	Using filesort
 DROP TABLE t1,t2;
->>>>>>> 2b798d45
 # End
 drop table t0;