drop table if exists t1;
create table t1 (
a1 char(64), a2 char(64), b char(16), c char(16) not null, d char(16), dummy char(64) default ' '
);
insert into t1 (a1, a2, b, c, d) values
('a','a','a','a111','xy1'),('a','a','a','b111','xy2'),('a','a','a','c111','xy3'),('a','a','a','d111','xy4'),
('a','a','b','e112','xy1'),('a','a','b','f112','xy2'),('a','a','b','g112','xy3'),('a','a','b','h112','xy4'),
('a','b','a','i121','xy1'),('a','b','a','j121','xy2'),('a','b','a','k121','xy3'),('a','b','a','l121','xy4'),
('a','b','b','m122','xy1'),('a','b','b','n122','xy2'),('a','b','b','o122','xy3'),('a','b','b','p122','xy4'),
('b','a','a','a211','xy1'),('b','a','a','b211','xy2'),('b','a','a','c211','xy3'),('b','a','a','d211','xy4'),
('b','a','b','e212','xy1'),('b','a','b','f212','xy2'),('b','a','b','g212','xy3'),('b','a','b','h212','xy4'),
('b','b','a','i221','xy1'),('b','b','a','j221','xy2'),('b','b','a','k221','xy3'),('b','b','a','l221','xy4'),
('b','b','b','m222','xy1'),('b','b','b','n222','xy2'),('b','b','b','o222','xy3'),('b','b','b','p222','xy4'),
('c','a','a','a311','xy1'),('c','a','a','b311','xy2'),('c','a','a','c311','xy3'),('c','a','a','d311','xy4'),
('c','a','b','e312','xy1'),('c','a','b','f312','xy2'),('c','a','b','g312','xy3'),('c','a','b','h312','xy4'),
('c','b','a','i321','xy1'),('c','b','a','j321','xy2'),('c','b','a','k321','xy3'),('c','b','a','l321','xy4'),
('c','b','b','m322','xy1'),('c','b','b','n322','xy2'),('c','b','b','o322','xy3'),('c','b','b','p322','xy4'),
('d','a','a','a411','xy1'),('d','a','a','b411','xy2'),('d','a','a','c411','xy3'),('d','a','a','d411','xy4'),
('d','a','b','e412','xy1'),('d','a','b','f412','xy2'),('d','a','b','g412','xy3'),('d','a','b','h412','xy4'),
('d','b','a','i421','xy1'),('d','b','a','j421','xy2'),('d','b','a','k421','xy3'),('d','b','a','l421','xy4'),
('d','b','b','m422','xy1'),('d','b','b','n422','xy2'),('d','b','b','o422','xy3'),('d','b','b','p422','xy4'),
('a','a','a','a111','xy1'),('a','a','a','b111','xy2'),('a','a','a','c111','xy3'),('a','a','a','d111','xy4'),
('a','a','b','e112','xy1'),('a','a','b','f112','xy2'),('a','a','b','g112','xy3'),('a','a','b','h112','xy4'),
('a','b','a','i121','xy1'),('a','b','a','j121','xy2'),('a','b','a','k121','xy3'),('a','b','a','l121','xy4'),
('a','b','b','m122','xy1'),('a','b','b','n122','xy2'),('a','b','b','o122','xy3'),('a','b','b','p122','xy4'),
('b','a','a','a211','xy1'),('b','a','a','b211','xy2'),('b','a','a','c211','xy3'),('b','a','a','d211','xy4'),
('b','a','b','e212','xy1'),('b','a','b','f212','xy2'),('b','a','b','g212','xy3'),('b','a','b','h212','xy4'),
('b','b','a','i221','xy1'),('b','b','a','j221','xy2'),('b','b','a','k221','xy3'),('b','b','a','l221','xy4'),
('b','b','b','m222','xy1'),('b','b','b','n222','xy2'),('b','b','b','o222','xy3'),('b','b','b','p222','xy4'),
('c','a','a','a311','xy1'),('c','a','a','b311','xy2'),('c','a','a','c311','xy3'),('c','a','a','d311','xy4'),
('c','a','b','e312','xy1'),('c','a','b','f312','xy2'),('c','a','b','g312','xy3'),('c','a','b','h312','xy4'),
('c','b','a','i321','xy1'),('c','b','a','j321','xy2'),('c','b','a','k321','xy3'),('c','b','a','l321','xy4'),
('c','b','b','m322','xy1'),('c','b','b','n322','xy2'),('c','b','b','o322','xy3'),('c','b','b','p322','xy4'),
('d','a','a','a411','xy1'),('d','a','a','b411','xy2'),('d','a','a','c411','xy3'),('d','a','a','d411','xy4'),
('d','a','b','e412','xy1'),('d','a','b','f412','xy2'),('d','a','b','g412','xy3'),('d','a','b','h412','xy4'),
('d','b','a','i421','xy1'),('d','b','a','j421','xy2'),('d','b','a','k421','xy3'),('d','b','a','l421','xy4'),
('d','b','b','m422','xy1'),('d','b','b','n422','xy2'),('d','b','b','o422','xy3'),('d','b','b','p422','xy4');
create index idx_t1_0 on t1 (a1);
create index idx_t1_1 on t1 (a1,a2,b,c);
create index idx_t1_2 on t1 (a1,a2,b);
analyze table t1;
Table	Op	Msg_type	Msg_text
test.t1	analyze	status	Table is already up to date
drop table if exists t2;
create table t2 (
a1 char(64), a2 char(64) not null, b char(16), c char(16), d char(16), dummy char(64) default ' '
);
insert into t2 select * from t1;
insert into t2 (a1, a2, b, c, d) values
('a','a',NULL,'a777','xyz'),('a','a',NULL,'a888','xyz'),('a','a',NULL,'a999','xyz'),
('a','a','a',NULL,'xyz'),
('a','a','b',NULL,'xyz'),
('a','b','a',NULL,'xyz'),
('c','a',NULL,'c777','xyz'),('c','a',NULL,'c888','xyz'),('c','a',NULL,'c999','xyz'),
('d','b','b',NULL,'xyz'),
('e','a','a',NULL,'xyz'),('e','a','a',NULL,'xyz'),('e','a','a',NULL,'xyz'),('e','a','a',NULL,'xyz'),
('e','a','b',NULL,'xyz'),('e','a','b',NULL,'xyz'),('e','a','b',NULL,'xyz'),('e','a','b',NULL,'xyz'),
('a','a',NULL,'a777','xyz'),('a','a',NULL,'a888','xyz'),('a','a',NULL,'a999','xyz'),
('a','a','a',NULL,'xyz'),
('a','a','b',NULL,'xyz'),
('a','b','a',NULL,'xyz'),
('c','a',NULL,'c777','xyz'),('c','a',NULL,'c888','xyz'),('c','a',NULL,'c999','xyz'),
('d','b','b',NULL,'xyz'),
('e','a','a',NULL,'xyz'),('e','a','a',NULL,'xyz'),('e','a','a',NULL,'xyz'),('e','a','a',NULL,'xyz'),
('e','a','b',NULL,'xyz'),('e','a','b',NULL,'xyz'),('e','a','b',NULL,'xyz'),('e','a','b',NULL,'xyz');
create index idx_t2_0 on t2 (a1);
create index idx_t2_1 on t2 (a1,a2,b,c);
create index idx_t2_2 on t2 (a1,a2,b);
analyze table t2;
Table	Op	Msg_type	Msg_text
test.t2	analyze	status	Table is already up to date
drop table if exists t3;
create table t3 (
a1 char(1), a2 char(1), b char(1), c char(4) not null, d char(3), dummy char(1) default ' '
);
insert into t3 (a1, a2, b, c, d) values
('a','a','a','a111','xy1'),('a','a','a','b111','xy2'),('a','a','a','c111','xy3'),('a','a','a','d111','xy4'),
('a','a','b','e112','xy1'),('a','a','b','f112','xy2'),('a','a','b','g112','xy3'),('a','a','b','h112','xy4'),
('a','b','a','i121','xy1'),('a','b','a','j121','xy2'),('a','b','a','k121','xy3'),('a','b','a','l121','xy4'),
('a','b','b','m122','xy1'),('a','b','b','n122','xy2'),('a','b','b','o122','xy3'),('a','b','b','p122','xy4'),
('b','a','a','a211','xy1'),('b','a','a','b211','xy2'),('b','a','a','c211','xy3'),('b','a','a','d211','xy4'),
('b','a','b','e212','xy1'),('b','a','b','f212','xy2'),('b','a','b','g212','xy3'),('b','a','b','h212','xy4'),
('b','b','a','i221','xy1'),('b','b','a','j221','xy2'),('b','b','a','k221','xy3'),('b','b','a','l221','xy4'),
('b','b','b','m222','xy1'),('b','b','b','n222','xy2'),('b','b','b','o222','xy3'),('b','b','b','p222','xy4'),
('c','a','a','a311','xy1'),('c','a','a','b311','xy2'),('c','a','a','c311','xy3'),('c','a','a','d311','xy4'),
('c','a','b','e312','xy1'),('c','a','b','f312','xy2'),('c','a','b','g312','xy3'),('c','a','b','h312','xy4'),
('c','b','a','i321','xy1'),('c','b','a','j321','xy2'),('c','b','a','k321','xy3'),('c','b','a','l321','xy4'),
('c','b','b','m322','xy1'),('c','b','b','n322','xy2'),('c','b','b','o322','xy3'),('c','b','b','p322','xy4');
insert into t3 (a1, a2, b, c, d) values
('a','a','a','a111','xy1'),('a','a','a','b111','xy2'),('a','a','a','c111','xy3'),('a','a','a','d111','xy4'),
('a','a','b','e112','xy1'),('a','a','b','f112','xy2'),('a','a','b','g112','xy3'),('a','a','b','h112','xy4'),
('a','b','a','i121','xy1'),('a','b','a','j121','xy2'),('a','b','a','k121','xy3'),('a','b','a','l121','xy4'),
('a','b','b','m122','xy1'),('a','b','b','n122','xy2'),('a','b','b','o122','xy3'),('a','b','b','p122','xy4'),
('b','a','a','a211','xy1'),('b','a','a','b211','xy2'),('b','a','a','c211','xy3'),('b','a','a','d211','xy4'),
('b','a','b','e212','xy1'),('b','a','b','f212','xy2'),('b','a','b','g212','xy3'),('b','a','b','h212','xy4'),
('b','b','a','i221','xy1'),('b','b','a','j221','xy2'),('b','b','a','k221','xy3'),('b','b','a','l221','xy4'),
('b','b','b','m222','xy1'),('b','b','b','n222','xy2'),('b','b','b','o222','xy3'),('b','b','b','p222','xy4'),
('c','a','a','a311','xy1'),('c','a','a','b311','xy2'),('c','a','a','c311','xy3'),('c','a','a','d311','xy4'),
('c','a','b','e312','xy1'),('c','a','b','f312','xy2'),('c','a','b','g312','xy3'),('c','a','b','h312','xy4'),
('c','b','a','i321','xy1'),('c','b','a','j321','xy2'),('c','b','a','k321','xy3'),('c','b','a','l321','xy4'),
('c','b','b','m322','xy1'),('c','b','b','n322','xy2'),('c','b','b','o322','xy3'),('c','b','b','p322','xy4');
insert into t3 (a1, a2, b, c, d) values
('a','a','a','a111','xy1'),('a','a','a','b111','xy2'),('a','a','a','c111','xy3'),('a','a','a','d111','xy4'),
('a','a','b','e112','xy1'),('a','a','b','f112','xy2'),('a','a','b','g112','xy3'),('a','a','b','h112','xy4'),
('a','b','a','i121','xy1'),('a','b','a','j121','xy2'),('a','b','a','k121','xy3'),('a','b','a','l121','xy4'),
('a','b','b','m122','xy1'),('a','b','b','n122','xy2'),('a','b','b','o122','xy3'),('a','b','b','p122','xy4'),
('b','a','a','a211','xy1'),('b','a','a','b211','xy2'),('b','a','a','c211','xy3'),('b','a','a','d211','xy4'),
('b','a','b','e212','xy1'),('b','a','b','f212','xy2'),('b','a','b','g212','xy3'),('b','a','b','h212','xy4'),
('b','b','a','i221','xy1'),('b','b','a','j221','xy2'),('b','b','a','k221','xy3'),('b','b','a','l221','xy4'),
('b','b','b','m222','xy1'),('b','b','b','n222','xy2'),('b','b','b','o222','xy3'),('b','b','b','p222','xy4'),
('c','a','a','a311','xy1'),('c','a','a','b311','xy2'),('c','a','a','c311','xy3'),('c','a','a','d311','xy4'),
('c','a','b','e312','xy1'),('c','a','b','f312','xy2'),('c','a','b','g312','xy3'),('c','a','b','h312','xy4'),
('c','b','a','i321','xy1'),('c','b','a','j321','xy2'),('c','b','a','k321','xy3'),('c','b','a','l321','xy4'),
('c','b','b','m322','xy1'),('c','b','b','n322','xy2'),('c','b','b','o322','xy3'),('c','b','b','p322','xy4');
insert into t3 (a1, a2, b, c, d) values
('a','a','a','a111','xy1'),('a','a','a','b111','xy2'),('a','a','a','c111','xy3'),('a','a','a','d111','xy4'),
('a','a','b','e112','xy1'),('a','a','b','f112','xy2'),('a','a','b','g112','xy3'),('a','a','b','h112','xy4'),
('a','b','a','i121','xy1'),('a','b','a','j121','xy2'),('a','b','a','k121','xy3'),('a','b','a','l121','xy4'),
('a','b','b','m122','xy1'),('a','b','b','n122','xy2'),('a','b','b','o122','xy3'),('a','b','b','p122','xy4'),
('b','a','a','a211','xy1'),('b','a','a','b211','xy2'),('b','a','a','c211','xy3'),('b','a','a','d211','xy4'),
('b','a','b','e212','xy1'),('b','a','b','f212','xy2'),('b','a','b','g212','xy3'),('b','a','b','h212','xy4'),
('b','b','a','i221','xy1'),('b','b','a','j221','xy2'),('b','b','a','k221','xy3'),('b','b','a','l221','xy4'),
('b','b','b','m222','xy1'),('b','b','b','n222','xy2'),('b','b','b','o222','xy3'),('b','b','b','p222','xy4'),
('c','a','a','a311','xy1'),('c','a','a','b311','xy2'),('c','a','a','c311','xy3'),('c','a','a','d311','xy4'),
('c','a','b','e312','xy1'),('c','a','b','f312','xy2'),('c','a','b','g312','xy3'),('c','a','b','h312','xy4'),
('c','b','a','i321','xy1'),('c','b','a','j321','xy2'),('c','b','a','k321','xy3'),('c','b','a','l321','xy4'),
('c','b','b','m322','xy1'),('c','b','b','n322','xy2'),('c','b','b','o322','xy3'),('c','b','b','p322','xy4');
create index idx_t3_0 on t3 (a1);
create index idx_t3_1 on t3 (a1,a2,b,c);
create index idx_t3_2 on t3 (a1,a2,b);
analyze table t3;
Table	Op	Msg_type	Msg_text
test.t3	analyze	status	Table is already up to date
explain select a1, min(a2) from t1 group by a1;
id	select_type	table	type	possible_keys	key	key_len	ref	rows	Extra
1	SIMPLE	t1	range	NULL	idx_t1_1	130	NULL	5	Using index for group-by
explain select a1, max(a2) from t1 group by a1;
id	select_type	table	type	possible_keys	key	key_len	ref	rows	Extra
1	SIMPLE	t1	range	NULL	idx_t1_1	65	NULL	5	Using index for group-by
explain select a1, min(a2), max(a2) from t1 group by a1;
id	select_type	table	type	possible_keys	key	key_len	ref	rows	Extra
1	SIMPLE	t1	range	NULL	idx_t1_1	130	NULL	5	Using index for group-by
explain select a1, a2, b, min(c), max(c) from t1 group by a1,a2,b;
id	select_type	table	type	possible_keys	key	key_len	ref	rows	Extra
1	SIMPLE	t1	range	NULL	idx_t1_1	147	NULL	17	Using index for group-by
explain select a1,a2,b,max(c),min(c) from t1 group by a1,a2,b;
id	select_type	table	type	possible_keys	key	key_len	ref	rows	Extra
1	SIMPLE	t1	range	NULL	idx_t1_1	147	NULL	17	Using index for group-by
explain select a1,a2,b,max(c),min(c) from t2 group by a1,a2,b;
id	select_type	table	type	possible_keys	key	key_len	ref	rows	Extra
1	SIMPLE	t2	range	NULL	idx_t2_1	#	NULL	#	Using index for group-by
explain select min(a2), a1, max(a2), min(a2), a1 from t1 group by a1;
id	select_type	table	type	possible_keys	key	key_len	ref	rows	Extra
1	SIMPLE	t1	range	NULL	idx_t1_1	130	NULL	5	Using index for group-by
explain select a1, b, min(c), a1, max(c), b, a2, max(c), max(c) from t1 group by a1, a2, b;
id	select_type	table	type	possible_keys	key	key_len	ref	rows	Extra
1	SIMPLE	t1	range	NULL	idx_t1_1	147	NULL	17	Using index for group-by
explain select min(a2) from t1 group by a1;
id	select_type	table	type	possible_keys	key	key_len	ref	rows	Extra
1	SIMPLE	t1	range	NULL	idx_t1_1	130	NULL	5	Using index for group-by
explain select a2, min(c), max(c) from t1 group by a1,a2,b;
id	select_type	table	type	possible_keys	key	key_len	ref	rows	Extra
1	SIMPLE	t1	range	NULL	idx_t1_1	147	NULL	17	Using index for group-by
select a1, min(a2) from t1 group by a1;
a1	min(a2)
a	a
b	a
c	a
d	a
select a1, max(a2) from t1 group by a1;
a1	max(a2)
a	b
b	b
c	b
d	b
select a1, min(a2), max(a2) from t1 group by a1;
a1	min(a2)	max(a2)
a	a	b
b	a	b
c	a	b
d	a	b
select a1, a2, b, min(c), max(c) from t1 group by a1,a2,b;
a1	a2	b	min(c)	max(c)
a	a	a	a111	d111
a	a	b	e112	h112
a	b	a	i121	l121
a	b	b	m122	p122
b	a	a	a211	d211
b	a	b	e212	h212
b	b	a	i221	l221
b	b	b	m222	p222
c	a	a	a311	d311
c	a	b	e312	h312
c	b	a	i321	l321
c	b	b	m322	p322
d	a	a	a411	d411
d	a	b	e412	h412
d	b	a	i421	l421
d	b	b	m422	p422
select a1,a2,b,max(c),min(c) from t1 group by a1,a2,b;
a1	a2	b	max(c)	min(c)
a	a	a	d111	a111
a	a	b	h112	e112
a	b	a	l121	i121
a	b	b	p122	m122
b	a	a	d211	a211
b	a	b	h212	e212
b	b	a	l221	i221
b	b	b	p222	m222
c	a	a	d311	a311
c	a	b	h312	e312
c	b	a	l321	i321
c	b	b	p322	m322
d	a	a	d411	a411
d	a	b	h412	e412
d	b	a	l421	i421
d	b	b	p422	m422
select a1,a2,b,max(c),min(c) from t2 group by a1,a2,b;
a1	a2	b	max(c)	min(c)
a	a	NULL	a999	a777
a	a	a	d111	a111
a	a	b	h112	e112
a	b	a	l121	i121
a	b	b	p122	m122
b	a	a	d211	a211
b	a	b	h212	e212
b	b	a	l221	i221
b	b	b	p222	m222
c	a	NULL	c999	c777
c	a	a	d311	a311
c	a	b	h312	e312
c	b	a	l321	i321
c	b	b	p322	m322
d	a	a	d411	a411
d	a	b	h412	e412
d	b	a	l421	i421
d	b	b	p422	m422
e	a	a	NULL	NULL
e	a	b	NULL	NULL
select min(a2), a1, max(a2), min(a2), a1 from t1 group by a1;
min(a2)	a1	max(a2)	min(a2)	a1
a	a	b	a	a
a	b	b	a	b
a	c	b	a	c
a	d	b	a	d
select a1, b, min(c), a1, max(c), b, a2, max(c), max(c) from t1 group by a1, a2, b;
a1	b	min(c)	a1	max(c)	b	a2	max(c)	max(c)
a	a	a111	a	d111	a	a	d111	d111
a	b	e112	a	h112	b	a	h112	h112
a	a	i121	a	l121	a	b	l121	l121
a	b	m122	a	p122	b	b	p122	p122
b	a	a211	b	d211	a	a	d211	d211
b	b	e212	b	h212	b	a	h212	h212
b	a	i221	b	l221	a	b	l221	l221
b	b	m222	b	p222	b	b	p222	p222
c	a	a311	c	d311	a	a	d311	d311
c	b	e312	c	h312	b	a	h312	h312
c	a	i321	c	l321	a	b	l321	l321
c	b	m322	c	p322	b	b	p322	p322
d	a	a411	d	d411	a	a	d411	d411
d	b	e412	d	h412	b	a	h412	h412
d	a	i421	d	l421	a	b	l421	l421
d	b	m422	d	p422	b	b	p422	p422
select min(a2) from t1 group by a1;
min(a2)
a
a
a
a
select a2, min(c), max(c) from t1 group by a1,a2,b;
a2	min(c)	max(c)
a	a111	d111
a	e112	h112
b	i121	l121
b	m122	p122
a	a211	d211
a	e212	h212
b	i221	l221
b	m222	p222
a	a311	d311
a	e312	h312
b	i321	l321
b	m322	p322
a	a411	d411
a	e412	h412
b	i421	l421
b	m422	p422
explain select a1,a2,b,min(c),max(c) from t1 where a1 < 'd' group by a1,a2,b;
id	select_type	table	type	possible_keys	key	key_len	ref	rows	Extra
1	SIMPLE	t1	range	idx_t1_0,idx_t1_1,idx_t1_2	idx_t1_1	147	NULL	10	Using where; Using index for group-by
explain select a1,a2,b,min(c),max(c) from t1 where a1 >= 'b' group by a1,a2,b;
id	select_type	table	type	possible_keys	key	key_len	ref	rows	Extra
1	SIMPLE	t1	range	idx_t1_0,idx_t1_1,idx_t1_2	idx_t1_1	147	NULL	14	Using where; Using index for group-by
explain select a1,a2,b,       max(c) from t1 where a1 >= 'c' or a1 < 'b' group by a1,a2,b;
id	select_type	table	type	possible_keys	key	key_len	ref	rows	Extra
1	SIMPLE	t1	range	idx_t1_0,idx_t1_1,idx_t1_2	idx_t1_1	147	NULL	14	Using where; Using index for group-by
explain select a1, max(c)            from t1 where a1 >= 'c' or a1 < 'b' group by a1,a2,b;
id	select_type	table	type	possible_keys	key	key_len	ref	rows	Extra
1	SIMPLE	t1	range	idx_t1_0,idx_t1_1,idx_t1_2	idx_t1_1	147	NULL	14	Using where; Using index for group-by
explain select a1,a2,b,min(c),max(c) from t1 where a1 >= 'c' or a2 < 'b' group by a1,a2,b;
id	select_type	table	type	possible_keys	key	key_len	ref	rows	Extra
1	SIMPLE	t1	range	idx_t1_0,idx_t1_1,idx_t1_2	idx_t1_1	147	NULL	17	Using where; Using index for group-by
explain select a1,a2,b,       max(c) from t1 where a1 = 'z' or a1 = 'b' or a1 = 'd' group by a1,a2,b;
id	select_type	table	type	possible_keys	key	key_len	ref	rows	Extra
1	SIMPLE	t1	range	idx_t1_0,idx_t1_1,idx_t1_2	idx_t1_1	147	NULL	10	Using where; Using index for group-by
explain select a1,a2,b,min(c),max(c) from t1 where a1 = 'z' or a1 = 'b' or a1 = 'd' group by a1,a2,b;
id	select_type	table	type	possible_keys	key	key_len	ref	rows	Extra
1	SIMPLE	t1	range	idx_t1_0,idx_t1_1,idx_t1_2	idx_t1_1	147	NULL	10	Using where; Using index for group-by
explain select a1,a2,b,       max(c) from t1 where (a1 = 'b' or a1 = 'd' or a1 = 'a' or a1 = 'c') and (a2 > 'a') group by a1,a2,b;
id	select_type	table	type	possible_keys	key	key_len	ref	rows	Extra
1	SIMPLE	t1	range	idx_t1_0,idx_t1_1,idx_t1_2	idx_t1_1	147	NULL	10	Using where; Using index for group-by
explain select a1,a2,b,min(c),max(c) from t1 where (a1 = 'b' or a1 = 'd' or a1 = 'a' or a1 = 'c') and (a2 > 'a') group by a1,a2,b;
id	select_type	table	type	possible_keys	key	key_len	ref	rows	Extra
1	SIMPLE	t1	range	idx_t1_0,idx_t1_1,idx_t1_2	idx_t1_1	147	NULL	10	Using where; Using index for group-by
explain select a1,min(c),max(c)      from t1 where a1 >= 'b' group by a1,a2,b;
id	select_type	table	type	possible_keys	key	key_len	ref	rows	Extra
1	SIMPLE	t1	range	idx_t1_0,idx_t1_1,idx_t1_2	idx_t1_1	147	NULL	14	Using where; Using index for group-by
explain select a1,  max(c)           from t1 where a1 in ('a','b','d') group by a1,a2,b;
id	select_type	table	type	possible_keys	key	key_len	ref	rows	Extra
1	SIMPLE	t1	range	idx_t1_0,idx_t1_1,idx_t1_2	idx_t1_1	147	NULL	14	Using where; Using index for group-by
explain select a1,a2,b,       max(c) from t2 where a1 < 'd' group by a1,a2,b;
id	select_type	table	type	possible_keys	key	key_len	ref	rows	Extra
1	SIMPLE	t2	range	idx_t2_0,idx_t2_1,idx_t2_2	idx_t2_1	146	NULL	#	Using where; Using index for group-by
explain select a1,a2,b,min(c),max(c) from t2 where a1 < 'd' group by a1,a2,b;
id	select_type	table	type	possible_keys	key	key_len	ref	rows	Extra
1	SIMPLE	t2	range	idx_t2_0,idx_t2_1,idx_t2_2	idx_t2_1	163	NULL	#	Using where; Using index for group-by
explain select a1,a2,b,min(c),max(c) from t2 where a1 >= 'b' group by a1,a2,b;
id	select_type	table	type	possible_keys	key	key_len	ref	rows	Extra
1	SIMPLE	t2	range	idx_t2_0,idx_t2_1,idx_t2_2	idx_t2_1	163	NULL	#	Using where; Using index for group-by
explain select a1,a2,b,       max(c) from t2 where a1 >= 'c' or a1 < 'b' group by a1,a2,b;
id	select_type	table	type	possible_keys	key	key_len	ref	rows	Extra
1	SIMPLE	t2	range	idx_t2_0,idx_t2_1,idx_t2_2	idx_t2_1	146	NULL	#	Using where; Using index for group-by
explain select a1, max(c)            from t2 where a1 >= 'c' or a1 < 'b' group by a1,a2,b;
id	select_type	table	type	possible_keys	key	key_len	ref	rows	Extra
1	SIMPLE	t2	range	idx_t2_0,idx_t2_1,idx_t2_2	idx_t2_1	146	NULL	#	Using where; Using index for group-by
explain select a1,a2,b,min(c),max(c) from t2 where a1 >= 'c' or a2 < 'b' group by a1,a2,b;
id	select_type	table	type	possible_keys	key	key_len	ref	rows	Extra
1	SIMPLE	t2	range	idx_t2_0,idx_t2_1,idx_t2_2	idx_t2_1	163	NULL	#	Using where; Using index for group-by
explain select a1,a2,b,       max(c) from t2 where a1 = 'z' or a1 = 'b' or a1 = 'd' group by a1,a2,b;
id	select_type	table	type	possible_keys	key	key_len	ref	rows	Extra
1	SIMPLE	t2	range	idx_t2_0,idx_t2_1,idx_t2_2	idx_t2_1	146	NULL	#	Using where; Using index for group-by
explain select a1,a2,b,min(c),max(c) from t2 where a1 = 'z' or a1 = 'b' or a1 = 'd' group by a1,a2,b;
id	select_type	table	type	possible_keys	key	key_len	ref	rows	Extra
1	SIMPLE	t2	range	idx_t2_0,idx_t2_1,idx_t2_2	idx_t2_1	163	NULL	#	Using where; Using index for group-by
explain select a1,a2,b,       max(c) from t2 where (a1 = 'b' or a1 = 'd' or a1 = 'a' or a1 = 'c') and (a2 > 'a') group by a1,a2,b;
id	select_type	table	type	possible_keys	key	key_len	ref	rows	Extra
1	SIMPLE	t2	range	idx_t2_0,idx_t2_1,idx_t2_2	idx_t2_1	146	NULL	#	Using where; Using index for group-by
explain select a1,a2,b,min(c),max(c) from t2 where (a1 = 'b' or a1 = 'd' or a1 = 'a' or a1 = 'c') and (a2 > 'a') group by a1,a2,b;
id	select_type	table	type	possible_keys	key	key_len	ref	rows	Extra
1	SIMPLE	t2	range	idx_t2_0,idx_t2_1,idx_t2_2	idx_t2_1	163	NULL	#	Using where; Using index for group-by
explain select a1,min(c),max(c)      from t2 where a1 >= 'b' group by a1,a2,b;
id	select_type	table	type	possible_keys	key	key_len	ref	rows	Extra
1	SIMPLE	t2	range	idx_t2_0,idx_t2_1,idx_t2_2	idx_t2_1	163	NULL	#	Using where; Using index for group-by
explain select a1,  max(c)           from t2 where a1 in ('a','b','d') group by a1,a2,b;
id	select_type	table	type	possible_keys	key	key_len	ref	rows	Extra
1	SIMPLE	t2	range	idx_t2_0,idx_t2_1,idx_t2_2	idx_t2_1	146	NULL	#	Using where; Using index for group-by
select a1,a2,b,min(c),max(c) from t1 where a1 < 'd' group by a1,a2,b;
a1	a2	b	min(c)	max(c)
a	a	a	a111	d111
a	a	b	e112	h112
a	b	a	i121	l121
a	b	b	m122	p122
b	a	a	a211	d211
b	a	b	e212	h212
b	b	a	i221	l221
b	b	b	m222	p222
c	a	a	a311	d311
c	a	b	e312	h312
c	b	a	i321	l321
c	b	b	m322	p322
select a1,a2,b,min(c),max(c) from t1 where a1 >= 'b' group by a1,a2,b;
a1	a2	b	min(c)	max(c)
b	a	a	a211	d211
b	a	b	e212	h212
b	b	a	i221	l221
b	b	b	m222	p222
c	a	a	a311	d311
c	a	b	e312	h312
c	b	a	i321	l321
c	b	b	m322	p322
d	a	a	a411	d411
d	a	b	e412	h412
d	b	a	i421	l421
d	b	b	m422	p422
select a1,a2,b,       max(c) from t1 where a1 >= 'c' or a1 < 'b' group by a1,a2,b;
a1	a2	b	max(c)
a	a	a	d111
a	a	b	h112
a	b	a	l121
a	b	b	p122
c	a	a	d311
c	a	b	h312
c	b	a	l321
c	b	b	p322
d	a	a	d411
d	a	b	h412
d	b	a	l421
d	b	b	p422
select a1, max(c)            from t1 where a1 >= 'c' or a1 < 'b' group by a1,a2,b;
a1	max(c)
a	d111
a	h112
a	l121
a	p122
c	d311
c	h312
c	l321
c	p322
d	d411
d	h412
d	l421
d	p422
select a1,a2,b,min(c),max(c) from t1 where a1 >= 'c' or a2 < 'b' group by a1,a2,b;
a1	a2	b	min(c)	max(c)
a	a	a	a111	d111
a	a	b	e112	h112
b	a	a	a211	d211
b	a	b	e212	h212
c	a	a	a311	d311
c	a	b	e312	h312
c	b	a	i321	l321
c	b	b	m322	p322
d	a	a	a411	d411
d	a	b	e412	h412
d	b	a	i421	l421
d	b	b	m422	p422
select a1,a2,b,       max(c) from t1 where a1 = 'z' or a1 = 'b' or a1 = 'd' group by a1,a2,b;
a1	a2	b	max(c)
b	a	a	d211
b	a	b	h212
b	b	a	l221
b	b	b	p222
d	a	a	d411
d	a	b	h412
d	b	a	l421
d	b	b	p422
select a1,a2,b,min(c),max(c) from t1 where a1 = 'z' or a1 = 'b' or a1 = 'd' group by a1,a2,b;
a1	a2	b	min(c)	max(c)
b	a	a	a211	d211
b	a	b	e212	h212
b	b	a	i221	l221
b	b	b	m222	p222
d	a	a	a411	d411
d	a	b	e412	h412
d	b	a	i421	l421
d	b	b	m422	p422
select a1,a2,b,       max(c) from t1 where (a1 = 'b' or a1 = 'd' or a1 = 'a' or a1 = 'c') and (a2 > 'a') group by a1,a2,b;
a1	a2	b	max(c)
a	b	a	l121
a	b	b	p122
b	b	a	l221
b	b	b	p222
c	b	a	l321
c	b	b	p322
d	b	a	l421
d	b	b	p422
select a1,a2,b,min(c),max(c) from t1 where (a1 = 'b' or a1 = 'd' or a1 = 'a' or a1 = 'c') and (a2 > 'a') group by a1,a2,b;
a1	a2	b	min(c)	max(c)
a	b	a	i121	l121
a	b	b	m122	p122
b	b	a	i221	l221
b	b	b	m222	p222
c	b	a	i321	l321
c	b	b	m322	p322
d	b	a	i421	l421
d	b	b	m422	p422
select a1,min(c),max(c)      from t1 where a1 >= 'b' group by a1,a2,b;
a1	min(c)	max(c)
b	a211	d211
b	e212	h212
b	i221	l221
b	m222	p222
c	a311	d311
c	e312	h312
c	i321	l321
c	m322	p322
d	a411	d411
d	e412	h412
d	i421	l421
d	m422	p422
select a1,  max(c)           from t1 where a1 in ('a','b','d') group by a1,a2,b;
a1	max(c)
a	d111
a	h112
a	l121
a	p122
b	d211
b	h212
b	l221
b	p222
d	d411
d	h412
d	l421
d	p422
select a1,a2,b,       max(c) from t2 where a1 < 'd' group by a1,a2,b;
a1	a2	b	max(c)
a	a	NULL	a999
a	a	a	d111
a	a	b	h112
a	b	a	l121
a	b	b	p122
b	a	a	d211
b	a	b	h212
b	b	a	l221
b	b	b	p222
c	a	NULL	c999
c	a	a	d311
c	a	b	h312
c	b	a	l321
c	b	b	p322
select a1,a2,b,min(c),max(c) from t2 where a1 < 'd' group by a1,a2,b;
a1	a2	b	min(c)	max(c)
a	a	NULL	a777	a999
a	a	a	a111	d111
a	a	b	e112	h112
a	b	a	i121	l121
a	b	b	m122	p122
b	a	a	a211	d211
b	a	b	e212	h212
b	b	a	i221	l221
b	b	b	m222	p222
c	a	NULL	c777	c999
c	a	a	a311	d311
c	a	b	e312	h312
c	b	a	i321	l321
c	b	b	m322	p322
select a1,a2,b,min(c),max(c) from t2 where a1 >= 'b' group by a1,a2,b;
a1	a2	b	min(c)	max(c)
b	a	a	a211	d211
b	a	b	e212	h212
b	b	a	i221	l221
b	b	b	m222	p222
c	a	NULL	c777	c999
c	a	a	a311	d311
c	a	b	e312	h312
c	b	a	i321	l321
c	b	b	m322	p322
d	a	a	a411	d411
d	a	b	e412	h412
d	b	a	i421	l421
d	b	b	m422	p422
e	a	a	NULL	NULL
e	a	b	NULL	NULL
select a1,a2,b,       max(c) from t2 where a1 >= 'c' or a1 < 'b' group by a1,a2,b;
a1	a2	b	max(c)
a	a	NULL	a999
a	a	a	d111
a	a	b	h112
a	b	a	l121
a	b	b	p122
c	a	NULL	c999
c	a	a	d311
c	a	b	h312
c	b	a	l321
c	b	b	p322
d	a	a	d411
d	a	b	h412
d	b	a	l421
d	b	b	p422
e	a	a	NULL
e	a	b	NULL
select a1, max(c)            from t2 where a1 >= 'c' or a1 < 'b' group by a1,a2,b;
a1	max(c)
a	a999
a	d111
a	h112
a	l121
a	p122
c	c999
c	d311
c	h312
c	l321
c	p322
d	d411
d	h412
d	l421
d	p422
e	NULL
e	NULL
select a1,a2,b,min(c),max(c) from t2 where a1 >= 'c' or a2 < 'b' group by a1,a2,b;
a1	a2	b	min(c)	max(c)
a	a	NULL	a777	a999
a	a	a	a111	d111
a	a	b	e112	h112
b	a	a	a211	d211
b	a	b	e212	h212
c	a	NULL	c777	c999
c	a	a	a311	d311
c	a	b	e312	h312
c	b	a	i321	l321
c	b	b	m322	p322
d	a	a	a411	d411
d	a	b	e412	h412
d	b	a	i421	l421
d	b	b	m422	p422
e	a	a	NULL	NULL
e	a	b	NULL	NULL
select a1,a2,b,       max(c) from t2 where a1 = 'z' or a1 = 'b' or a1 = 'd' group by a1,a2,b;
a1	a2	b	max(c)
b	a	a	d211
b	a	b	h212
b	b	a	l221
b	b	b	p222
d	a	a	d411
d	a	b	h412
d	b	a	l421
d	b	b	p422
select a1,a2,b,min(c),max(c) from t2 where a1 = 'z' or a1 = 'b' or a1 = 'd' group by a1,a2,b;
a1	a2	b	min(c)	max(c)
b	a	a	a211	d211
b	a	b	e212	h212
b	b	a	i221	l221
b	b	b	m222	p222
d	a	a	a411	d411
d	a	b	e412	h412
d	b	a	i421	l421
d	b	b	m422	p422
select a1,a2,b,       max(c) from t2 where (a1 = 'b' or a1 = 'd' or a1 = 'a' or a1 = 'c') and (a2 > 'a') group by a1,a2,b;
a1	a2	b	max(c)
a	b	a	l121
a	b	b	p122
b	b	a	l221
b	b	b	p222
c	b	a	l321
c	b	b	p322
d	b	a	l421
d	b	b	p422
select a1,a2,b,min(c),max(c) from t2 where (a1 = 'b' or a1 = 'd' or a1 = 'a' or a1 = 'c') and (a2 > 'a') group by a1,a2,b;
a1	a2	b	min(c)	max(c)
a	b	a	i121	l121
a	b	b	m122	p122
b	b	a	i221	l221
b	b	b	m222	p222
c	b	a	i321	l321
c	b	b	m322	p322
d	b	a	i421	l421
d	b	b	m422	p422
select a1,min(c),max(c)      from t2 where a1 >= 'b' group by a1,a2,b;
a1	min(c)	max(c)
b	a211	d211
b	e212	h212
b	i221	l221
b	m222	p222
c	c777	c999
c	a311	d311
c	e312	h312
c	i321	l321
c	m322	p322
d	a411	d411
d	e412	h412
d	i421	l421
d	m422	p422
e	NULL	NULL
e	NULL	NULL
select a1,  max(c)           from t2 where a1 in ('a','b','d') group by a1,a2,b;
a1	max(c)
a	a999
a	d111
a	h112
a	l121
a	p122
b	d211
b	h212
b	l221
b	p222
d	d411
d	h412
d	l421
d	p422
explain select a1,a2,b,max(c),min(c) from t1 where (a2 = 'a') and (b = 'b') group by a1;
id	select_type	table	type	possible_keys	key	key_len	ref	rows	Extra
1	SIMPLE	t1	range	NULL	idx_t1_1	147	NULL	5	Using where; Using index for group-by
explain select a1,max(c),min(c)      from t1 where (a2 = 'a') and (b = 'b') group by a1;
id	select_type	table	type	possible_keys	key	key_len	ref	rows	Extra
1	SIMPLE	t1	range	NULL	idx_t1_1	147	NULL	5	Using where; Using index for group-by
explain select a1,a2,b,       max(c) from t1 where (b = 'b') group by a1,a2;
id	select_type	table	type	possible_keys	key	key_len	ref	rows	Extra
1	SIMPLE	t1	range	NULL	idx_t1_1	147	NULL	9	Using where; Using index for group-by
explain select a1,a2,b,min(c),max(c) from t1 where (b = 'b') group by a1,a2;
id	select_type	table	type	possible_keys	key	key_len	ref	rows	Extra
1	SIMPLE	t1	range	NULL	idx_t1_1	147	NULL	9	Using where; Using index for group-by
explain select a1,a2, max(c)         from t1 where (b = 'b') group by a1,a2;
id	select_type	table	type	possible_keys	key	key_len	ref	rows	Extra
1	SIMPLE	t1	range	NULL	idx_t1_1	147	NULL	9	Using where; Using index for group-by
explain select a1,a2,b,max(c),min(c) from t2 where (a2 = 'a') and (b = 'b') group by a1;
id	select_type	table	type	possible_keys	key	key_len	ref	rows	Extra
1	SIMPLE	t2	range	NULL	idx_t2_1	163	NULL	5	Using where; Using index for group-by
explain select a1,max(c),min(c)      from t2 where (a2 = 'a') and (b = 'b') group by a1;
id	select_type	table	type	possible_keys	key	key_len	ref	rows	Extra
1	SIMPLE	t2	range	NULL	idx_t2_1	163	NULL	5	Using where; Using index for group-by
explain select a1,a2,b,       max(c) from t2 where (b = 'b') group by a1,a2;
id	select_type	table	type	possible_keys	key	key_len	ref	rows	Extra
1	SIMPLE	t2	range	NULL	idx_t2_1	146	NULL	10	Using where; Using index for group-by
explain select a1,a2,b,min(c),max(c) from t2 where (b = 'b') group by a1,a2;
id	select_type	table	type	possible_keys	key	key_len	ref	rows	Extra
1	SIMPLE	t2	range	NULL	idx_t2_1	163	NULL	10	Using where; Using index for group-by
explain select a1,a2, max(c)         from t2 where (b = 'b') group by a1,a2;
id	select_type	table	type	possible_keys	key	key_len	ref	rows	Extra
1	SIMPLE	t2	range	NULL	idx_t2_1	146	NULL	10	Using where; Using index for group-by
explain select a1,a2,b,max(c),min(c) from t3 where (a2 = 'a') and (b = 'b') group by a1;
id	select_type	table	type	possible_keys	key	key_len	ref	rows	Extra
1	SIMPLE	t3	range	NULL	idx_t3_1	6	NULL	4	Using where; Using index for group-by
explain select a1,max(c),min(c)      from t3 where (a2 = 'a') and (b = 'b') group by a1;
id	select_type	table	type	possible_keys	key	key_len	ref	rows	Extra
1	SIMPLE	t3	range	NULL	idx_t3_1	6	NULL	4	Using where; Using index for group-by
select a1,a2,b,max(c),min(c) from t1 where (a2 = 'a') and (b = 'b') group by a1;
a1	a2	b	max(c)	min(c)
a	a	b	h112	e112
b	a	b	h212	e212
c	a	b	h312	e312
d	a	b	h412	e412
select a1,max(c),min(c)      from t1 where (a2 = 'a') and (b = 'b') group by a1;
a1	max(c)	min(c)
a	h112	e112
b	h212	e212
c	h312	e312
d	h412	e412
select a1,a2,b,       max(c) from t1 where (b = 'b') group by a1,a2;
a1	a2	b	max(c)
a	a	b	h112
a	b	b	p122
b	a	b	h212
b	b	b	p222
c	a	b	h312
c	b	b	p322
d	a	b	h412
d	b	b	p422
select a1,a2,b,min(c),max(c) from t1 where (b = 'b') group by a1,a2;
a1	a2	b	min(c)	max(c)
a	a	b	e112	h112
a	b	b	m122	p122
b	a	b	e212	h212
b	b	b	m222	p222
c	a	b	e312	h312
c	b	b	m322	p322
d	a	b	e412	h412
d	b	b	m422	p422
select a1,a2, max(c)         from t1 where (b = 'b') group by a1,a2;
a1	a2	max(c)
a	a	h112
a	b	p122
b	a	h212
b	b	p222
c	a	h312
c	b	p322
d	a	h412
d	b	p422
select a1,a2,b,max(c),min(c) from t2 where (a2 = 'a') and (b = 'b') group by a1;
a1	a2	b	max(c)	min(c)
a	a	b	h112	e112
b	a	b	h212	e212
c	a	b	h312	e312
d	a	b	h412	e412
e	a	b	NULL	NULL
select a1,max(c),min(c)      from t2 where (a2 = 'a') and (b = 'b') group by a1;
a1	max(c)	min(c)
a	h112	e112
b	h212	e212
c	h312	e312
d	h412	e412
e	NULL	NULL
select a1,a2,b,       max(c) from t2 where (b = 'b') group by a1,a2;
a1	a2	b	max(c)
a	a	b	h112
a	b	b	p122
b	a	b	h212
b	b	b	p222
c	a	b	h312
c	b	b	p322
d	a	b	h412
d	b	b	p422
e	a	b	NULL
select a1,a2,b,min(c),max(c) from t2 where (b = 'b') group by a1,a2;
a1	a2	b	min(c)	max(c)
a	a	b	e112	h112
a	b	b	m122	p122
b	a	b	e212	h212
b	b	b	m222	p222
c	a	b	e312	h312
c	b	b	m322	p322
d	a	b	e412	h412
d	b	b	m422	p422
e	a	b	NULL	NULL
select a1,a2, max(c)         from t2 where (b = 'b') group by a1,a2;
a1	a2	max(c)
a	a	h112
a	b	p122
b	a	h212
b	b	p222
c	a	h312
c	b	p322
d	a	h412
d	b	p422
e	a	NULL
select a1,a2,b,max(c),min(c) from t3 where (a2 = 'a') and (b = 'b') group by a1;
a1	a2	b	max(c)	min(c)
a	a	b	h112	e112
b	a	b	h212	e212
c	a	b	h312	e312
select a1,max(c),min(c)      from t3 where (a2 = 'a') and (b = 'b') group by a1;
a1	max(c)	min(c)
a	h112	e112
b	h212	e212
c	h312	e312
explain select a1,a2,b,min(c) from t2 where (a2 = 'a') and b is NULL group by a1;
id	select_type	table	type	possible_keys	key	key_len	ref	rows	Extra
1	SIMPLE	t2	range	NULL	idx_t2_1	163	NULL	5	Using where; Using index for group-by
explain select a1,a2,b,max(c) from t2 where (a2 = 'a') and b is NULL group by a1;
id	select_type	table	type	possible_keys	key	key_len	ref	rows	Extra
1	SIMPLE	t2	range	NULL	idx_t2_1	146	NULL	5	Using where; Using index for group-by
explain select a1,a2,b,min(c) from t2 where b is NULL group by a1,a2;
id	select_type	table	type	possible_keys	key	key_len	ref	rows	Extra
1	SIMPLE	t2	range	NULL	idx_t2_1	163	NULL	10	Using where; Using index for group-by
explain select a1,a2,b,max(c) from t2 where b is NULL group by a1,a2;
id	select_type	table	type	possible_keys	key	key_len	ref	rows	Extra
1	SIMPLE	t2	range	NULL	idx_t2_1	146	NULL	10	Using where; Using index for group-by
explain select a1,a2,b,min(c),max(c) from t2 where b is NULL group by a1,a2;
id	select_type	table	type	possible_keys	key	key_len	ref	rows	Extra
1	SIMPLE	t2	range	NULL	idx_t2_1	163	NULL	10	Using where; Using index for group-by
explain select a1,a2,b,min(c),max(c) from t2 where b is NULL group by a1,a2;
id	select_type	table	type	possible_keys	key	key_len	ref	rows	Extra
1	SIMPLE	t2	range	NULL	idx_t2_1	163	NULL	10	Using where; Using index for group-by
select a1,a2,b,min(c) from t2 where (a2 = 'a') and b is NULL group by a1;
a1	a2	b	min(c)
a	a	NULL	a777
c	a	NULL	c777
select a1,a2,b,max(c) from t2 where (a2 = 'a') and b is NULL group by a1;
a1	a2	b	max(c)
a	a	NULL	a999
c	a	NULL	c999
select a1,a2,b,min(c) from t2 where b is NULL group by a1,a2;
a1	a2	b	min(c)
a	a	NULL	a777
c	a	NULL	c777
select a1,a2,b,max(c) from t2 where b is NULL group by a1,a2;
a1	a2	b	max(c)
a	a	NULL	a999
c	a	NULL	c999
select a1,a2,b,min(c),max(c) from t2 where b is NULL group by a1,a2;
a1	a2	b	min(c)	max(c)
a	a	NULL	a777	a999
c	a	NULL	c777	c999
select a1,a2,b,min(c),max(c) from t2 where b is NULL group by a1,a2;
a1	a2	b	min(c)	max(c)
a	a	NULL	a777	a999
c	a	NULL	c777	c999
explain select a1,a2,b,       max(c) from t1 where (c > 'b1') group by a1,a2,b;
id	select_type	table	type	possible_keys	key	key_len	ref	rows	Extra
1	SIMPLE	t1	range	NULL	idx_t1_1	147	NULL	#	Using where; Using index for group-by
explain select a1,a2,b,min(c),max(c) from t1 where (c > 'b1') group by a1,a2,b;
id	select_type	table	type	possible_keys	key	key_len	ref	rows	Extra
1	SIMPLE	t1	range	NULL	idx_t1_1	163	NULL	17	Using where; Using index for group-by
explain select a1,a2,b,       max(c) from t1 where (c > 'f123') group by a1,a2,b;
id	select_type	table	type	possible_keys	key	key_len	ref	rows	Extra
1	SIMPLE	t1	range	NULL	idx_t1_1	147	NULL	17	Using where; Using index for group-by
explain select a1,a2,b,min(c),max(c) from t1 where (c > 'f123') group by a1,a2,b;
id	select_type	table	type	possible_keys	key	key_len	ref	rows	Extra
1	SIMPLE	t1	range	NULL	idx_t1_1	163	NULL	17	Using where; Using index for group-by
explain select a1,a2,b,       max(c) from t1 where (c < 'a0') group by a1,a2,b;
id	select_type	table	type	possible_keys	key	key_len	ref	rows	Extra
1	SIMPLE	t1	range	NULL	idx_t1_1	163	NULL	17	Using where; Using index for group-by
explain select a1,a2,b,min(c),max(c) from t1 where (c < 'a0') group by a1,a2,b;
id	select_type	table	type	possible_keys	key	key_len	ref	rows	Extra
1	SIMPLE	t1	range	NULL	idx_t1_1	163	NULL	17	Using where; Using index for group-by
explain select a1,a2,b,       max(c) from t1 where (c < 'k321') group by a1,a2,b;
id	select_type	table	type	possible_keys	key	key_len	ref	rows	Extra
1	SIMPLE	t1	range	NULL	idx_t1_1	163	NULL	17	Using where; Using index for group-by
explain select a1,a2,b,min(c),max(c) from t1 where (c < 'k321') group by a1,a2,b;
id	select_type	table	type	possible_keys	key	key_len	ref	rows	Extra
1	SIMPLE	t1	range	NULL	idx_t1_1	163	NULL	17	Using where; Using index for group-by
explain select a1,a2,b,       max(c) from t1 where (c < 'a0') or (c > 'b1') group by a1,a2,b;
id	select_type	table	type	possible_keys	key	key_len	ref	rows	Extra
1	SIMPLE	t1	range	NULL	idx_t1_1	163	NULL	17	Using where; Using index for group-by
explain select a1,a2,b,min(c),max(c) from t1 where (c < 'a0') or (c > 'b1') group by a1,a2,b;
id	select_type	table	type	possible_keys	key	key_len	ref	rows	Extra
1	SIMPLE	t1	range	NULL	idx_t1_1	163	NULL	17	Using where; Using index for group-by
explain select a1,a2,b,       max(c) from t1 where (c > 'b1') or (c <= 'g1') group by a1,a2,b;
id	select_type	table	type	possible_keys	key	key_len	ref	rows	Extra
1	SIMPLE	t1	range	NULL	idx_t1_1	163	NULL	17	Using where; Using index for group-by
explain select a1,a2,b,min(c),max(c) from t1 where (c > 'b1') or (c <= 'g1') group by a1,a2,b;
id	select_type	table	type	possible_keys	key	key_len	ref	rows	Extra
1	SIMPLE	t1	range	NULL	idx_t1_1	163	NULL	17	Using where; Using index for group-by
explain select a1,a2,b,min(c),max(c) from t1 where (c > 'b111') and (c <= 'g112') group by a1,a2,b;
id	select_type	table	type	possible_keys	key	key_len	ref	rows	Extra
1	SIMPLE	t1	range	NULL	idx_t1_1	163	NULL	17	Using where; Using index for group-by
explain select a1,a2,b,min(c),max(c) from t1 where (c < 'c5') or (c = 'g412') or (c = 'k421') group by a1,a2,b;
id	select_type	table	type	possible_keys	key	key_len	ref	rows	Extra
1	SIMPLE	t1	range	NULL	idx_t1_1	163	NULL	17	Using where; Using index for group-by
explain select a1,a2,b,min(c),max(c) from t1 where ((c > 'b111') and (c <= 'g112')) or ((c > 'd000') and (c <= 'i110')) group by a1,a2,b;
id	select_type	table	type	possible_keys	key	key_len	ref	rows	Extra
1	SIMPLE	t1	range	NULL	idx_t1_1	163	NULL	17	Using where; Using index for group-by
explain select a1,a2,b,min(c),max(c) from t1 where (c between 'b111' and 'g112') or (c between 'd000' and 'i110') group by a1,a2,b;
id	select_type	table	type	possible_keys	key	key_len	ref	rows	Extra
1	SIMPLE	t1	range	NULL	idx_t1_1	163	NULL	17	Using where; Using index for group-by
explain select a1,a2,b,       max(c) from t2 where (c > 'b1') group by a1,a2,b;
id	select_type	table	type	possible_keys	key	key_len	ref	rows	Extra
1	SIMPLE	t2	range	NULL	idx_t2_1	146	NULL	#	Using where; Using index for group-by
explain select a1,a2,b,min(c),max(c) from t2 where (c > 'b1') group by a1,a2,b;
id	select_type	table	type	possible_keys	key	key_len	ref	rows	Extra
1	SIMPLE	t2	range	NULL	idx_t2_1	163	NULL	#	Using where; Using index for group-by
explain select a1,a2,b,       max(c) from t2 where (c > 'f123') group by a1,a2,b;
id	select_type	table	type	possible_keys	key	key_len	ref	rows	Extra
1	SIMPLE	t2	range	NULL	idx_t2_1	146	NULL	#	Using where; Using index for group-by
explain select a1,a2,b,min(c),max(c) from t2 where (c > 'f123') group by a1,a2,b;
id	select_type	table	type	possible_keys	key	key_len	ref	rows	Extra
1	SIMPLE	t2	range	NULL	idx_t2_1	163	NULL	#	Using where; Using index for group-by
explain select a1,a2,b,       max(c) from t2 where (c < 'a0') group by a1,a2,b;
id	select_type	table	type	possible_keys	key	key_len	ref	rows	Extra
1	SIMPLE	t2	range	NULL	idx_t2_1	163	NULL	#	Using where; Using index for group-by
explain select a1,a2,b,min(c),max(c) from t2 where (c < 'a0') group by a1,a2,b;
id	select_type	table	type	possible_keys	key	key_len	ref	rows	Extra
1	SIMPLE	t2	range	NULL	idx_t2_1	163	NULL	#	Using where; Using index for group-by
explain select a1,a2,b,       max(c) from t2 where (c < 'k321') group by a1,a2,b;
id	select_type	table	type	possible_keys	key	key_len	ref	rows	Extra
1	SIMPLE	t2	range	NULL	idx_t2_1	163	NULL	#	Using where; Using index for group-by
explain select a1,a2,b,min(c),max(c) from t2 where (c < 'k321') group by a1,a2,b;
id	select_type	table	type	possible_keys	key	key_len	ref	rows	Extra
1	SIMPLE	t2	range	NULL	idx_t2_1	163	NULL	#	Using where; Using index for group-by
explain select a1,a2,b,       max(c) from t2 where (c < 'a0') or (c > 'b1') group by a1,a2,b;
id	select_type	table	type	possible_keys	key	key_len	ref	rows	Extra
1	SIMPLE	t2	range	NULL	idx_t2_1	163	NULL	#	Using where; Using index for group-by
explain select a1,a2,b,min(c),max(c) from t2 where (c < 'a0') or (c > 'b1') group by a1,a2,b;
id	select_type	table	type	possible_keys	key	key_len	ref	rows	Extra
1	SIMPLE	t2	range	NULL	idx_t2_1	163	NULL	#	Using where; Using index for group-by
explain select a1,a2,b,       max(c) from t2 where (c > 'b1') or (c <= 'g1') group by a1,a2,b;
id	select_type	table	type	possible_keys	key	key_len	ref	rows	Extra
1	SIMPLE	t2	range	NULL	idx_t2_1	163	NULL	#	Using where; Using index for group-by
explain select a1,a2,b,min(c),max(c) from t2 where (c > 'b1') or (c <= 'g1') group by a1,a2,b;
id	select_type	table	type	possible_keys	key	key_len	ref	rows	Extra
1	SIMPLE	t2	range	NULL	idx_t2_1	163	NULL	#	Using where; Using index for group-by
explain select a1,a2,b,min(c),max(c) from t2 where (c > 'b111') and (c <= 'g112') group by a1,a2,b;
id	select_type	table	type	possible_keys	key	key_len	ref	rows	Extra
1	SIMPLE	t2	range	NULL	idx_t2_1	163	NULL	#	Using where; Using index for group-by
explain select a1,a2,b,min(c),max(c) from t2 where (c < 'c5') or (c = 'g412') or (c = 'k421') group by a1,a2,b;
id	select_type	table	type	possible_keys	key	key_len	ref	rows	Extra
1	SIMPLE	t2	range	NULL	idx_t2_1	163	NULL	#	Using where; Using index for group-by
explain select a1,a2,b,min(c),max(c) from t2 where ((c > 'b111') and (c <= 'g112')) or ((c > 'd000') and (c <= 'i110')) group by a1,a2,b;
id	select_type	table	type	possible_keys	key	key_len	ref	rows	Extra
1	SIMPLE	t2	range	NULL	idx_t2_1	163	NULL	#	Using where; Using index for group-by
select a1,a2,b,       max(c) from t1 where (c > 'b1') group by a1,a2,b;
a1	a2	b	max(c)
a	a	a	d111
a	a	b	h112
a	b	a	l121
a	b	b	p122
b	a	a	d211
b	a	b	h212
b	b	a	l221
b	b	b	p222
c	a	a	d311
c	a	b	h312
c	b	a	l321
c	b	b	p322
d	a	a	d411
d	a	b	h412
d	b	a	l421
d	b	b	p422
select a1,a2,b,min(c),max(c) from t1 where (c > 'b1') group by a1,a2,b;
a1	a2	b	min(c)	max(c)
a	a	a	b111	d111
a	a	b	e112	h112
a	b	a	i121	l121
a	b	b	m122	p122
b	a	a	b211	d211
b	a	b	e212	h212
b	b	a	i221	l221
b	b	b	m222	p222
c	a	a	b311	d311
c	a	b	e312	h312
c	b	a	i321	l321
c	b	b	m322	p322
d	a	a	b411	d411
d	a	b	e412	h412
d	b	a	i421	l421
d	b	b	m422	p422
select a1,a2,b,       max(c) from t1 where (c > 'f123') group by a1,a2,b;
a1	a2	b	max(c)
a	a	b	h112
a	b	a	l121
a	b	b	p122
b	a	b	h212
b	b	a	l221
b	b	b	p222
c	a	b	h312
c	b	a	l321
c	b	b	p322
d	a	b	h412
d	b	a	l421
d	b	b	p422
select a1,a2,b,min(c),max(c) from t1 where (c > 'f123') group by a1,a2,b;
a1	a2	b	min(c)	max(c)
a	a	b	g112	h112
a	b	a	i121	l121
a	b	b	m122	p122
b	a	b	f212	h212
b	b	a	i221	l221
b	b	b	m222	p222
c	a	b	f312	h312
c	b	a	i321	l321
c	b	b	m322	p322
d	a	b	f412	h412
d	b	a	i421	l421
d	b	b	m422	p422
select a1,a2,b,       max(c) from t1 where (c < 'a0') group by a1,a2,b;
a1	a2	b	max(c)
select a1,a2,b,min(c),max(c) from t1 where (c < 'a0') group by a1,a2,b;
a1	a2	b	min(c)	max(c)
select a1,a2,b,       max(c) from t1 where (c < 'k321') group by a1,a2,b;
a1	a2	b	max(c)
a	a	a	d111
a	a	b	h112
a	b	a	k121
b	a	a	d211
b	a	b	h212
b	b	a	k221
c	a	a	d311
c	a	b	h312
c	b	a	j321
d	a	a	d411
d	a	b	h412
d	b	a	j421
select a1,a2,b,min(c),max(c) from t1 where (c < 'k321') group by a1,a2,b;
a1	a2	b	min(c)	max(c)
a	a	a	a111	d111
a	a	b	e112	h112
a	b	a	i121	k121
b	a	a	a211	d211
b	a	b	e212	h212
b	b	a	i221	k221
c	a	a	a311	d311
c	a	b	e312	h312
c	b	a	i321	j321
d	a	a	a411	d411
d	a	b	e412	h412
d	b	a	i421	j421
select a1,a2,b,       max(c) from t1 where (c < 'a0') or (c > 'b1') group by a1,a2,b;
a1	a2	b	max(c)
a	a	a	d111
a	a	b	h112
a	b	a	l121
a	b	b	p122
b	a	a	d211
b	a	b	h212
b	b	a	l221
b	b	b	p222
c	a	a	d311
c	a	b	h312
c	b	a	l321
c	b	b	p322
d	a	a	d411
d	a	b	h412
d	b	a	l421
d	b	b	p422
select a1,a2,b,min(c),max(c) from t1 where (c < 'a0') or (c > 'b1') group by a1,a2,b;
a1	a2	b	min(c)	max(c)
a	a	a	b111	d111
a	a	b	e112	h112
a	b	a	i121	l121
a	b	b	m122	p122
b	a	a	b211	d211
b	a	b	e212	h212
b	b	a	i221	l221
b	b	b	m222	p222
c	a	a	b311	d311
c	a	b	e312	h312
c	b	a	i321	l321
c	b	b	m322	p322
d	a	a	b411	d411
d	a	b	e412	h412
d	b	a	i421	l421
d	b	b	m422	p422
select a1,a2,b,       max(c) from t1 where (c > 'b1') or (c <= 'g1') group by a1,a2,b;
a1	a2	b	max(c)
a	a	a	d111
a	a	b	h112
a	b	a	l121
a	b	b	p122
b	a	a	d211
b	a	b	h212
b	b	a	l221
b	b	b	p222
c	a	a	d311
c	a	b	h312
c	b	a	l321
c	b	b	p322
d	a	a	d411
d	a	b	h412
d	b	a	l421
d	b	b	p422
select a1,a2,b,min(c),max(c) from t1 where (c > 'b1') or (c <= 'g1') group by a1,a2,b;
a1	a2	b	min(c)	max(c)
a	a	a	a111	d111
a	a	b	e112	h112
a	b	a	i121	l121
a	b	b	m122	p122
b	a	a	a211	d211
b	a	b	e212	h212
b	b	a	i221	l221
b	b	b	m222	p222
c	a	a	a311	d311
c	a	b	e312	h312
c	b	a	i321	l321
c	b	b	m322	p322
d	a	a	a411	d411
d	a	b	e412	h412
d	b	a	i421	l421
d	b	b	m422	p422
select a1,a2,b,min(c),max(c) from t1 where (c > 'b111') and (c <= 'g112') group by a1,a2,b;
a1	a2	b	min(c)	max(c)
a	a	a	c111	d111
a	a	b	e112	g112
b	a	a	b211	d211
b	a	b	e212	f212
c	a	a	b311	d311
c	a	b	e312	f312
d	a	a	b411	d411
d	a	b	e412	f412
select a1,a2,b,min(c),max(c) from t1 where (c < 'c5') or (c = 'g412') or (c = 'k421') group by a1,a2,b;
a1	a2	b	min(c)	max(c)
a	a	a	a111	c111
b	a	a	a211	c211
c	a	a	a311	c311
d	a	a	a411	c411
d	a	b	g412	g412
d	b	a	k421	k421
select a1,a2,b,min(c),max(c) from t1 where ((c > 'b111') and (c <= 'g112')) or ((c > 'd000') and (c <= 'i110')) group by a1,a2,b;
a1	a2	b	min(c)	max(c)
a	a	a	c111	d111
a	a	b	e112	h112
b	a	a	b211	d211
b	a	b	e212	h212
c	a	a	b311	d311
c	a	b	e312	h312
d	a	a	b411	d411
d	a	b	e412	h412
select a1,a2,b,min(c),max(c) from t1 where (c between 'b111' and 'g112') or (c between 'd000' and 'i110') group by a1,a2,b;
a1	a2	b	min(c)	max(c)
a	a	a	b111	d111
a	a	b	e112	h112
b	a	a	b211	d211
b	a	b	e212	h212
c	a	a	b311	d311
c	a	b	e312	h312
d	a	a	b411	d411
d	a	b	e412	h412
select a1,a2,b,       max(c) from t2 where (c > 'b1') group by a1,a2,b;
a1	a2	b	max(c)
a	a	a	d111
a	a	b	h112
a	b	a	l121
a	b	b	p122
b	a	a	d211
b	a	b	h212
b	b	a	l221
b	b	b	p222
c	a	NULL	c999
c	a	a	d311
c	a	b	h312
c	b	a	l321
c	b	b	p322
d	a	a	d411
d	a	b	h412
d	b	a	l421
d	b	b	p422
select a1,a2,b,min(c),max(c) from t2 where (c > 'b1') group by a1,a2,b;
a1	a2	b	min(c)	max(c)
a	a	a	b111	d111
a	a	b	e112	h112
a	b	a	i121	l121
a	b	b	m122	p122
b	a	a	b211	d211
b	a	b	e212	h212
b	b	a	i221	l221
b	b	b	m222	p222
c	a	NULL	c777	c999
c	a	a	b311	d311
c	a	b	e312	h312
c	b	a	i321	l321
c	b	b	m322	p322
d	a	a	b411	d411
d	a	b	e412	h412
d	b	a	i421	l421
d	b	b	m422	p422
select a1,a2,b,       max(c) from t2 where (c > 'f123') group by a1,a2,b;
a1	a2	b	max(c)
a	a	b	h112
a	b	a	l121
a	b	b	p122
b	a	b	h212
b	b	a	l221
b	b	b	p222
c	a	b	h312
c	b	a	l321
c	b	b	p322
d	a	b	h412
d	b	a	l421
d	b	b	p422
select a1,a2,b,min(c),max(c) from t2 where (c > 'f123') group by a1,a2,b;
a1	a2	b	min(c)	max(c)
a	a	b	g112	h112
a	b	a	i121	l121
a	b	b	m122	p122
b	a	b	f212	h212
b	b	a	i221	l221
b	b	b	m222	p222
c	a	b	f312	h312
c	b	a	i321	l321
c	b	b	m322	p322
d	a	b	f412	h412
d	b	a	i421	l421
d	b	b	m422	p422
select a1,a2,b,       max(c) from t2 where (c < 'a0') group by a1,a2,b;
a1	a2	b	max(c)
select a1,a2,b,min(c),max(c) from t2 where (c < 'a0') group by a1,a2,b;
a1	a2	b	min(c)	max(c)
select a1,a2,b,       max(c) from t2 where (c < 'k321') group by a1,a2,b;
a1	a2	b	max(c)
a	a	NULL	a999
a	a	a	d111
a	a	b	h112
a	b	a	k121
b	a	a	d211
b	a	b	h212
b	b	a	k221
c	a	NULL	c999
c	a	a	d311
c	a	b	h312
c	b	a	j321
d	a	a	d411
d	a	b	h412
d	b	a	j421
select a1,a2,b,min(c),max(c) from t2 where (c < 'k321') group by a1,a2,b;
a1	a2	b	min(c)	max(c)
a	a	NULL	a777	a999
a	a	a	a111	d111
a	a	b	e112	h112
a	b	a	i121	k121
b	a	a	a211	d211
b	a	b	e212	h212
b	b	a	i221	k221
c	a	NULL	c777	c999
c	a	a	a311	d311
c	a	b	e312	h312
c	b	a	i321	j321
d	a	a	a411	d411
d	a	b	e412	h412
d	b	a	i421	j421
select a1,a2,b,       max(c) from t2 where (c < 'a0') or (c > 'b1') group by a1,a2,b;
a1	a2	b	max(c)
a	a	a	d111
a	a	b	h112
a	b	a	l121
a	b	b	p122
b	a	a	d211
b	a	b	h212
b	b	a	l221
b	b	b	p222
c	a	NULL	c999
c	a	a	d311
c	a	b	h312
c	b	a	l321
c	b	b	p322
d	a	a	d411
d	a	b	h412
d	b	a	l421
d	b	b	p422
select a1,a2,b,min(c),max(c) from t2 where (c < 'a0') or (c > 'b1') group by a1,a2,b;
a1	a2	b	min(c)	max(c)
a	a	a	b111	d111
a	a	b	e112	h112
a	b	a	i121	l121
a	b	b	m122	p122
b	a	a	b211	d211
b	a	b	e212	h212
b	b	a	i221	l221
b	b	b	m222	p222
c	a	NULL	c777	c999
c	a	a	b311	d311
c	a	b	e312	h312
c	b	a	i321	l321
c	b	b	m322	p322
d	a	a	b411	d411
d	a	b	e412	h412
d	b	a	i421	l421
d	b	b	m422	p422
select a1,a2,b,       max(c) from t2 where (c > 'b1') or (c <= 'g1') group by a1,a2,b;
a1	a2	b	max(c)
a	a	NULL	a999
a	a	a	d111
a	a	b	h112
a	b	a	l121
a	b	b	p122
b	a	a	d211
b	a	b	h212
b	b	a	l221
b	b	b	p222
c	a	NULL	c999
c	a	a	d311
c	a	b	h312
c	b	a	l321
c	b	b	p322
d	a	a	d411
d	a	b	h412
d	b	a	l421
d	b	b	p422
select a1,a2,b,min(c),max(c) from t2 where (c > 'b1') or (c <= 'g1') group by a1,a2,b;
a1	a2	b	min(c)	max(c)
a	a	NULL	a777	a999
a	a	a	a111	d111
a	a	b	e112	h112
a	b	a	i121	l121
a	b	b	m122	p122
b	a	a	a211	d211
b	a	b	e212	h212
b	b	a	i221	l221
b	b	b	m222	p222
c	a	NULL	c777	c999
c	a	a	a311	d311
c	a	b	e312	h312
c	b	a	i321	l321
c	b	b	m322	p322
d	a	a	a411	d411
d	a	b	e412	h412
d	b	a	i421	l421
d	b	b	m422	p422
select a1,a2,b,min(c),max(c) from t2 where (c > 'b111') and (c <= 'g112') group by a1,a2,b;
a1	a2	b	min(c)	max(c)
a	a	a	c111	d111
a	a	b	e112	g112
b	a	a	b211	d211
b	a	b	e212	f212
c	a	NULL	c777	c999
c	a	a	b311	d311
c	a	b	e312	f312
d	a	a	b411	d411
d	a	b	e412	f412
select a1,a2,b,min(c),max(c) from t2 where (c < 'c5') or (c = 'g412') or (c = 'k421') group by a1,a2,b;
a1	a2	b	min(c)	max(c)
a	a	NULL	a777	a999
a	a	a	a111	c111
b	a	a	a211	c211
c	a	a	a311	c311
d	a	a	a411	c411
d	a	b	g412	g412
d	b	a	k421	k421
select a1,a2,b,min(c),max(c) from t2 where ((c > 'b111') and (c <= 'g112')) or ((c > 'd000') and (c <= 'i110')) group by a1,a2,b;
a1	a2	b	min(c)	max(c)
a	a	a	c111	d111
a	a	b	e112	h112
b	a	a	b211	d211
b	a	b	e212	h212
c	a	NULL	c777	c999
c	a	a	b311	d311
c	a	b	e312	h312
d	a	a	b411	d411
d	a	b	e412	h412
explain select a1,a2,b,min(c),max(c) from t1
where exists ( select * from t2 where t2.c = t1.c )
group by a1,a2,b;
id	select_type	table	type	possible_keys	key	key_len	ref	rows	Extra
1	PRIMARY	t1	index	NULL	idx_t1_1	163	NULL	128	Using where; Using index
2	DEPENDENT SUBQUERY	t2	index	NULL	idx_t2_1	163	NULL	164	Using where; Using index
explain select a1,a2,b,min(c),max(c) from t1
where exists ( select * from t2 where t2.c > 'b1' )
group by a1,a2,b;
id	select_type	table	type	possible_keys	key	key_len	ref	rows	Extra
1	PRIMARY	t1	range	NULL	idx_t1_1	147	NULL	17	Using index for group-by
2	SUBQUERY	t2	index	NULL	idx_t2_1	163	NULL	164	Using where; Using index
explain select a1,a2,b,min(c),max(c) from t1 where (a1 >= 'c' or a2 < 'b') and (b > 'a') group by a1,a2,b;
id	select_type	table	type	possible_keys	key	key_len	ref	rows	Extra
1	SIMPLE	t1	range	idx_t1_0,idx_t1_1,idx_t1_2	idx_t1_1	147	NULL	17	Using where; Using index for group-by
explain select a1,a2,b,min(c),max(c) from t1 where (a1 >= 'c' or a2 < 'b') and (c > 'b111') group by a1,a2,b;
id	select_type	table	type	possible_keys	key	key_len	ref	rows	Extra
1	SIMPLE	t1	range	idx_t1_0,idx_t1_1,idx_t1_2	idx_t1_1	163	NULL	17	Using where; Using index for group-by
explain select a1,a2,b,min(c),max(c) from t1 where (a2 >= 'b') and (b = 'a') and (c > 'b111') group by a1,a2,b;
id	select_type	table	type	possible_keys	key	key_len	ref	rows	Extra
1	SIMPLE	t1	range	NULL	idx_t1_1	163	NULL	17	Using where; Using index for group-by
explain select a1,a2,b,min(c) from t1 where ((a1 > 'a') or (a1 < '9'))  and ((a2 >= 'b') and (a2 < 'z')) and (b = 'a') and ((c < 'h112') or (c = 'j121') or (c > 'k121' and c < 'm122') or (c > 'o122')) group by a1,a2,b;
id	select_type	table	type	possible_keys	key	key_len	ref	rows	Extra
1	SIMPLE	t1	range	idx_t1_0,idx_t1_1,idx_t1_2	idx_t1_1	163	NULL	14	Using where; Using index for group-by
explain select a1,a2,b,min(c) from t1 where ((a1 > 'a') or (a1 < '9'))  and ((a2 >= 'b') and (a2 < 'z')) and (b = 'a') and ((c = 'j121') or (c > 'k121' and c < 'm122') or (c > 'o122') or (c < 'h112') or (c = 'c111')) group by a1,a2,b;
id	select_type	table	type	possible_keys	key	key_len	ref	rows	Extra
1	SIMPLE	t1	range	idx_t1_0,idx_t1_1,idx_t1_2	idx_t1_1	163	NULL	14	Using where; Using index for group-by
explain select a1,a2,b,min(c) from t1 where (a1 > 'a') and (a2 > 'a') and (b = 'c') group by a1,a2,b;
id	select_type	table	type	possible_keys	key	key_len	ref	rows	Extra
1	SIMPLE	t1	range	idx_t1_0,idx_t1_1,idx_t1_2	idx_t1_1	147	NULL	14	Using where; Using index for group-by
explain select a1,a2,b,min(c) from t1 where (ord(a1) > 97) and (ord(a2) + ord(a1) > 194) and (b = 'c') group by a1,a2,b;
id	select_type	table	type	possible_keys	key	key_len	ref	rows	Extra
1	SIMPLE	t1	range	NULL	idx_t1_1	147	NULL	17	Using where; Using index for group-by
explain select a1,a2,b,min(c),max(c) from t2 where (a1 >= 'c' or a2 < 'b') and (b > 'a') group by a1,a2,b;
id	select_type	table	type	possible_keys	key	key_len	ref	rows	Extra
1	SIMPLE	t2	range	idx_t2_0,idx_t2_1,idx_t2_2	idx_t2_1	163	NULL	#	Using where; Using index for group-by
explain select a1,a2,b,min(c),max(c) from t2 where (a1 >= 'c' or a2 < 'b') and (c > 'b111') group by a1,a2,b;
id	select_type	table	type	possible_keys	key	key_len	ref	rows	Extra
1	SIMPLE	t2	range	idx_t2_0,idx_t2_1,idx_t2_2	idx_t2_1	163	NULL	#	Using where; Using index for group-by
explain select a1,a2,b,min(c),max(c) from t2 where (a2 >= 'b') and (b = 'a') and (c > 'b111') group by a1,a2,b;
id	select_type	table	type	possible_keys	key	key_len	ref	rows	Extra
1	SIMPLE	t2	range	NULL	idx_t2_1	163	NULL	#	Using where; Using index for group-by
explain select a1,a2,b,min(c) from t2 where ((a1 > 'a') or (a1 < '9'))  and ((a2 >= 'b') and (a2 < 'z')) and (b = 'a') and ((c < 'h112') or (c = 'j121') or (c > 'k121' and c < 'm122') or (c > 'o122')) group by a1,a2,b;
id	select_type	table	type	possible_keys	key	key_len	ref	rows	Extra
1	SIMPLE	t2	range	idx_t2_0,idx_t2_1,idx_t2_2	idx_t2_1	163	NULL	#	Using where; Using index for group-by
explain select a1,a2,b,min(c) from t2 where ((a1 > 'a') or (a1 < '9'))  and ((a2 >= 'b') and (a2 < 'z')) and (b = 'a') and ((c = 'j121') or (c > 'k121' and c < 'm122') or (c > 'o122') or (c < 'h112') or (c = 'c111')) group by a1,a2,b;
id	select_type	table	type	possible_keys	key	key_len	ref	rows	Extra
1	SIMPLE	t2	range	idx_t2_0,idx_t2_1,idx_t2_2	idx_t2_1	163	NULL	#	Using where; Using index for group-by
explain select a1,a2,b,min(c) from t2 where (a1 > 'a') and (a2 > 'a') and (b = 'c') group by a1,a2,b;
id	select_type	table	type	possible_keys	key	key_len	ref	rows	Extra
1	SIMPLE	t2	range	idx_t2_0,idx_t2_1,idx_t2_2	idx_t2_1	163	NULL	#	Using where; Using index for group-by
select a1,a2,b,min(c),max(c) from t1 where (a1 >= 'c' or a2 < 'b') and (b > 'a') group by a1,a2,b;
a1	a2	b	min(c)	max(c)
a	a	b	e112	h112
b	a	b	e212	h212
c	a	b	e312	h312
c	b	b	m322	p322
d	a	b	e412	h412
d	b	b	m422	p422
select a1,a2,b,min(c),max(c) from t1 where (a1 >= 'c' or a2 < 'b') and (c > 'b111') group by a1,a2,b;
a1	a2	b	min(c)	max(c)
a	a	a	c111	d111
a	a	b	e112	h112
b	a	a	b211	d211
b	a	b	e212	h212
c	a	a	b311	d311
c	a	b	e312	h312
c	b	a	i321	l321
c	b	b	m322	p322
d	a	a	b411	d411
d	a	b	e412	h412
d	b	a	i421	l421
d	b	b	m422	p422
select a1,a2,b,min(c),max(c) from t1 where (a2 >= 'b') and (b = 'a') and (c > 'b111') group by a1,a2,b;
a1	a2	b	min(c)	max(c)
a	b	a	i121	l121
b	b	a	i221	l221
c	b	a	i321	l321
d	b	a	i421	l421
select a1,a2,b,min(c) from t1 where ((a1 > 'a') or (a1 < '9'))  and ((a2 >= 'b') and (a2 < 'z')) and (b = 'a') and ((c < 'h112') or (c = 'j121') or (c > 'k121' and c < 'm122') or (c > 'o122')) group by a1,a2,b;
a1	a2	b	min(c)
b	b	a	k221
c	b	a	k321
d	b	a	k421
select a1,a2,b,min(c) from t1 where ((a1 > 'a') or (a1 < '9'))  and ((a2 >= 'b') and (a2 < 'z')) and (b = 'a') and ((c = 'j121') or (c > 'k121' and c < 'm122') or (c > 'o122') or (c < 'h112') or (c = 'c111')) group by a1,a2,b;
a1	a2	b	min(c)
b	b	a	k221
c	b	a	k321
d	b	a	k421
select a1,a2,b,min(c) from t1 where (a1 > 'a') and (a2 > 'a') and (b = 'c') group by a1,a2,b;
a1	a2	b	min(c)
select a1,a2,b,min(c) from t1 where (ord(a1) > 97) and (ord(a2) + ord(a1) > 194) and (b = 'c') group by a1,a2,b;
a1	a2	b	min(c)
select a1,a2,b,min(c),max(c) from t2 where (a1 >= 'c' or a2 < 'b') and (b > 'a') group by a1,a2,b;
a1	a2	b	min(c)	max(c)
a	a	b	e112	h112
b	a	b	e212	h212
c	a	b	e312	h312
c	b	b	m322	p322
d	a	b	e412	h412
d	b	b	m422	p422
e	a	b	NULL	NULL
select a1,a2,b,min(c),max(c) from t2 where (a1 >= 'c' or a2 < 'b') and (c > 'b111') group by a1,a2,b;
a1	a2	b	min(c)	max(c)
a	a	a	c111	d111
a	a	b	e112	h112
b	a	a	b211	d211
b	a	b	e212	h212
c	a	NULL	c777	c999
c	a	a	b311	d311
c	a	b	e312	h312
c	b	a	i321	l321
c	b	b	m322	p322
d	a	a	b411	d411
d	a	b	e412	h412
d	b	a	i421	l421
d	b	b	m422	p422
select a1,a2,b,min(c),max(c) from t2 where (a2 >= 'b') and (b = 'a') and (c > 'b111') group by a1,a2,b;
a1	a2	b	min(c)	max(c)
a	b	a	i121	l121
b	b	a	i221	l221
c	b	a	i321	l321
d	b	a	i421	l421
select a1,a2,b,min(c) from t2 where ((a1 > 'a') or (a1 < '9'))  and ((a2 >= 'b') and (a2 < 'z')) and (b = 'a') and ((c < 'h112') or (c = 'j121') or (c > 'k121' and c < 'm122') or (c > 'o122')) group by a1,a2,b;
a1	a2	b	min(c)
b	b	a	k221
c	b	a	k321
d	b	a	k421
select a1,a2,b,min(c) from t2 where ((a1 > 'a') or (a1 < '9'))  and ((a2 >= 'b') and (a2 < 'z')) and (b = 'a') and ((c = 'j121') or (c > 'k121' and c < 'm122') or (c > 'o122') or (c < 'h112') or (c = 'c111')) group by a1,a2,b;
a1	a2	b	min(c)
b	b	a	k221
c	b	a	k321
d	b	a	k421
select a1,a2,b,min(c) from t2 where (a1 > 'a') and (a2 > 'a') and (b = 'c') group by a1,a2,b;
a1	a2	b	min(c)
explain select a1,a2,b from t1 where (a1 >= 'c' or a2 < 'b') and (b > 'a') group by a1,a2,b;
id	select_type	table	type	possible_keys	key	key_len	ref	rows	Extra
1	SIMPLE	t1	range	idx_t1_0,idx_t1_1,idx_t1_2	idx_t1_1	147	NULL	17	Using where; Using index for group-by
explain select a1,a2,b from t1 where (a2 >= 'b') and (b = 'a') group by a1,a2,b;
id	select_type	table	type	possible_keys	key	key_len	ref	rows	Extra
1	SIMPLE	t1	range	NULL	idx_t1_1	147	NULL	17	Using where; Using index for group-by
explain select a1,a2,b,c from t1 where (a2 >= 'b') and (b = 'a') and (c = 'i121') group by a1,a2,b;
id	select_type	table	type	possible_keys	key	key_len	ref	rows	Extra
1	SIMPLE	t1	range	NULL	idx_t1_1	163	NULL	17	Using where; Using index for group-by
explain select a1,a2,b from t1 where (a1 > 'a') and (a2 > 'a') and (b = 'c') group by a1,a2,b;
id	select_type	table	type	possible_keys	key	key_len	ref	rows	Extra
1	SIMPLE	t1	range	idx_t1_0,idx_t1_1,idx_t1_2	idx_t1_1	147	NULL	14	Using where; Using index for group-by
explain select a1,a2,b from t2 where (a1 >= 'c' or a2 < 'b') and (b > 'a') group by a1,a2,b;
id	select_type	table	type	possible_keys	key	key_len	ref	rows	Extra
1	SIMPLE	t2	range	idx_t2_0,idx_t2_1,idx_t2_2	idx_t2_1	146	NULL	#	Using where; Using index for group-by
explain select a1,a2,b from t2 where (a2 >= 'b') and (b = 'a') group by a1,a2,b;
id	select_type	table	type	possible_keys	key	key_len	ref	rows	Extra
1	SIMPLE	t2	range	NULL	idx_t2_1	146	NULL	#	Using where; Using index for group-by
explain select a1,a2,b,c from t2 where (a2 >= 'b') and (b = 'a') and (c = 'i121') group by a1,a2,b;
id	select_type	table	type	possible_keys	key	key_len	ref	rows	Extra
1	SIMPLE	t2	index	NULL	idx_t2_1	163	NULL	#	Using where; Using index
explain select a1,a2,b from t2 where (a1 > 'a') and (a2 > 'a') and (b = 'c') group by a1,a2,b;
id	select_type	table	type	possible_keys	key	key_len	ref	rows	Extra
1	SIMPLE	t2	range	idx_t2_0,idx_t2_1,idx_t2_2	idx_t2_1	146	NULL	#	Using where; Using index for group-by
select a1,a2,b from t1 where (a1 >= 'c' or a2 < 'b') and (b > 'a') group by a1,a2,b;
a1	a2	b
a	a	b
b	a	b
c	a	b
c	b	b
d	a	b
d	b	b
select a1,a2,b from t1 where (a2 >= 'b') and (b = 'a') group by a1,a2,b;
a1	a2	b
a	b	a
b	b	a
c	b	a
d	b	a
select a1,a2,b,c from t1 where (a2 >= 'b') and (b = 'a') and (c = 'i121') group by a1,a2,b;
a1	a2	b	c
a	b	a	i121
select a1,a2,b from t1 where (a1 > 'a') and (a2 > 'a') and (b = 'c') group by a1,a2,b;
a1	a2	b
select a1,a2,b from t2 where (a1 >= 'c' or a2 < 'b') and (b > 'a') group by a1,a2,b;
a1	a2	b
a	a	b
b	a	b
c	a	b
c	b	b
d	a	b
d	b	b
e	a	b
select a1,a2,b from t2 where (a2 >= 'b') and (b = 'a') group by a1,a2,b;
a1	a2	b
a	b	a
b	b	a
c	b	a
d	b	a
select a1,a2,b,c from t2 where (a2 >= 'b') and (b = 'a') and (c = 'i121') group by a1,a2,b;
a1	a2	b	c
a	b	a	i121
select a1,a2,b from t2 where (a1 > 'a') and (a2 > 'a') and (b = 'c') group by a1,a2,b;
a1	a2	b
explain select distinct a1,a2,b from t1;
id	select_type	table	type	possible_keys	key	key_len	ref	rows	Extra
1	SIMPLE	t1	range	NULL	idx_t1_1	147	NULL	17	Using index for group-by
explain select distinct a1,a2,b from t1 where (a2 >= 'b') and (b = 'a');
id	select_type	table	type	possible_keys	key	key_len	ref	rows	Extra
1	SIMPLE	t1	range	NULL	idx_t1_1	147	NULL	17	Using where; Using index for group-by
explain extended select distinct a1,a2,b,c from t1 where (a2 >= 'b') and (b = 'a') and (c = 'i121');
id	select_type	table	type	possible_keys	key	key_len	ref	rows	filtered	Extra
1	SIMPLE	t1	index	NULL	idx_t1_1	163	NULL	128	50.78	Using where; Using index
Warnings:
Note	1003	select distinct `test`.`t1`.`a1` AS `a1`,`test`.`t1`.`a2` AS `a2`,`test`.`t1`.`b` AS `b`,`test`.`t1`.`c` AS `c` from `test`.`t1` where ((`test`.`t1`.`c` = 'i121') and (`test`.`t1`.`b` = 'a') and (`test`.`t1`.`a2` >= 'b'))
explain select distinct a1,a2,b from t1 where (a1 > 'a') and (a2 > 'a') and (b = 'c');
id	select_type	table	type	possible_keys	key	key_len	ref	rows	Extra
1	SIMPLE	t1	range	idx_t1_0,idx_t1_1,idx_t1_2	idx_t1_1	147	NULL	14	Using where; Using index for group-by
explain select distinct b from t1 where (a2 >= 'b') and (b = 'a');
id	select_type	table	type	possible_keys	key	key_len	ref	rows	Extra
1	SIMPLE	t1	index	NULL	idx_t1_2	147	NULL	128	Using where; Using index
explain select distinct a1,a2,b from t2;
id	select_type	table	type	possible_keys	key	key_len	ref	rows	Extra
1	SIMPLE	t2	range	NULL	idx_t2_1	146	NULL	#	Using index for group-by
explain select distinct a1,a2,b from t2 where (a2 >= 'b') and (b = 'a');
id	select_type	table	type	possible_keys	key	key_len	ref	rows	Extra
1	SIMPLE	t2	range	NULL	idx_t2_1	146	NULL	#	Using where; Using index for group-by
explain extended select distinct a1,a2,b,c from t2 where (a2 >= 'b') and (b = 'a') and (c = 'i121');
id	select_type	table	type	possible_keys	key	key_len	ref	rows	filtered	Extra
1	SIMPLE	t2	index	NULL	idx_t2_1	163	NULL	164	50.61	Using where; Using index
Warnings:
Note	1003	select distinct `test`.`t2`.`a1` AS `a1`,`test`.`t2`.`a2` AS `a2`,`test`.`t2`.`b` AS `b`,`test`.`t2`.`c` AS `c` from `test`.`t2` where ((`test`.`t2`.`c` = 'i121') and (`test`.`t2`.`b` = 'a') and (`test`.`t2`.`a2` >= 'b'))
explain select distinct a1,a2,b from t2 where (a1 > 'a') and (a2 > 'a') and (b = 'c');
id	select_type	table	type	possible_keys	key	key_len	ref	rows	Extra
1	SIMPLE	t2	range	idx_t2_0,idx_t2_1,idx_t2_2	idx_t2_1	146	NULL	#	Using where; Using index for group-by
explain select distinct b from t2 where (a2 >= 'b') and (b = 'a');
id	select_type	table	type	possible_keys	key	key_len	ref	rows	Extra
1	SIMPLE	t2	index	NULL	idx_t2_2	146	NULL	164	Using where; Using index
select distinct a1,a2,b from t1;
a1	a2	b
a	a	a
a	a	b
a	b	a
a	b	b
b	a	a
b	a	b
b	b	a
b	b	b
c	a	a
c	a	b
c	b	a
c	b	b
d	a	a
d	a	b
d	b	a
d	b	b
select distinct a1,a2,b from t1 where (a2 >= 'b') and (b = 'a');
a1	a2	b
a	b	a
b	b	a
c	b	a
d	b	a
select distinct a1,a2,b,c from t1 where (a2 >= 'b') and (b = 'a') and (c = 'i121');
a1	a2	b	c
a	b	a	i121
select distinct a1,a2,b from t1 where (a1 > 'a') and (a2 > 'a') and (b = 'c');
a1	a2	b
select distinct b from t1 where (a2 >= 'b') and (b = 'a');
b
a
select distinct a1,a2,b from t2;
a1	a2	b
a	a	NULL
a	a	a
a	a	b
a	b	a
a	b	b
b	a	a
b	a	b
b	b	a
b	b	b
c	a	NULL
c	a	a
c	a	b
c	b	a
c	b	b
d	a	a
d	a	b
d	b	a
d	b	b
e	a	a
e	a	b
select distinct a1,a2,b from t2 where (a2 >= 'b') and (b = 'a');
a1	a2	b
a	b	a
b	b	a
c	b	a
d	b	a
select distinct a1,a2,b,c from t2 where (a2 >= 'b') and (b = 'a') and (c = 'i121');
a1	a2	b	c
a	b	a	i121
select distinct a1,a2,b from t2 where (a1 > 'a') and (a2 > 'a') and (b = 'c');
a1	a2	b
select distinct b from t2 where (a2 >= 'b') and (b = 'a');
b
a
select distinct t_00.a1
from t1 t_00
where exists ( select * from t2 where a1 = t_00.a1 );
a1
a
b
c
d
select distinct a1,a1 from t1;
a1	a1
a	a
b	b
c	c
d	d
select distinct a2,a1,a2,a1 from t1;
a2	a1	a2	a1
a	a	a	a
b	a	b	a
a	b	a	b
b	b	b	b
a	c	a	c
b	c	b	c
a	d	a	d
b	d	b	d
select distinct t1.a1,t2.a1 from t1,t2;
a1	a1
a	a
b	a
c	a
d	a
a	b
b	b
c	b
d	b
a	c
b	c
c	c
d	c
a	d
b	d
c	d
d	d
a	e
b	e
c	e
d	e
explain select distinct a1,a2,b from t1;
id	select_type	table	type	possible_keys	key	key_len	ref	rows	Extra
1	SIMPLE	t1	range	NULL	idx_t1_1	147	NULL	17	Using index for group-by
explain select distinct a1,a2,b from t1 where (a2 >= 'b') and (b = 'a') group by a1,a2,b;
id	select_type	table	type	possible_keys	key	key_len	ref	rows	Extra
1	SIMPLE	t1	range	NULL	idx_t1_1	147	NULL	17	Using where; Using index for group-by
explain select distinct a1,a2,b,c from t1 where (a2 >= 'b') and (b = 'a') and (c = 'i121') group by a1,a2,b;
id	select_type	table	type	possible_keys	key	key_len	ref	rows	Extra
1	SIMPLE	t1	range	NULL	idx_t1_1	163	NULL	17	Using where; Using index for group-by
explain select distinct a1,a2,b from t1 where (a1 > 'a') and (a2 > 'a') and (b = 'c') group by a1,a2,b;
id	select_type	table	type	possible_keys	key	key_len	ref	rows	Extra
1	SIMPLE	t1	range	idx_t1_0,idx_t1_1,idx_t1_2	idx_t1_1	147	NULL	14	Using where; Using index for group-by
explain select distinct b from t1 where (a2 >= 'b') and (b = 'a') group by a1,a2,b;
id	select_type	table	type	possible_keys	key	key_len	ref	rows	Extra
1	SIMPLE	t1	range	NULL	idx_t1_1	147	NULL	17	Using where; Using index for group-by; Using temporary; Using filesort
explain select distinct a1,a2,b from t2;
id	select_type	table	type	possible_keys	key	key_len	ref	rows	Extra
1	SIMPLE	t2	range	NULL	idx_t2_1	146	NULL	#	Using index for group-by
explain select distinct a1,a2,b from t2 where (a2 >= 'b') and (b = 'a') group by a1,a2,b;
id	select_type	table	type	possible_keys	key	key_len	ref	rows	Extra
1	SIMPLE	t2	range	NULL	idx_t2_1	146	NULL	#	Using where; Using index for group-by
explain select distinct a1,a2,b,c from t2 where (a2 >= 'b') and (b = 'a') and (c = 'i121') group by a1,a2,b;
id	select_type	table	type	possible_keys	key	key_len	ref	rows	Extra
1	SIMPLE	t2	index	NULL	idx_t2_1	163	NULL	#	Using where; Using index
explain select distinct a1,a2,b from t2 where (a1 > 'a') and (a2 > 'a') and (b = 'c') group by a1,a2,b;
id	select_type	table	type	possible_keys	key	key_len	ref	rows	Extra
1	SIMPLE	t2	range	idx_t2_0,idx_t2_1,idx_t2_2	idx_t2_1	146	NULL	#	Using where; Using index for group-by
explain select distinct b from t2 where (a2 >= 'b') and (b = 'a') group by a1,a2,b;
id	select_type	table	type	possible_keys	key	key_len	ref	rows	Extra
1	SIMPLE	t2	range	NULL	idx_t2_1	146	NULL	#	Using where; Using index for group-by; Using temporary; Using filesort
select distinct a1,a2,b from t1;
a1	a2	b
a	a	a
a	a	b
a	b	a
a	b	b
b	a	a
b	a	b
b	b	a
b	b	b
c	a	a
c	a	b
c	b	a
c	b	b
d	a	a
d	a	b
d	b	a
d	b	b
select distinct a1,a2,b from t1 where (a2 >= 'b') and (b = 'a') group by a1,a2,b;
a1	a2	b
a	b	a
b	b	a
c	b	a
d	b	a
select distinct a1,a2,b,c from t1 where (a2 >= 'b') and (b = 'a') and (c = 'i121') group by a1,a2,b;
a1	a2	b	c
a	b	a	i121
select distinct a1,a2,b from t1 where (a1 > 'a') and (a2 > 'a') and (b = 'c') group by a1,a2,b;
a1	a2	b
select distinct b from t1 where (a2 >= 'b') and (b = 'a') group by a1,a2,b;
b
a
select distinct a1,a2,b from t2;
a1	a2	b
a	a	NULL
a	a	a
a	a	b
a	b	a
a	b	b
b	a	a
b	a	b
b	b	a
b	b	b
c	a	NULL
c	a	a
c	a	b
c	b	a
c	b	b
d	a	a
d	a	b
d	b	a
d	b	b
e	a	a
e	a	b
select distinct a1,a2,b from t2 where (a2 >= 'b') and (b = 'a') group by a1,a2,b;
a1	a2	b
a	b	a
b	b	a
c	b	a
d	b	a
select distinct a1,a2,b,c from t2 where (a2 >= 'b') and (b = 'a') and (c = 'i121') group by a1,a2,b;
a1	a2	b	c
a	b	a	i121
select distinct a1,a2,b from t2 where (a1 > 'a') and (a2 > 'a') and (b = 'c') group by a1,a2,b;
a1	a2	b
select distinct b from t2 where (a2 >= 'b') and (b = 'a') group by a1,a2,b;
b
a
explain select count(distinct a1,a2,b) from t1 where (a2 >= 'b') and (b = 'a');
id	select_type	table	type	possible_keys	key	key_len	ref	rows	Extra
1	SIMPLE	t1	index	NULL	idx_t1_2	147	NULL	128	Using where; Using index
explain select count(distinct a1,a2,b,c) from t1 where (a2 >= 'b') and (b = 'a') and (c = 'i121');
id	select_type	table	type	possible_keys	key	key_len	ref	rows	Extra
1	SIMPLE	t1	index	NULL	idx_t1_1	163	NULL	128	Using where; Using index
explain extended select count(distinct a1,a2,b) from t1 where (a1 > 'a') and (a2 > 'a') and (b = 'c');
id	select_type	table	type	possible_keys	key	key_len	ref	rows	filtered	Extra
1	SIMPLE	t1	index	idx_t1_0,idx_t1_1,idx_t1_2	idx_t1_2	147	NULL	128	75.00	Using where; Using index
Warnings:
Note	1003	select count(distinct `test`.`t1`.`a1`,`test`.`t1`.`a2`,`test`.`t1`.`b`) AS `count(distinct a1,a2,b)` from `test`.`t1` where ((`test`.`t1`.`b` = 'c') and (`test`.`t1`.`a1` > 'a') and (`test`.`t1`.`a2` > 'a'))
explain select count(distinct b) from t1 where (a2 >= 'b') and (b = 'a');
id	select_type	table	type	possible_keys	key	key_len	ref	rows	Extra
1	SIMPLE	t1	index	NULL	idx_t1_2	147	NULL	128	Using where; Using index
explain extended select ord(a1) + count(distinct a1,a2,b) from t1 where (a1 > 'a') and (a2 > 'a');
id	select_type	table	type	possible_keys	key	key_len	ref	rows	filtered	Extra
1	SIMPLE	t1	index	idx_t1_0,idx_t1_1,idx_t1_2	idx_t1_2	147	NULL	128	75.00	Using where; Using index
Warnings:
Note	1003	select (ord(`test`.`t1`.`a1`) + count(distinct `test`.`t1`.`a1`,`test`.`t1`.`a2`,`test`.`t1`.`b`)) AS `ord(a1) + count(distinct a1,a2,b)` from `test`.`t1` where ((`test`.`t1`.`a1` > 'a') and (`test`.`t1`.`a2` > 'a'))
select count(distinct a1,a2,b) from t1 where (a2 >= 'b') and (b = 'a');
count(distinct a1,a2,b)
4
select count(distinct a1,a2,b,c) from t1 where (a2 >= 'b') and (b = 'a') and (c = 'i121');
count(distinct a1,a2,b,c)
1
select count(distinct a1,a2,b) from t1 where (a1 > 'a') and (a2 > 'a') and (b = 'c');
count(distinct a1,a2,b)
0
select count(distinct b) from t1 where (a2 >= 'b') and (b = 'a');
count(distinct b)
1
select ord(a1) + count(distinct a1,a2,b) from t1 where (a1 > 'a') and (a2 > 'a');
ord(a1) + count(distinct a1,a2,b)
104
explain select a1,a2,b, concat(min(c), max(c)) from t1 where a1 < 'd' group by a1,a2,b;
id	select_type	table	type	possible_keys	key	key_len	ref	rows	Extra
1	SIMPLE	t1	range	idx_t1_0,idx_t1_1,idx_t1_2	idx_t1_1	147	NULL	10	Using where; Using index for group-by
explain select concat(a1,min(c)),b from t1 where a1 < 'd' group by a1,a2,b;
id	select_type	table	type	possible_keys	key	key_len	ref	rows	Extra
1	SIMPLE	t1	range	idx_t1_0,idx_t1_1,idx_t1_2	idx_t1_1	147	NULL	10	Using where; Using index for group-by
explain select concat(a1,min(c)),b,max(c) from t1 where a1 < 'd' group by a1,a2,b;
id	select_type	table	type	possible_keys	key	key_len	ref	rows	Extra
1	SIMPLE	t1	range	idx_t1_0,idx_t1_1,idx_t1_2	idx_t1_1	147	NULL	10	Using where; Using index for group-by
explain select concat(a1,a2),b,min(c),max(c) from t1 where a1 < 'd' group by a1,a2,b;
id	select_type	table	type	possible_keys	key	key_len	ref	rows	Extra
1	SIMPLE	t1	range	idx_t1_0,idx_t1_1,idx_t1_2	idx_t1_1	147	NULL	10	Using where; Using index for group-by
explain select concat(ord(min(b)),ord(max(b))),min(b),max(b) from t1 group by a1,a2;
id	select_type	table	type	possible_keys	key	key_len	ref	rows	Extra
1	SIMPLE	t1	range	NULL	idx_t1_1	147	NULL	9	Using index for group-by
select a1,a2,b, concat(min(c), max(c)) from t1 where a1 < 'd' group by a1,a2,b;
a1	a2	b	concat(min(c), max(c))
a	a	a	a111d111
a	a	b	e112h112
a	b	a	i121l121
a	b	b	m122p122
b	a	a	a211d211
b	a	b	e212h212
b	b	a	i221l221
b	b	b	m222p222
c	a	a	a311d311
c	a	b	e312h312
c	b	a	i321l321
c	b	b	m322p322
select concat(a1,min(c)),b from t1 where a1 < 'd' group by a1,a2,b;
concat(a1,min(c))	b
aa111	a
ae112	b
ai121	a
am122	b
ba211	a
be212	b
bi221	a
bm222	b
ca311	a
ce312	b
ci321	a
cm322	b
select concat(a1,min(c)),b,max(c) from t1 where a1 < 'd' group by a1,a2,b;
concat(a1,min(c))	b	max(c)
aa111	a	d111
ae112	b	h112
ai121	a	l121
am122	b	p122
ba211	a	d211
be212	b	h212
bi221	a	l221
bm222	b	p222
ca311	a	d311
ce312	b	h312
ci321	a	l321
cm322	b	p322
select concat(a1,a2),b,min(c),max(c) from t1 where a1 < 'd' group by a1,a2,b;
concat(a1,a2)	b	min(c)	max(c)
aa	a	a111	d111
aa	b	e112	h112
ab	a	i121	l121
ab	b	m122	p122
ba	a	a211	d211
ba	b	e212	h212
bb	a	i221	l221
bb	b	m222	p222
ca	a	a311	d311
ca	b	e312	h312
cb	a	i321	l321
cb	b	m322	p322
select concat(ord(min(b)),ord(max(b))),min(b),max(b) from t1 group by a1,a2;
concat(ord(min(b)),ord(max(b)))	min(b)	max(b)
9798	a	b
9798	a	b
9798	a	b
9798	a	b
9798	a	b
9798	a	b
9798	a	b
9798	a	b
explain select a1,a2,b,d,min(c),max(c) from t1 group by a1,a2,b;
id	select_type	table	type	possible_keys	key	key_len	ref	rows	Extra
1	SIMPLE	t1	ALL	NULL	NULL	NULL	NULL	128	Using temporary; Using filesort
explain select a1,a2,b,d from t1 group by a1,a2,b;
id	select_type	table	type	possible_keys	key	key_len	ref	rows	Extra
1	SIMPLE	t1	ALL	NULL	NULL	NULL	NULL	128	Using temporary; Using filesort
explain extended select a1,a2,min(b),max(b) from t1
where (a1 = 'b' or a1 = 'd' or a1 = 'a' or a1 = 'c') and (a2 > 'a') and (c > 'a111') group by a1,a2;
id	select_type	table	type	possible_keys	key	key_len	ref	rows	filtered	Extra
1	SIMPLE	t1	range	idx_t1_0,idx_t1_1,idx_t1_2	idx_t1_1	130	NULL	76	85.53	Using where; Using index
Warnings:
Note	1003	select `test`.`t1`.`a1` AS `a1`,`test`.`t1`.`a2` AS `a2`,min(`test`.`t1`.`b`) AS `min(b)`,max(`test`.`t1`.`b`) AS `max(b)` from `test`.`t1` where (((`test`.`t1`.`a1` = 'b') or (`test`.`t1`.`a1` = 'd') or (`test`.`t1`.`a1` = 'a') or (`test`.`t1`.`a1` = 'c')) and (`test`.`t1`.`a2` > 'a') and (`test`.`t1`.`c` > 'a111')) group by `test`.`t1`.`a1`,`test`.`t1`.`a2`
explain extended select a1,a2,b,min(c),max(c) from t1
where (a1 = 'b' or a1 = 'd' or a1 = 'a' or a1 = 'c') and (a2 > 'a') and (d > 'xy2') group by a1,a2,b;
id	select_type	table	type	possible_keys	key	key_len	ref	rows	filtered	Extra
1	SIMPLE	t1	ALL	idx_t1_0,idx_t1_1,idx_t1_2	NULL	NULL	NULL	128	50.78	Using where; Using temporary; Using filesort
Warnings:
Note	1003	select `test`.`t1`.`a1` AS `a1`,`test`.`t1`.`a2` AS `a2`,`test`.`t1`.`b` AS `b`,min(`test`.`t1`.`c`) AS `min(c)`,max(`test`.`t1`.`c`) AS `max(c)` from `test`.`t1` where (((`test`.`t1`.`a1` = 'b') or (`test`.`t1`.`a1` = 'd') or (`test`.`t1`.`a1` = 'a') or (`test`.`t1`.`a1` = 'c')) and (`test`.`t1`.`a2` > 'a') and (`test`.`t1`.`d` > 'xy2')) group by `test`.`t1`.`a1`,`test`.`t1`.`a2`,`test`.`t1`.`b`
explain extended select a1,a2,b,c from t1
where (a1 = 'b' or a1 = 'd' or a1 = 'a' or a1 = 'c') and (a2 > 'a') and (d > 'xy2') group by a1,a2,b,c;
id	select_type	table	type	possible_keys	key	key_len	ref	rows	filtered	Extra
1	SIMPLE	t1	ALL	idx_t1_0,idx_t1_1,idx_t1_2	NULL	NULL	NULL	128	50.78	Using where; Using temporary; Using filesort
Warnings:
Note	1003	select `test`.`t1`.`a1` AS `a1`,`test`.`t1`.`a2` AS `a2`,`test`.`t1`.`b` AS `b`,`test`.`t1`.`c` AS `c` from `test`.`t1` where (((`test`.`t1`.`a1` = 'b') or (`test`.`t1`.`a1` = 'd') or (`test`.`t1`.`a1` = 'a') or (`test`.`t1`.`a1` = 'c')) and (`test`.`t1`.`a2` > 'a') and (`test`.`t1`.`d` > 'xy2')) group by `test`.`t1`.`a1`,`test`.`t1`.`a2`,`test`.`t1`.`b`,`test`.`t1`.`c`
explain select a1,a2,b,max(c),min(c) from t2 where (a2 = 'a') and (b = 'b') or (b < 'b') group by a1;
id	select_type	table	type	possible_keys	key	key_len	ref	rows	Extra
1	SIMPLE	t2	index	NULL	idx_t2_1	163	NULL	164	Using where; Using index
explain extended select a1,a2,b from t1 where (a1 = 'b' or a1 = 'd' or a1 = 'a' or a1 = 'c') and (a2 > 'a') and (c > 'a111') group by a1,a2,b;
id	select_type	table	type	possible_keys	key	key_len	ref	rows	filtered	Extra
1	SIMPLE	t1	range	idx_t1_0,idx_t1_1,idx_t1_2	idx_t1_1	130	NULL	76	85.53	Using where; Using index
Warnings:
Note	1003	select `test`.`t1`.`a1` AS `a1`,`test`.`t1`.`a2` AS `a2`,`test`.`t1`.`b` AS `b` from `test`.`t1` where (((`test`.`t1`.`a1` = 'b') or (`test`.`t1`.`a1` = 'd') or (`test`.`t1`.`a1` = 'a') or (`test`.`t1`.`a1` = 'c')) and (`test`.`t1`.`a2` > 'a') and (`test`.`t1`.`c` > 'a111')) group by `test`.`t1`.`a1`,`test`.`t1`.`a2`,`test`.`t1`.`b`
explain select a1,a2,min(b),c from t2 where (a2 = 'a') and (c = 'a111') group by a1;
id	select_type	table	type	possible_keys	key	key_len	ref	rows	Extra
1	SIMPLE	t2	index	NULL	idx_t2_1	163	NULL	164	Using where; Using index
select a1,a2,min(b),c from t2 where (a2 = 'a') and (c = 'a111') group by a1;
a1	a2	min(b)	c
a	a	a	a111
explain select a1,a2,b,max(c),min(c) from t2 where (a2 = 'a') and (b = 'b') or (b = 'a') group by a1;
id	select_type	table	type	possible_keys	key	key_len	ref	rows	Extra
1	SIMPLE	t2	index	NULL	idx_t2_1	163	NULL	164	Using where; Using index
explain select a1,a2,b,min(c),max(c) from t2
where (c > 'a000') and (c <= 'd999') and (c like '_8__') group by a1,a2,b;
id	select_type	table	type	possible_keys	key	key_len	ref	rows	Extra
1	SIMPLE	t2	index	NULL	idx_t2_1	163	NULL	164	Using where; Using index
explain select a1, a2, b, c, min(d), max(d) from t1 group by a1,a2,b,c;
id	select_type	table	type	possible_keys	key	key_len	ref	rows	Extra
1	SIMPLE	t1	ALL	NULL	NULL	NULL	NULL	128	Using temporary; Using filesort
explain select a1,a2,count(a2) from t1 group by a1,a2,b;
id	select_type	table	type	possible_keys	key	key_len	ref	rows	Extra
1	SIMPLE	t1	index	NULL	idx_t1_2	147	NULL	128	Using index
explain extended select a1,a2,count(a2) from t1 where (a1 > 'a') group by a1,a2,b;
id	select_type	table	type	possible_keys	key	key_len	ref	rows	filtered	Extra
1	SIMPLE	t1	index	idx_t1_0,idx_t1_1,idx_t1_2	idx_t1_2	147	NULL	128	75.00	Using where; Using index
Warnings:
Note	1003	select `test`.`t1`.`a1` AS `a1`,`test`.`t1`.`a2` AS `a2`,count(`test`.`t1`.`a2`) AS `count(a2)` from `test`.`t1` where (`test`.`t1`.`a1` > 'a') group by `test`.`t1`.`a1`,`test`.`t1`.`a2`,`test`.`t1`.`b`
explain extended select sum(ord(a1)) from t1 where (a1 > 'a') group by a1,a2,b;
id	select_type	table	type	possible_keys	key	key_len	ref	rows	filtered	Extra
1	SIMPLE	t1	index	idx_t1_0,idx_t1_1,idx_t1_2	idx_t1_2	147	NULL	128	75.00	Using where; Using index
Warnings:
Note	1003	select sum(ord(`test`.`t1`.`a1`)) AS `sum(ord(a1))` from `test`.`t1` where (`test`.`t1`.`a1` > 'a') group by `test`.`t1`.`a1`,`test`.`t1`.`a2`,`test`.`t1`.`b`
explain select distinct(a1) from t1 where ord(a2) = 98;
id	select_type	table	type	possible_keys	key	key_len	ref	rows	Extra
1	SIMPLE	t1	index	NULL	idx_t1_2	147	NULL	128	Using where; Using index
select distinct(a1) from t1 where ord(a2) = 98;
a1
a
b
c
d
explain select a1 from t1 where a2 = 'b' group by a1;
id	select_type	table	type	possible_keys	key	key_len	ref	rows	Extra
1	SIMPLE	t1	range	NULL	idx_t1_1	130	NULL	5	Using where; Using index for group-by
select a1 from t1 where a2 = 'b' group by a1;
a1
a
b
c
d
explain select distinct a1 from t1 where a2 = 'b';
id	select_type	table	type	possible_keys	key	key_len	ref	rows	Extra
1	SIMPLE	t1	range	NULL	idx_t1_1	130	NULL	5	Using where; Using index for group-by
select distinct a1 from t1 where a2 = 'b';
a1
a
b
c
d
drop table t1,t2,t3;
create table t1 (c1 int not null,c2 int not null, primary key(c1,c2));
insert into t1 (c1,c2) values
(10,1),(10,2),(10,3),(20,4),(20,5),(20,6),(30,7),(30,8),(30,9);
select distinct c1, c2 from t1 order by c2;
c1	c2
10	1
10	2
10	3
20	4
20	5
20	6
30	7
30	8
30	9
select c1,min(c2) as c2 from t1 group by c1 order by c2;
c1	c2
10	1
20	4
30	7
select c1,c2 from t1 group by c1,c2 order by c2;
c1	c2
10	1
10	2
10	3
20	4
20	5
20	6
30	7
30	8
30	9
drop table t1;
CREATE TABLE t1 (a varchar(5), b int(11), PRIMARY KEY (a,b));
INSERT INTO t1 VALUES ('AA',1), ('AA',2), ('AA',3), ('BB',1), ('AA',4);
OPTIMIZE TABLE t1;
Table	Op	Msg_type	Msg_text
test.t1	optimize	status	OK
SELECT a FROM t1 WHERE a='AA' GROUP BY a;
a
AA
SELECT a FROM t1 WHERE a='BB' GROUP BY a;
a
BB
EXPLAIN SELECT a FROM t1 WHERE a='AA' GROUP BY a;
id	select_type	table	type	possible_keys	key	key_len	ref	rows	Extra
1	SIMPLE	t1	ref	PRIMARY	PRIMARY	7	const	3	Using where; Using index
EXPLAIN SELECT a FROM t1 WHERE a='BB' GROUP BY a;
id	select_type	table	type	possible_keys	key	key_len	ref	rows	Extra
1	SIMPLE	t1	ref	PRIMARY	PRIMARY	7	const	1	Using where; Using index
SELECT DISTINCT a FROM t1 WHERE a='BB';
a
BB
SELECT DISTINCT a FROM t1 WHERE a LIKE 'B%';
a
BB
SELECT a FROM t1 WHERE a LIKE 'B%' GROUP BY a;
a
BB
DROP TABLE t1;
CREATE TABLE t1 (
a int(11) NOT NULL DEFAULT '0',
b varchar(16) COLLATE latin1_general_ci NOT NULL DEFAULT '',
PRIMARY KEY  (a,b)
) ENGINE=MyISAM DEFAULT CHARSET=latin1 COLLATE=latin1_general_ci;
CREATE PROCEDURE a(x INT)
BEGIN
DECLARE rnd INT;
DECLARE cnt INT;
WHILE x > 0 DO
SET rnd= x % 100;
SET cnt = (SELECT COUNT(*) FROM t1 WHERE a = rnd);
INSERT INTO t1(a,b) VALUES (rnd, CAST(cnt AS CHAR));
SET x= x - 1;
END WHILE;
END|
CALL a(1000);
SELECT a FROM t1 WHERE a=0;
a
0
0
0
0
0
0
0
0
0
0
SELECT DISTINCT a FROM t1 WHERE a=0;
a
0
SELECT COUNT(DISTINCT a) FROM t1 WHERE a=0;
COUNT(DISTINCT a)
1
DROP TABLE t1;
DROP PROCEDURE a;
CREATE TABLE t1 (a varchar(64) NOT NULL default '', PRIMARY KEY(a));
INSERT INTO t1 (a) VALUES 
(''), ('CENTRAL'), ('EASTERN'), ('GREATER LONDON'),
('NORTH CENTRAL'), ('NORTH EAST'), ('NORTH WEST'), ('SCOTLAND'),
('SOUTH EAST'), ('SOUTH WEST'), ('WESTERN');
EXPLAIN SELECT DISTINCT a,a FROM t1 ORDER BY a;
id	select_type	table	type	possible_keys	key	key_len	ref	rows	Extra
1	SIMPLE	t1	range	NULL	PRIMARY	66	NULL	12	Using index for group-by
SELECT DISTINCT a,a FROM t1 ORDER BY a;
a	a
	
CENTRAL	CENTRAL
EASTERN	EASTERN
GREATER LONDON	GREATER LONDON
NORTH CENTRAL	NORTH CENTRAL
NORTH EAST	NORTH EAST
NORTH WEST	NORTH WEST
SCOTLAND	SCOTLAND
SOUTH EAST	SOUTH EAST
SOUTH WEST	SOUTH WEST
WESTERN	WESTERN
DROP TABLE t1;
CREATE TABLE t1 (id1 INT, id2 INT);
CREATE TABLE t2 (id2 INT, id3 INT, id5 INT);
CREATE TABLE t3 (id3 INT, id4 INT);
CREATE TABLE t4 (id4 INT);
CREATE TABLE t5 (id5 INT, id6 INT);
CREATE TABLE t6 (id6 INT);
INSERT INTO t1 VALUES(1,1);
INSERT INTO t2 VALUES(1,1,1);
INSERT INTO t3 VALUES(1,1);
INSERT INTO t4 VALUES(1);
INSERT INTO t5 VALUES(1,1);
INSERT INTO t6 VALUES(1);
SELECT * FROM
t1
NATURAL JOIN
(t2 JOIN (t3 NATURAL JOIN t4, t5 NATURAL JOIN t6)
ON (t3.id3 = t2.id3 AND t5.id5 = t2.id5));
id2	id1	id3	id5	id4	id3	id6	id5
1	1	1	1	1	1	1	1
SELECT * FROM
t1
NATURAL JOIN
(((t3 NATURAL JOIN t4) join (t5 NATURAL JOIN t6) on t3.id4 = t5.id5) JOIN t2
ON (t3.id3 = t2.id3 AND t5.id5 = t2.id5));
id2	id1	id4	id3	id6	id5	id3	id5
1	1	1	1	1	1	1	1
SELECT * FROM t1 NATURAL JOIN ((t3 join (t5 NATURAL JOIN t6)) JOIN t2);
id2	id1	id3	id4	id6	id5	id3	id5
1	1	1	1	1	1	1	1
SELECT * FROM
(t2 JOIN (t3 NATURAL JOIN t4, t5 NATURAL JOIN t6)
ON (t3.id3 = t2.id3 AND t5.id5 = t2.id5))
NATURAL JOIN
t1;
id2	id3	id5	id4	id3	id6	id5	id1
1	1	1	1	1	1	1	1
SELECT * FROM
(t2 JOIN ((t3 NATURAL JOIN t4) join (t5 NATURAL JOIN t6)))
NATURAL JOIN
t1;
id2	id3	id5	id4	id3	id6	id5	id1
1	1	1	1	1	1	1	1
DROP TABLE t1,t2,t3,t4,t5,t6;
CREATE TABLE t1 (a int, b int, PRIMARY KEY (a,b), KEY b (b));
INSERT INTO t1 VALUES (1,1),(1,2),(1,0),(1,3);
explain SELECT MAX(b), a FROM t1 WHERE b < 2 AND a = 1 GROUP BY a;
id	select_type	table	type	possible_keys	key	key_len	ref	rows	Extra
1	SIMPLE	t1	range	PRIMARY,b	PRIMARY	8	NULL	1	Using where; Using index for group-by
SELECT MAX(b), a FROM t1 WHERE b < 2 AND a = 1 GROUP BY a;
MAX(b)	a
1	1
SELECT MIN(b), a FROM t1 WHERE b > 1 AND a = 1 GROUP BY a;
MIN(b)	a
2	1
CREATE TABLE t2 (a int, b int, c int, PRIMARY KEY (a,b,c));
INSERT INTO t2 SELECT a,b,b FROM t1;
explain SELECT MIN(c) FROM t2 WHERE b = 2 and a = 1 and c > 1 GROUP BY a;
id	select_type	table	type	possible_keys	key	key_len	ref	rows	Extra
1	SIMPLE	t2	range	PRIMARY	PRIMARY	12	NULL	1	Using where; Using index for group-by
SELECT MIN(c) FROM t2 WHERE b = 2 and a = 1 and c > 1 GROUP BY a;
MIN(c)
2
DROP TABLE t1,t2;
CREATE TABLE t1 (a INT, b INT, INDEX (a,b));
INSERT INTO t1 (a, b) VALUES (1,1), (1,2), (1,3), (1,4), (1,5),
(2,2), (2,3), (2,1), (3,1), (4,1), (4,2), (4,3), (4,4), (4,5), (4,6);
EXPLAIN SELECT max(b), a FROM t1 GROUP BY a;
id	select_type	table	type	possible_keys	key	key_len	ref	rows	Extra
1	SIMPLE	t1	range	NULL	a	5	NULL	8	Using index for group-by
FLUSH STATUS;
SELECT max(b), a FROM t1 GROUP BY a;
max(b)	a
5	1
3	2
1	3
6	4
SHOW STATUS LIKE 'handler_read__e%';
Variable_name	Value
Handler_read_key	8
Handler_read_next	0
EXPLAIN SELECT max(b), a FROM t1 GROUP BY a;
id	select_type	table	type	possible_keys	key	key_len	ref	rows	Extra
1	SIMPLE	t1	range	NULL	a	5	NULL	8	Using index for group-by
FLUSH STATUS;
CREATE TABLE t2 SELECT max(b), a FROM t1 GROUP BY a;
SHOW STATUS LIKE 'handler_read__e%';
Variable_name	Value
Handler_read_key	8
Handler_read_next	0
FLUSH STATUS;
SELECT * FROM (SELECT max(b), a FROM t1 GROUP BY a) b;
max(b)	a
5	1
3	2
1	3
6	4
SHOW STATUS LIKE 'handler_read__e%';
Variable_name	Value
Handler_read_key	8
Handler_read_next	0
FLUSH STATUS;
(SELECT max(b), a FROM t1 GROUP BY a) UNION 
(SELECT max(b), a FROM t1 GROUP BY a);
max(b)	a
5	1
3	2
1	3
6	4
SHOW STATUS LIKE 'handler_read__e%';
Variable_name	Value
Handler_read_key	16
Handler_read_next	0
EXPLAIN (SELECT max(b), a FROM t1 GROUP BY a) UNION 
(SELECT max(b), a FROM t1 GROUP BY a);
id	select_type	table	type	possible_keys	key	key_len	ref	rows	Extra
1	PRIMARY	t1	range	NULL	a	5	NULL	8	Using index for group-by
2	UNION	t1	range	NULL	a	5	NULL	8	Using index for group-by
NULL	UNION RESULT	<union1,2>	ALL	NULL	NULL	NULL	NULL	NULL	
EXPLAIN SELECT (SELECT max(b) FROM t1 GROUP BY a HAVING a < 2) x
FROM t1 AS t1_outer;
id	select_type	table	type	possible_keys	key	key_len	ref	rows	Extra
1	PRIMARY	t1_outer	index	NULL	a	10	NULL	15	Using index
2	SUBQUERY	t1	range	NULL	a	5	NULL	8	Using index for group-by
EXPLAIN SELECT 1 FROM t1 AS t1_outer WHERE EXISTS 
(SELECT max(b) FROM t1 GROUP BY a HAVING a < 2);
id	select_type	table	type	possible_keys	key	key_len	ref	rows	Extra
1	PRIMARY	t1_outer	index	NULL	a	10	NULL	15	Using index
2	SUBQUERY	t1	index	NULL	a	10	NULL	15	Using index
EXPLAIN SELECT 1 FROM t1 AS t1_outer WHERE 
(SELECT max(b) FROM t1 GROUP BY a HAVING a < 2) > 12;
id	select_type	table	type	possible_keys	key	key_len	ref	rows	Extra
1	PRIMARY	NULL	NULL	NULL	NULL	NULL	NULL	NULL	Impossible WHERE
2	SUBQUERY	t1	range	NULL	a	5	NULL	8	Using index for group-by
EXPLAIN SELECT 1 FROM t1 AS t1_outer WHERE 
a IN (SELECT max(b) FROM t1 GROUP BY a HAVING a < 2);
id	select_type	table	type	possible_keys	key	key_len	ref	rows	Extra
1	PRIMARY	t1_outer	index	NULL	a	10	NULL	15	Using where; Using index
2	DEPENDENT SUBQUERY	t1	index	NULL	a	10	NULL	1	Using index
EXPLAIN SELECT 1 FROM t1 AS t1_outer GROUP BY a HAVING 
a > (SELECT max(b) FROM t1 GROUP BY a HAVING a < 2);
id	select_type	table	type	possible_keys	key	key_len	ref	rows	Extra
1	PRIMARY	t1_outer	range	NULL	a	5	NULL	8	Using index for group-by
2	SUBQUERY	t1	range	NULL	a	5	NULL	8	Using index for group-by
EXPLAIN SELECT 1 FROM t1 AS t1_outer1 JOIN t1 AS t1_outer2 
ON t1_outer1.a = (SELECT max(b) FROM t1 GROUP BY a HAVING a < 2) 
AND t1_outer1.b = t1_outer2.b;
id	select_type	table	type	possible_keys	key	key_len	ref	rows	Extra
1	PRIMARY	t1_outer1	ref	a	a	5	const	1	Using where; Using index
1	PRIMARY	t1_outer2	index	NULL	a	10	NULL	15	Using where; Using index; Using join buffer
2	SUBQUERY	t1	range	NULL	a	5	NULL	8	Using index for group-by
EXPLAIN SELECT (SELECT (SELECT max(b) FROM t1 GROUP BY a HAVING a < 2) x
FROM t1 AS t1_outer) x2 FROM t1 AS t1_outer2;
id	select_type	table	type	possible_keys	key	key_len	ref	rows	Extra
1	PRIMARY	t1_outer2	index	NULL	a	10	NULL	15	Using index
2	SUBQUERY	t1_outer	index	NULL	a	10	NULL	15	Using index
3	SUBQUERY	t1	range	NULL	a	5	NULL	8	Using index for group-by
CREATE TABLE t3 LIKE t1;
FLUSH STATUS;
INSERT INTO t3 SELECT a,MAX(b) FROM t1 GROUP BY a;
SHOW STATUS LIKE 'handler_read__e%';
Variable_name	Value
Handler_read_key	8
Handler_read_next	0
DELETE FROM t3;
FLUSH STATUS;
INSERT INTO t3 SELECT 1, (SELECT MAX(b) FROM t1 GROUP BY a HAVING a < 2) 
FROM t1 LIMIT 1;
SHOW STATUS LIKE 'handler_read__e%';
Variable_name	Value
Handler_read_key	8
Handler_read_next	0
FLUSH STATUS;
DELETE FROM t3 WHERE (SELECT MAX(b) FROM t1 GROUP BY a HAVING a < 2) > 10000;
SHOW STATUS LIKE 'handler_read__e%';
Variable_name	Value
Handler_read_key	8
Handler_read_next	0
FLUSH STATUS;
DELETE FROM t3 WHERE (SELECT (SELECT MAX(b) FROM t1 GROUP BY a HAVING a < 2) x 
FROM t1) > 10000;
ERROR 21000: Subquery returns more than 1 row
SHOW STATUS LIKE 'handler_read__e%';
Variable_name	Value
Handler_read_key	8
Handler_read_next	1
DROP TABLE t1,t2,t3;
CREATE TABLE t1 (a int, INDEX idx(a));
INSERT INTO t1 VALUES
(4), (2), (1), (2), (4), (2), (1), (4),
(4), (2), (1), (2), (2), (4), (1), (4);
EXPLAIN SELECT DISTINCT(a) FROM t1;
id	select_type	table	type	possible_keys	key	key_len	ref	rows	Extra
1	SIMPLE	t1	range	NULL	idx	5	NULL	9	Using index for group-by
SELECT DISTINCT(a) FROM t1;
a
1
2
4
EXPLAIN SELECT SQL_BIG_RESULT DISTINCT(a) FROM t1;
id	select_type	table	type	possible_keys	key	key_len	ref	rows	Extra
1	SIMPLE	t1	range	NULL	idx	5	NULL	9	Using index for group-by
SELECT SQL_BIG_RESULT DISTINCT(a) FROM t1;
a
1
2
4
DROP TABLE t1;
CREATE TABLE t1 (a INT, b INT);
INSERT INTO t1 (a, b) VALUES (1,1), (1,2), (1,3);
INSERT INTO t1 SELECT a + 1, b FROM t1;
INSERT INTO t1 SELECT a + 2, b FROM t1;
EXPLAIN
SELECT a, MIN(b), MAX(b) FROM t1 GROUP BY a ORDER BY a DESC;
id	select_type	table	type	possible_keys	key	key_len	ref	rows	Extra
1	SIMPLE	t1	ALL	NULL	NULL	NULL	NULL	12	Using temporary; Using filesort
SELECT a, MIN(b), MAX(b) FROM t1 GROUP BY a ORDER BY a DESC;
a	MIN(b)	MAX(b)
4	1	3
3	1	3
2	1	3
1	1	3
CREATE INDEX break_it ON t1 (a, b);
EXPLAIN
SELECT a, MIN(b), MAX(b) FROM t1 GROUP BY a ORDER BY a;
id	select_type	table	type	possible_keys	key	key_len	ref	rows	Extra
1	SIMPLE	t1	range	NULL	break_it	10	NULL	7	Using index for group-by
SELECT a, MIN(b), MAX(b) FROM t1 GROUP BY a ORDER BY a;
a	MIN(b)	MAX(b)
1	1	3
2	1	3
3	1	3
4	1	3
EXPLAIN
SELECT a, MIN(b), MAX(b) FROM t1 GROUP BY a ORDER BY a DESC;
id	select_type	table	type	possible_keys	key	key_len	ref	rows	Extra
1	SIMPLE	t1	range	NULL	break_it	10	NULL	7	Using index for group-by; Using temporary; Using filesort
SELECT a, MIN(b), MAX(b) FROM t1 GROUP BY a ORDER BY a DESC;
a	MIN(b)	MAX(b)
4	1	3
3	1	3
2	1	3
1	1	3
EXPLAIN
SELECT a, MIN(b), MAX(b), AVG(b) FROM t1 GROUP BY a ORDER BY a DESC;
id	select_type	table	type	possible_keys	key	key_len	ref	rows	Extra
1	SIMPLE	t1	index	NULL	break_it	10	NULL	12	Using index
SELECT a, MIN(b), MAX(b), AVG(b) FROM t1 GROUP BY a ORDER BY a DESC;
a	MIN(b)	MAX(b)	AVG(b)
4	1	3	2.0000
3	1	3	2.0000
2	1	3	2.0000
1	1	3	2.0000
DROP TABLE t1;
create table t1 (a int, b int, primary key (a,b), key `index` (a,b)) engine=MyISAM;
insert into  t1 (a,b) values 
(0,0),(0,1),(0,2),(0,3),(0,4),(0,5),(0,6),
(0,7),(0,8),(0,9),(0,10),(0,11),(0,12),(0,13),
(1,0),(1,1),(1,2),(1,3),(1,4),(1,5),(1,6),
(1,7),(1,8),(1,9),(1,10),(1,11),(1,12),(1,13),
(2,0),(2,1),(2,2),(2,3),(2,4),(2,5),(2,6),
(2,7),(2,8),(2,9),(2,10),(2,11),(2,12),(2,13),
(3,0),(3,1),(3,2),(3,3),(3,4),(3,5),(3,6),
(3,7),(3,8),(3,9),(3,10),(3,11),(3,12),(3,13);
insert into t1 (a,b) select a, max(b)+1 from t1 where a = 0 group by a;
select * from t1;
a	b
0	0
0	1
0	2
0	3
0	4
0	5
0	6
0	7
0	8
0	9
0	10
0	11
0	12
0	13
0	14
1	0
1	1
1	2
1	3
1	4
1	5
1	6
1	7
1	8
1	9
1	10
1	11
1	12
1	13
2	0
2	1
2	2
2	3
2	4
2	5
2	6
2	7
2	8
2	9
2	10
2	11
2	12
2	13
3	0
3	1
3	2
3	3
3	4
3	5
3	6
3	7
3	8
3	9
3	10
3	11
3	12
3	13
explain extended select sql_buffer_result a, max(b)+1 from t1 where a = 0 group by a;
id	select_type	table	type	possible_keys	key	key_len	ref	rows	filtered	Extra
1	SIMPLE	t1	range	PRIMARY,index	PRIMARY	4	NULL	3	100.00	Using where; Using index for group-by; Using temporary
Warnings:
Note	1003	select sql_buffer_result `test`.`t1`.`a` AS `a`,(max(`test`.`t1`.`b`) + 1) AS `max(b)+1` from `test`.`t1` where (`test`.`t1`.`a` = 0) group by `test`.`t1`.`a`
drop table t1;
CREATE TABLE t1 (a int, b int, c int, d int,
KEY foo (c,d,a,b), KEY bar (c,a,b,d));
INSERT INTO t1 VALUES (1, 1, 1, 1), (1, 1, 1, 2), (1, 1, 1, 3), (1, 1, 1, 4);
INSERT INTO t1 SELECT * FROM t1;
INSERT INTO t1 SELECT * FROM t1;
INSERT INTO t1 SELECT a,b,c+1,d FROM t1;
EXPLAIN SELECT DISTINCT c FROM t1 WHERE d=4;
id	select_type	table	type	possible_keys	key	key_len	ref	rows	Extra
1	SIMPLE	t1	range	NULL	foo	10	NULL	9	Using where; Using index for group-by
SELECT DISTINCT c FROM t1 WHERE d=4;
c
1
2
DROP TABLE t1;
#
# Bug #45386: Wrong query result with MIN function in field list, 
#  WHERE and GROUP BY clause
#
CREATE TABLE t (a INT, b INT, INDEX (a,b));
INSERT INTO t VALUES (2,0), (2,0), (2,1), (2,1);
INSERT INTO t SELECT * FROM t;
# test MIN
#should use range with index for group by
EXPLAIN
SELECT a, MIN(b) FROM t WHERE b <> 0 GROUP BY a;
id	select_type	table	type	possible_keys	key	key_len	ref	rows	Extra
1	SIMPLE	t	range	NULL	a	10	NULL	9	Using where; Using index for group-by
#should return 1 row
SELECT a, MIN(b) FROM t WHERE b <> 0 GROUP BY a;
a	MIN(b)
2	1
# test MAX
#should use range with index for group by
EXPLAIN
SELECT a, MAX(b) FROM t WHERE b <> 1 GROUP BY a;
id	select_type	table	type	possible_keys	key	key_len	ref	rows	Extra
1	SIMPLE	t	range	NULL	a	10	NULL	9	Using where; Using index for group-by
#should return 1 row
SELECT a, MAX(b) FROM t WHERE b <> 1 GROUP BY a;
a	MAX(b)
2	0
# test 3 ranges and use the middle one
INSERT INTO t SELECT a, 2 FROM t;
#should use range with index for group by
EXPLAIN
SELECT a, MAX(b) FROM t WHERE b > 0 AND b < 2 GROUP BY a;
id	select_type	table	type	possible_keys	key	key_len	ref	rows	Extra
1	SIMPLE	t	range	NULL	a	10	NULL	9	Using where; Using index for group-by
#should return 1 row
SELECT a, MAX(b) FROM t WHERE b > 0 AND b < 2 GROUP BY a;
a	MAX(b)
2	1
DROP TABLE t;
#
# Bug #48472: Loose index scan inappropriately chosen for some WHERE
#             conditions
# 
CREATE TABLE t (a INT, b INT, INDEX (a,b));
INSERT INTO t VALUES (2,0), (2,0), (2,1), (2,1);
INSERT INTO t SELECT * FROM t;
SELECT a, MAX(b) FROM t WHERE 0=b+0 GROUP BY a;
a	MAX(b)
2	0
DROP TABLE t;
End of 5.0 tests
#
# Bug #46607: Assertion failed: (cond_type == Item::FUNC_ITEM) results in
#              server crash
#
CREATE TABLE t (a INT, b INT, INDEX (a,b));
INSERT INTO t VALUES (2,0), (2,0), (2,1), (2,1);
INSERT INTO t SELECT * FROM t;
SELECT a, MAX(b) FROM t WHERE b GROUP BY a;
a	MAX(b)
2	1
DROP TABLE t;
CREATE TABLE t1(a INT NOT NULL, b INT NOT NULL, KEY (b));
INSERT INTO t1 VALUES(1,1),(2,1);
ANALYZE TABLE t1;
Table	Op	Msg_type	Msg_text
test.t1	analyze	status	OK
SELECT 1 AS c, b FROM t1 WHERE b IN (1,2) GROUP BY c, b;
c	b
1	1
SELECT a FROM t1 WHERE b=1;
a
1
2
DROP TABLE t1;
# 
# Bug#47762: Incorrect result from MIN() when WHERE tests NOT NULL column
#            for NULL
#
## Test for NULLs allowed
CREATE TABLE t1 ( a INT, KEY (a) );
INSERT INTO t1 VALUES (1), (2), (3);
EXPLAIN
SELECT MIN( a ) FROM t1 WHERE a = NULL;
id	select_type	table	type	possible_keys	key	key_len	ref	rows	Extra
x	x	x	x	x	x	x	x	x	Impossible WHERE noticed after reading const tables
SELECT MIN( a ) FROM t1 WHERE a = NULL;
MIN( a )
NULL
EXPLAIN
SELECT MIN( a ) FROM t1 WHERE a <> NULL;
id	select_type	table	type	possible_keys	key	key_len	ref	rows	Extra
x	x	x	x	x	x	x	x	x	Impossible WHERE noticed after reading const tables
SELECT MIN( a ) FROM t1 WHERE a <> NULL;
MIN( a )
NULL
EXPLAIN
SELECT MIN( a ) FROM t1 WHERE a > NULL;
id	select_type	table	type	possible_keys	key	key_len	ref	rows	Extra
x	x	x	x	x	x	x	x	x	Impossible WHERE noticed after reading const tables
SELECT MIN( a ) FROM t1 WHERE a > NULL;
MIN( a )
NULL
EXPLAIN
SELECT MIN( a ) FROM t1 WHERE a < NULL;
id	select_type	table	type	possible_keys	key	key_len	ref	rows	Extra
x	x	x	x	x	x	x	x	x	Impossible WHERE noticed after reading const tables
SELECT MIN( a ) FROM t1 WHERE a < NULL;
MIN( a )
NULL
EXPLAIN
SELECT MIN( a ) FROM t1 WHERE a <=> NULL;
id	select_type	table	type	possible_keys	key	key_len	ref	rows	Extra
x	x	x	x	x	x	x	x	x	No matching min/max row
SELECT MIN( a ) FROM t1 WHERE a <=> NULL;
MIN( a )
NULL
EXPLAIN
SELECT MIN( a ) FROM t1 WHERE a BETWEEN NULL AND 10;
id	select_type	table	type	possible_keys	key	key_len	ref	rows	Extra
x	x	x	x	x	x	x	x	x	Impossible WHERE noticed after reading const tables
SELECT MIN( a ) FROM t1 WHERE a BETWEEN NULL AND 10;
MIN( a )
NULL
EXPLAIN
SELECT MIN( a ) FROM t1 WHERE a BETWEEN NULL AND NULL;
id	select_type	table	type	possible_keys	key	key_len	ref	rows	Extra
x	x	x	x	x	x	x	x	x	Impossible WHERE noticed after reading const tables
SELECT MIN( a ) FROM t1 WHERE a BETWEEN NULL AND NULL;
MIN( a )
NULL
EXPLAIN
SELECT MIN( a ) FROM t1 WHERE a BETWEEN 10 AND NULL;
id	select_type	table	type	possible_keys	key	key_len	ref	rows	Extra
x	x	x	x	x	x	x	x	x	Impossible WHERE noticed after reading const tables
SELECT MIN( a ) FROM t1 WHERE a BETWEEN 10 AND NULL;
MIN( a )
NULL
EXPLAIN
SELECT MIN( a ) FROM t1 WHERE a = (SELECT a FROM t1 WHERE a < 0);
id	select_type	table	type	possible_keys	key	key_len	ref	rows	Extra
x	x	x	x	x	x	x	x	x	Impossible WHERE noticed after reading const tables
x	x	x	x	x	x	x	x	x	Using where; Using index
SELECT MIN( a ) FROM t1 WHERE a = (SELECT a FROM t1 WHERE a < 0);
MIN( a )
NULL
EXPLAIN
SELECT MIN( a ) FROM t1 WHERE a IS NULL;
id	select_type	table	type	possible_keys	key	key_len	ref	rows	Extra
x	x	x	x	x	x	x	x	x	No matching min/max row
SELECT MIN( a ) FROM t1 WHERE a IS NULL;
MIN( a )
NULL
INSERT INTO t1 VALUES (NULL), (NULL);
EXPLAIN
SELECT MIN( a ) FROM t1 WHERE a = NULL;
id	select_type	table	type	possible_keys	key	key_len	ref	rows	Extra
x	x	x	x	x	x	x	x	x	Impossible WHERE noticed after reading const tables
SELECT MIN( a ) FROM t1 WHERE a = NULL;
MIN( a )
NULL
EXPLAIN
SELECT MIN( a ) FROM t1 WHERE a <> NULL;
id	select_type	table	type	possible_keys	key	key_len	ref	rows	Extra
x	x	x	x	x	x	x	x	x	Impossible WHERE noticed after reading const tables
SELECT MIN( a ) FROM t1 WHERE a <> NULL;
MIN( a )
NULL
EXPLAIN
SELECT MIN( a ) FROM t1 WHERE a > NULL;
id	select_type	table	type	possible_keys	key	key_len	ref	rows	Extra
x	x	x	x	x	x	x	x	x	Impossible WHERE noticed after reading const tables
SELECT MIN( a ) FROM t1 WHERE a > NULL;
MIN( a )
NULL
EXPLAIN
SELECT MIN( a ) FROM t1 WHERE a < NULL;
id	select_type	table	type	possible_keys	key	key_len	ref	rows	Extra
x	x	x	x	x	x	x	x	x	Impossible WHERE noticed after reading const tables
SELECT MIN( a ) FROM t1 WHERE a < NULL;
MIN( a )
NULL
EXPLAIN
SELECT MIN( a ) FROM t1 WHERE a <=> NULL;
id	select_type	table	type	possible_keys	key	key_len	ref	rows	Extra
x	x	x	x	x	x	x	x	x	Select tables optimized away
SELECT MIN( a ) FROM t1 WHERE a <=> NULL;
MIN( a )
NULL
EXPLAIN
SELECT MIN( a ) FROM t1 WHERE a BETWEEN NULL AND 10;
id	select_type	table	type	possible_keys	key	key_len	ref	rows	Extra
x	x	x	x	x	x	x	x	x	Impossible WHERE noticed after reading const tables
SELECT MIN( a ) FROM t1 WHERE a BETWEEN NULL AND 10;
MIN( a )
NULL
EXPLAIN
SELECT MIN( a ) FROM t1 WHERE a BETWEEN NULL AND NULL;
id	select_type	table	type	possible_keys	key	key_len	ref	rows	Extra
x	x	x	x	x	x	x	x	x	Impossible WHERE noticed after reading const tables
SELECT MIN( a ) FROM t1 WHERE a BETWEEN NULL AND NULL;
MIN( a )
NULL
EXPLAIN
SELECT MIN( a ) FROM t1 WHERE a BETWEEN 10 AND NULL;
id	select_type	table	type	possible_keys	key	key_len	ref	rows	Extra
x	x	x	x	x	x	x	x	x	Impossible WHERE noticed after reading const tables
SELECT MIN( a ) FROM t1 WHERE a BETWEEN 10 AND NULL;
MIN( a )
NULL
EXPLAIN
SELECT MIN( a ) FROM t1 WHERE a = (SELECT a FROM t1 WHERE a < 0);
id	select_type	table	type	possible_keys	key	key_len	ref	rows	Extra
x	x	x	x	x	x	x	x	x	Impossible WHERE noticed after reading const tables
x	x	x	x	x	x	x	x	x	Using where; Using index
SELECT MIN( a ) FROM t1 WHERE a = (SELECT a FROM t1 WHERE a < 0);
MIN( a )
NULL
EXPLAIN
SELECT MIN( a ) FROM t1 WHERE a IS NULL;
id	select_type	table	type	possible_keys	key	key_len	ref	rows	Extra
x	x	x	x	x	x	x	x	x	Select tables optimized away
SELECT MIN( a ) FROM t1 WHERE a IS NULL;
MIN( a )
NULL
DROP TABLE t1;
## Test for NOT NULLs
CREATE TABLE t1 ( a INT NOT NULL PRIMARY KEY);
INSERT INTO t1 VALUES (1), (2), (3);
#
# NULL-safe operator test disabled for non-NULL indexed columns.
#
# See bugs
#
# - Bug#52173: Reading NULL value from non-NULL index gives
#   wrong result in embedded server 
#
# - Bug#52174: Sometimes wrong plan when reading a MAX value from 
#   non-NULL index
#
EXPLAIN
SELECT MIN( a ) FROM t1 WHERE a = NULL;
id	select_type	table	type	possible_keys	key	key_len	ref	rows	Extra
x	x	x	x	x	x	x	x	x	Impossible WHERE noticed after reading const tables
SELECT MIN( a ) FROM t1 WHERE a = NULL;
MIN( a )
NULL
EXPLAIN
SELECT MIN( a ) FROM t1 WHERE a <> NULL;
id	select_type	table	type	possible_keys	key	key_len	ref	rows	Extra
x	x	x	x	x	x	x	x	x	Impossible WHERE noticed after reading const tables
SELECT MIN( a ) FROM t1 WHERE a <> NULL;
MIN( a )
NULL
EXPLAIN
SELECT MIN( a ) FROM t1 WHERE a > NULL;
id	select_type	table	type	possible_keys	key	key_len	ref	rows	Extra
x	x	x	x	x	x	x	x	x	Impossible WHERE noticed after reading const tables
SELECT MIN( a ) FROM t1 WHERE a > NULL;
MIN( a )
NULL
EXPLAIN
SELECT MIN( a ) FROM t1 WHERE a < NULL;
id	select_type	table	type	possible_keys	key	key_len	ref	rows	Extra
x	x	x	x	x	x	x	x	x	Impossible WHERE noticed after reading const tables
SELECT MIN( a ) FROM t1 WHERE a < NULL;
MIN( a )
NULL
EXPLAIN
SELECT MIN( a ) FROM t1 WHERE a BETWEEN NULL AND 10;
id	select_type	table	type	possible_keys	key	key_len	ref	rows	Extra
x	x	x	x	x	x	x	x	x	Impossible WHERE noticed after reading const tables
SELECT MIN( a ) FROM t1 WHERE a BETWEEN NULL AND 10;
MIN( a )
NULL
EXPLAIN
SELECT MIN( a ) FROM t1 WHERE a BETWEEN NULL AND NULL;
id	select_type	table	type	possible_keys	key	key_len	ref	rows	Extra
x	x	x	x	x	x	x	x	x	Impossible WHERE noticed after reading const tables
SELECT MIN( a ) FROM t1 WHERE a BETWEEN NULL AND NULL;
MIN( a )
NULL
EXPLAIN
SELECT MIN( a ) FROM t1 WHERE a BETWEEN 10 AND NULL;
id	select_type	table	type	possible_keys	key	key_len	ref	rows	Extra
x	x	x	x	x	x	x	x	x	Impossible WHERE noticed after reading const tables
SELECT MIN( a ) FROM t1 WHERE a BETWEEN 10 AND NULL;
MIN( a )
NULL
EXPLAIN
SELECT MIN( a ) FROM t1 WHERE a = (SELECT a FROM t1 WHERE a < 0);
id	select_type	table	type	possible_keys	key	key_len	ref	rows	Extra
x	x	x	x	x	x	x	x	x	Impossible WHERE noticed after reading const tables
x	x	x	x	x	x	x	x	x	Using where; Using index
SELECT MIN( a ) FROM t1 WHERE a = (SELECT a FROM t1 WHERE a < 0);
MIN( a )
NULL
EXPLAIN
SELECT MIN( a ) FROM t1 WHERE a IS NULL;
id	select_type	table	type	possible_keys	key	key_len	ref	rows	Extra
x	x	x	x	x	x	x	x	x	Impossible WHERE
SELECT MIN( a ) FROM t1 WHERE a IS NULL;
MIN( a )
NULL
DROP TABLE t1;
#
# Bug#53859: Valgrind: opt_sum_query(TABLE_LIST*, List<Item>&, Item*) at
# opt_sum.cc:305
#
CREATE TABLE t1 ( a INT, KEY (a) );
INSERT INTO t1 VALUES (1), (2), (3);
SELECT MIN( a ) AS min_a
FROM t1
WHERE a > 1 AND a IS NULL
ORDER BY min_a;
min_a
NULL
DROP TABLE t1;
<<<<<<< HEAD
#
# LP BUG#888456 Wrong result with DISTINCT , ANY , subquery_cache=off , NOT NULL
#
CREATE TABLE t1 ( a int NOT NULL) ;
INSERT INTO t1 VALUES (28),(29),(9);
CREATE TABLE t2 ( a int, KEY (a)) ;
INSERT INTO t2 VALUES (1),(1),(1),(4),(4),(5),(5),(8),(8),(9);
explain select (select t2.a from t2 where t2.a >= t1.a group by t2.a) from t1;
id	select_type	table	type	possible_keys	key	key_len	ref	rows	Extra
1	PRIMARY	t1	ALL	NULL	NULL	NULL	NULL	3	
2	DEPENDENT SUBQUERY	t2	index	a	a	5	NULL	10	Using where; Using index
select (select t2.a from t2 where t2.a >= t1.a group by t2.a) from t1;
(select t2.a from t2 where t2.a >= t1.a group by t2.a)
NULL
NULL
9
drop table t1, t2;
#
# LP BUG#900375 Wrong result with derived_merge=ON, DISTINCT or GROUP BY, EXISTS
#
CREATE TABLE t1 ( a INT, b INT, KEY (b) );
INSERT INTO t1 VALUES
(100,10),(101,11),(102,12),(103,13),(104,14),
(105,15),(106,16),(107,17),(108,18),(109,19);
EXPLAIN
SELECT alias1.* FROM t1, (SELECT * FROM t1) AS alias1
WHERE EXISTS ( SELECT DISTINCT b FROM t1 WHERE b <= alias1.a ) ;
id	select_type	table	type	possible_keys	key	key_len	ref	rows	Extra
1	PRIMARY	t1	index	NULL	b	5	NULL	10	Using index
1	PRIMARY	<derived2>	ALL	NULL	NULL	NULL	NULL	10	Using where; Using join buffer
3	DEPENDENT SUBQUERY	t1	index	b	b	5	NULL	10	Using where; Using index; Using temporary
2	DERIVED	t1	ALL	NULL	NULL	NULL	NULL	10	
SELECT alias1.* FROM t1, (SELECT * FROM t1) AS alias1
WHERE EXISTS ( SELECT DISTINCT b FROM t1 WHERE b <= alias1.a ) ;
a	b
100	10
100	10
100	10
100	10
100	10
100	10
100	10
100	10
100	10
100	10
101	11
101	11
101	11
101	11
101	11
101	11
101	11
101	11
101	11
101	11
102	12
102	12
102	12
102	12
102	12
102	12
102	12
102	12
102	12
102	12
103	13
103	13
103	13
103	13
103	13
103	13
103	13
103	13
103	13
103	13
104	14
104	14
104	14
104	14
104	14
104	14
104	14
104	14
104	14
104	14
105	15
105	15
105	15
105	15
105	15
105	15
105	15
105	15
105	15
105	15
106	16
106	16
106	16
106	16
106	16
106	16
106	16
106	16
106	16
106	16
107	17
107	17
107	17
107	17
107	17
107	17
107	17
107	17
107	17
107	17
108	18
108	18
108	18
108	18
108	18
108	18
108	18
108	18
108	18
108	18
109	19
109	19
109	19
109	19
109	19
109	19
109	19
109	19
109	19
109	19
EXPLAIN
SELECT alias1.* FROM t1, t1 AS alias1
WHERE EXISTS ( SELECT DISTINCT b FROM t1 WHERE b <= alias1.a ) ;
id	select_type	table	type	possible_keys	key	key_len	ref	rows	Extra
1	PRIMARY	t1	index	NULL	b	5	NULL	10	Using index
1	PRIMARY	alias1	ALL	NULL	NULL	NULL	NULL	10	Using where; Using join buffer
2	DEPENDENT SUBQUERY	t1	index	b	b	5	NULL	10	Using where; Using index; Using temporary
SELECT alias1.* FROM t1, t1 AS alias1
WHERE EXISTS ( SELECT DISTINCT b FROM t1 WHERE b <= alias1.a ) ;
a	b
100	10
100	10
100	10
100	10
100	10
100	10
100	10
100	10
100	10
100	10
101	11
101	11
101	11
101	11
101	11
101	11
101	11
101	11
101	11
101	11
102	12
102	12
102	12
102	12
102	12
102	12
102	12
102	12
102	12
102	12
103	13
103	13
103	13
103	13
103	13
103	13
103	13
103	13
103	13
103	13
104	14
104	14
104	14
104	14
104	14
104	14
104	14
104	14
104	14
104	14
105	15
105	15
105	15
105	15
105	15
105	15
105	15
105	15
105	15
105	15
106	16
106	16
106	16
106	16
106	16
106	16
106	16
106	16
106	16
106	16
107	17
107	17
107	17
107	17
107	17
107	17
107	17
107	17
107	17
107	17
108	18
108	18
108	18
108	18
108	18
108	18
108	18
108	18
108	18
108	18
109	19
109	19
109	19
109	19
109	19
109	19
109	19
109	19
109	19
109	19
=======
create table t1 (a int, b varchar(1), key(b,a)) engine=myisam;
insert t1 values (1,'a'),(2,'b'),(3,'c'),(4,'d'),(5,'e'),(6,'f'),(7,'g'),(8,'h'),(null,'i');
select min(a), b from t1 where a=7 or b='z' group by b;
min(a)	b
7	g
flush tables;
>>>>>>> 66d5ecaf
drop table t1;
End of 5.1 tests<|MERGE_RESOLUTION|>--- conflicted
+++ resolved
@@ -2780,7 +2780,13 @@
 min_a
 NULL
 DROP TABLE t1;
-<<<<<<< HEAD
+create table t1 (a int, b varchar(1), key(b,a)) engine=myisam;
+insert t1 values (1,'a'),(2,'b'),(3,'c'),(4,'d'),(5,'e'),(6,'f'),(7,'g'),(8,'h'),(null,'i');
+select min(a), b from t1 where a=7 or b='z' group by b;
+min(a)	b
+7	g
+flush tables;
+drop table t1;
 #
 # LP BUG#888456 Wrong result with DISTINCT , ANY , subquery_cache=off , NOT NULL
 #
@@ -3026,13 +3032,5 @@
 109	19
 109	19
 109	19
-=======
-create table t1 (a int, b varchar(1), key(b,a)) engine=myisam;
-insert t1 values (1,'a'),(2,'b'),(3,'c'),(4,'d'),(5,'e'),(6,'f'),(7,'g'),(8,'h'),(null,'i');
-select min(a), b from t1 where a=7 or b='z' group by b;
-min(a)	b
-7	g
-flush tables;
->>>>>>> 66d5ecaf
 drop table t1;
 End of 5.1 tests