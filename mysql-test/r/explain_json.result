--- conflicted
+++ resolved
@@ -1528,13 +1528,8 @@
         "r_rows": 10,
         "r_total_time_ms": "REPLACED",
         "filtered": 100,
-<<<<<<< HEAD
-        "r_filtered": null,
+        "r_filtered": 100,
         "index_condition_bka": "t4.b + 1 <= t3.b + 1"
-=======
-        "r_filtered": 100,
-        "index_condition_bka": "((t4.b + 1) <= (t3.b + 1))"
->>>>>>> 84be33ab
       },
       "buffer_type": "flat",
       "buffer_size": "256Kb",
