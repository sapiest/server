DROP TABLE IF EXISTS t1,t2,t3,t4,t5,t6,t7,t8,t9,t10,t11;
DROP DATABASE IF EXISTS world;
set @save_optimizer_switch=@@optimizer_switch;
set @@optimizer_switch='semijoin_with_cache=on';
set @@optimizer_switch='outer_join_with_cache=on';
set names utf8;
CREATE DATABASE world;
use world;
CREATE TABLE Country (
Code char(3) NOT NULL default '',
Name char(52) NOT NULL default '',
SurfaceArea float(10,2) NOT NULL default '0.00',
Population int(11) NOT NULL default '0',
Capital int(11) default NULL
);
CREATE TABLE City (
ID int(11) NOT NULL,
Name char(35) NOT NULL default '',
Country char(3) NOT NULL default '',
Population int(11) NOT NULL default '0'
);
CREATE TABLE CountryLanguage (
Country char(3) NOT NULL default '',
Language char(30) NOT NULL default '',
Percentage float(3,1) NOT NULL default '0.0'
);
SELECT COUNT(*) FROM Country;
COUNT(*)
239
SELECT COUNT(*) FROM City;
COUNT(*)
4079
SELECT COUNT(*) FROM CountryLanguage;
COUNT(*)
984
show variables like 'join_buffer_size';
Variable_name	Value
join_buffer_size	131072
show variables like 'join_cache_level';
Variable_name	Value
join_cache_level	1
EXPLAIN
SELECT City.Name, Country.Name FROM City,Country
WHERE City.Country=Country.Code AND 
Country.Name LIKE 'L%' AND City.Population > 100000;
id	select_type	table	type	possible_keys	key	key_len	ref	rows	Extra
1	SIMPLE	Country	ALL	NULL	NULL	NULL	NULL	239	Using where
1	SIMPLE	City	ALL	NULL	NULL	NULL	NULL	4079	Using where; Using join buffer (flat, BNL join)
SELECT City.Name, Country.Name FROM City,Country
WHERE City.Country=Country.Code AND 
Country.Name LIKE 'L%' AND City.Population > 100000;
Name	Name
Vientiane	Laos
Riga	Latvia
Daugavpils	Latvia
Maseru	Lesotho
Beirut	Lebanon
Tripoli	Lebanon
Monrovia	Liberia
Tripoli	Libyan Arab Jamahiriya
Bengasi	Libyan Arab Jamahiriya
Misrata	Libyan Arab Jamahiriya
Vilnius	Lithuania
Kaunas	Lithuania
Klaipeda	Lithuania
?iauliai	Lithuania
Panevezys	Lithuania
EXPLAIN
SELECT City.Name, Country.Name, CountryLanguage.Language
FROM City,Country,CountryLanguage
WHERE City.Country=Country.Code AND
CountryLanguage.Country=Country.Code AND
City.Name LIKE 'L%' AND Country.Population > 3000000 AND
CountryLanguage.Percentage > 50;
id	select_type	table	type	possible_keys	key	key_len	ref	rows	Extra
1	SIMPLE	Country	ALL	NULL	NULL	NULL	NULL	239	Using where
1	SIMPLE	CountryLanguage	ALL	NULL	NULL	NULL	NULL	984	Using where; Using join buffer (flat, BNL join)
1	SIMPLE	City	ALL	NULL	NULL	NULL	NULL	4079	Using where; Using join buffer (flat, BNL join)
SELECT City.Name, Country.Name, CountryLanguage.Language
FROM City,Country,CountryLanguage
WHERE City.Country=Country.Code AND
CountryLanguage.Country=Country.Code AND
City.Name LIKE 'L%' AND Country.Population > 3000000 AND
CountryLanguage.Percentage > 50;
Name	Name	Language
Leiden	Netherlands	Dutch
La Matanza	Argentina	Spanish
Lomas de Zamora	Argentina	Spanish
La Plata	Argentina	Spanish
Lanús	Argentina	Spanish
Las Heras	Argentina	Spanish
La Rioja	Argentina	Spanish
Liège	Belgium	Dutch
La Paz	Bolivia	Spanish
Londrina	Brazil	Portuguese
Limeira	Brazil	Portuguese
Lages	Brazil	Portuguese
Luziânia	Brazil	Portuguese
Lauro de Freitas	Brazil	Portuguese
Linhares	Brazil	Portuguese
London	United Kingdom	English
Liverpool	United Kingdom	English
Leeds	United Kingdom	English
Leicester	United Kingdom	English
Luton	United Kingdom	English
Los Angeles	Chile	Spanish
La Serena	Chile	Spanish
La Romana	Dominican Republic	Spanish
Loja	Ecuador	Spanish
Luxor	Egypt	Arabic
Las Palmas de Gran Canaria	Spain	Spanish
L´Hospitalet de Llobregat	Spain	Spanish
Leganés	Spain	Spanish
León	Spain	Spanish
Logroño	Spain	Spanish
Lleida (Lérida)	Spain	Spanish
Le-Cap-Haïtien	Haiti	Haiti Creole
La Ceiba	Honduras	Spanish
Livorno	Italy	Italian
Latina	Italy	Italian
Lecce	Italy	Italian
La Spezia	Italy	Italian
Linz	Austria	German
London	Canada	English
Laval	Canada	English
Longueuil	Canada	English
Lanzhou	China	Chinese
Luoyang	China	Chinese
Liuzhou	China	Chinese
Liaoyang	China	Chinese
Liupanshui	China	Chinese
Liaoyuan	China	Chinese
Lianyungang	China	Chinese
Leshan	China	Chinese
Linyi	China	Chinese
Luzhou	China	Chinese
Laiwu	China	Chinese
Liaocheng	China	Chinese
Laizhou	China	Chinese
Linfen	China	Chinese
Liangcheng	China	Chinese
Longkou	China	Chinese
Langfang	China	Chinese
Liu´an	China	Chinese
Longjing	China	Chinese
Lengshuijiang	China	Chinese
Laiyang	China	Chinese
Longyan	China	Chinese
Linhe	China	Chinese
Leiyang	China	Chinese
Loudi	China	Chinese
Luohe	China	Chinese
Linqing	China	Chinese
Laohekou	China	Chinese
Linchuan	China	Chinese
Lhasa	China	Chinese
Lianyuan	China	Chinese
Liyang	China	Chinese
Liling	China	Chinese
Linhai	China	Chinese
Larisa	Greece	Greek
La Habana	Cuba	Spanish
Lilongwe	Malawi	Chichewa
León	Mexico	Spanish
La Paz	Mexico	Spanish
La Paz	Mexico	Spanish
Lázaro Cárdenas	Mexico	Spanish
Lagos de Moreno	Mexico	Spanish
Lerdo	Mexico	Spanish
Los Cabos	Mexico	Spanish
Lerma	Mexico	Spanish
Las Margaritas	Mexico	Spanish
Lashio (Lasho)	Myanmar	Burmese
Lalitapur	Nepal	Nepali
León	Nicaragua	Spanish
Lambaré	Paraguay	Spanish
Lima	Peru	Spanish
Lisboa	Portugal	Portuguese
Lódz	Poland	Polish
Lublin	Poland	Polish
Legnica	Poland	Polish
Lyon	France	French
Le Havre	France	French
Lille	France	French
Le Mans	France	French
Limoges	France	French
Linköping	Sweden	Swedish
Lund	Sweden	Swedish
Leipzig	Germany	German
Lübeck	Germany	German
Ludwigshafen am Rhein	Germany	German
Leverkusen	Germany	German
Lünen	Germany	German
Lahti	Finland	Finnish
Lausanne	Switzerland	German
Latakia	Syria	Arabic
Luchou	Taiwan	Min
Lungtan	Taiwan	Min
Liberec	Czech Republic	Czech
Lviv	Ukraine	Ukrainian
Lugansk	Ukraine	Ukrainian
Lutsk	Ukraine	Ukrainian
Lysyt?ansk	Ukraine	Ukrainian
Lower Hutt	New Zealand	English
Lida	Belarus	Belorussian
Los Teques	Venezuela	Spanish
Lipetsk	Russian Federation	Russian
Ljubertsy	Russian Federation	Russian
Leninsk-Kuznetski	Russian Federation	Russian
Long Xuyen	Vietnam	Vietnamese
Los Angeles	United States	English
Las Vegas	United States	English
Long Beach	United States	English
Lexington-Fayette	United States	English
Louisville	United States	English
Lincoln	United States	English
Lubbock	United States	English
Little Rock	United States	English
Laredo	United States	English
Lakewood	United States	English
Lansing	United States	English
Lancaster	United States	English
Lafayette	United States	English
Lowell	United States	English
Livonia	United States	English
set join_cache_level=2;
show variables like 'join_cache_level';
Variable_name	Value
join_cache_level	2
EXPLAIN
SELECT City.Name, Country.Name FROM City,Country
WHERE City.Country=Country.Code AND 
Country.Name LIKE 'L%' AND City.Population > 100000;
id	select_type	table	type	possible_keys	key	key_len	ref	rows	Extra
1	SIMPLE	Country	ALL	NULL	NULL	NULL	NULL	239	Using where
1	SIMPLE	City	ALL	NULL	NULL	NULL	NULL	4079	Using where; Using join buffer (flat, BNL join)
SELECT City.Name, Country.Name FROM City,Country
WHERE City.Country=Country.Code AND 
Country.Name LIKE 'L%' AND City.Population > 100000;
Name	Name
Vientiane	Laos
Riga	Latvia
Daugavpils	Latvia
Maseru	Lesotho
Beirut	Lebanon
Tripoli	Lebanon
Monrovia	Liberia
Tripoli	Libyan Arab Jamahiriya
Bengasi	Libyan Arab Jamahiriya
Misrata	Libyan Arab Jamahiriya
Vilnius	Lithuania
Kaunas	Lithuania
Klaipeda	Lithuania
?iauliai	Lithuania
Panevezys	Lithuania
EXPLAIN
SELECT City.Name, Country.Name, CountryLanguage.Language
FROM City,Country,CountryLanguage
WHERE City.Country=Country.Code AND
CountryLanguage.Country=Country.Code AND
City.Name LIKE 'L%' AND Country.Population > 3000000 AND
CountryLanguage.Percentage > 50;
id	select_type	table	type	possible_keys	key	key_len	ref	rows	Extra
1	SIMPLE	Country	ALL	NULL	NULL	NULL	NULL	239	Using where
1	SIMPLE	CountryLanguage	ALL	NULL	NULL	NULL	NULL	984	Using where; Using join buffer (flat, BNL join)
1	SIMPLE	City	ALL	NULL	NULL	NULL	NULL	4079	Using where; Using join buffer (incremental, BNL join)
SELECT City.Name, Country.Name, CountryLanguage.Language
FROM City,Country,CountryLanguage
WHERE City.Country=Country.Code AND
CountryLanguage.Country=Country.Code AND
City.Name LIKE 'L%' AND Country.Population > 3000000 AND
CountryLanguage.Percentage > 50;
Name	Name	Language
Leiden	Netherlands	Dutch
La Matanza	Argentina	Spanish
Lomas de Zamora	Argentina	Spanish
La Plata	Argentina	Spanish
Lanús	Argentina	Spanish
Las Heras	Argentina	Spanish
La Rioja	Argentina	Spanish
Liège	Belgium	Dutch
La Paz	Bolivia	Spanish
Londrina	Brazil	Portuguese
Limeira	Brazil	Portuguese
Lages	Brazil	Portuguese
Luziânia	Brazil	Portuguese
Lauro de Freitas	Brazil	Portuguese
Linhares	Brazil	Portuguese
London	United Kingdom	English
Liverpool	United Kingdom	English
Leeds	United Kingdom	English
Leicester	United Kingdom	English
Luton	United Kingdom	English
Los Angeles	Chile	Spanish
La Serena	Chile	Spanish
La Romana	Dominican Republic	Spanish
Loja	Ecuador	Spanish
Luxor	Egypt	Arabic
Las Palmas de Gran Canaria	Spain	Spanish
L´Hospitalet de Llobregat	Spain	Spanish
Leganés	Spain	Spanish
León	Spain	Spanish
Logroño	Spain	Spanish
Lleida (Lérida)	Spain	Spanish
Le-Cap-Haïtien	Haiti	Haiti Creole
La Ceiba	Honduras	Spanish
Livorno	Italy	Italian
Latina	Italy	Italian
Lecce	Italy	Italian
La Spezia	Italy	Italian
Linz	Austria	German
London	Canada	English
Laval	Canada	English
Longueuil	Canada	English
Lanzhou	China	Chinese
Luoyang	China	Chinese
Liuzhou	China	Chinese
Liaoyang	China	Chinese
Liupanshui	China	Chinese
Liaoyuan	China	Chinese
Lianyungang	China	Chinese
Leshan	China	Chinese
Linyi	China	Chinese
Luzhou	China	Chinese
Laiwu	China	Chinese
Liaocheng	China	Chinese
Laizhou	China	Chinese
Linfen	China	Chinese
Liangcheng	China	Chinese
Longkou	China	Chinese
Langfang	China	Chinese
Liu´an	China	Chinese
Longjing	China	Chinese
Lengshuijiang	China	Chinese
Laiyang	China	Chinese
Longyan	China	Chinese
Linhe	China	Chinese
Leiyang	China	Chinese
Loudi	China	Chinese
Luohe	China	Chinese
Linqing	China	Chinese
Laohekou	China	Chinese
Linchuan	China	Chinese
Lhasa	China	Chinese
Lianyuan	China	Chinese
Liyang	China	Chinese
Liling	China	Chinese
Linhai	China	Chinese
Larisa	Greece	Greek
La Habana	Cuba	Spanish
Lilongwe	Malawi	Chichewa
León	Mexico	Spanish
La Paz	Mexico	Spanish
La Paz	Mexico	Spanish
Lázaro Cárdenas	Mexico	Spanish
Lagos de Moreno	Mexico	Spanish
Lerdo	Mexico	Spanish
Los Cabos	Mexico	Spanish
Lerma	Mexico	Spanish
Las Margaritas	Mexico	Spanish
Lashio (Lasho)	Myanmar	Burmese
Lalitapur	Nepal	Nepali
León	Nicaragua	Spanish
Lambaré	Paraguay	Spanish
Lima	Peru	Spanish
Lisboa	Portugal	Portuguese
Lódz	Poland	Polish
Lublin	Poland	Polish
Legnica	Poland	Polish
Lyon	France	French
Le Havre	France	French
Lille	France	French
Le Mans	France	French
Limoges	France	French
Linköping	Sweden	Swedish
Lund	Sweden	Swedish
Leipzig	Germany	German
Lübeck	Germany	German
Ludwigshafen am Rhein	Germany	German
Leverkusen	Germany	German
Lünen	Germany	German
Lahti	Finland	Finnish
Lausanne	Switzerland	German
Latakia	Syria	Arabic
Luchou	Taiwan	Min
Lungtan	Taiwan	Min
Liberec	Czech Republic	Czech
Lviv	Ukraine	Ukrainian
Lugansk	Ukraine	Ukrainian
Lutsk	Ukraine	Ukrainian
Lysyt?ansk	Ukraine	Ukrainian
Lower Hutt	New Zealand	English
Lida	Belarus	Belorussian
Los Teques	Venezuela	Spanish
Lipetsk	Russian Federation	Russian
Ljubertsy	Russian Federation	Russian
Leninsk-Kuznetski	Russian Federation	Russian
Long Xuyen	Vietnam	Vietnamese
Los Angeles	United States	English
Las Vegas	United States	English
Long Beach	United States	English
Lexington-Fayette	United States	English
Louisville	United States	English
Lincoln	United States	English
Lubbock	United States	English
Little Rock	United States	English
Laredo	United States	English
Lakewood	United States	English
Lansing	United States	English
Lancaster	United States	English
Lafayette	United States	English
Lowell	United States	English
Livonia	United States	English
set join_cache_level=default;
set join_buffer_size=256;
show variables like 'join_buffer_size';
Variable_name	Value
join_buffer_size	256
show variables like 'join_cache_level';
Variable_name	Value
join_cache_level	1
EXPLAIN
SELECT City.Name, Country.Name FROM City,Country
WHERE City.Country=Country.Code AND 
Country.Name LIKE 'L%' AND City.Population > 100000;
id	select_type	table	type	possible_keys	key	key_len	ref	rows	Extra
1	SIMPLE	Country	ALL	NULL	NULL	NULL	NULL	239	Using where
1	SIMPLE	City	ALL	NULL	NULL	NULL	NULL	4079	Using where; Using join buffer (flat, BNL join)
SELECT City.Name, Country.Name FROM City,Country
WHERE City.Country=Country.Code AND 
Country.Name LIKE 'L%' AND City.Population > 100000;
Name	Name
Vientiane	Laos
Riga	Latvia
Daugavpils	Latvia
Maseru	Lesotho
Beirut	Lebanon
Tripoli	Lebanon
Monrovia	Liberia
Tripoli	Libyan Arab Jamahiriya
Bengasi	Libyan Arab Jamahiriya
Misrata	Libyan Arab Jamahiriya
Vilnius	Lithuania
Kaunas	Lithuania
Klaipeda	Lithuania
?iauliai	Lithuania
Panevezys	Lithuania
EXPLAIN
SELECT City.Name, Country.Name, CountryLanguage.Language
FROM City,Country,CountryLanguage
WHERE City.Country=Country.Code AND
CountryLanguage.Country=Country.Code AND
City.Name LIKE 'L%' AND Country.Population > 3000000 AND
CountryLanguage.Percentage > 50;
id	select_type	table	type	possible_keys	key	key_len	ref	rows	Extra
1	SIMPLE	Country	ALL	NULL	NULL	NULL	NULL	239	Using where
1	SIMPLE	CountryLanguage	ALL	NULL	NULL	NULL	NULL	984	Using where; Using join buffer (flat, BNL join)
1	SIMPLE	City	ALL	NULL	NULL	NULL	NULL	4079	Using where; Using join buffer (flat, BNL join)
SELECT City.Name, Country.Name, CountryLanguage.Language
FROM City,Country,CountryLanguage
WHERE City.Country=Country.Code AND
CountryLanguage.Country=Country.Code AND
City.Name LIKE 'L%' AND Country.Population > 3000000 AND
CountryLanguage.Percentage > 50;
Name	Name	Language
Leiden	Netherlands	Dutch
La Matanza	Argentina	Spanish
Lomas de Zamora	Argentina	Spanish
La Plata	Argentina	Spanish
Lanús	Argentina	Spanish
Las Heras	Argentina	Spanish
La Rioja	Argentina	Spanish
Liège	Belgium	Dutch
La Paz	Bolivia	Spanish
Londrina	Brazil	Portuguese
Limeira	Brazil	Portuguese
Lages	Brazil	Portuguese
Luziânia	Brazil	Portuguese
Lauro de Freitas	Brazil	Portuguese
Linhares	Brazil	Portuguese
London	United Kingdom	English
Liverpool	United Kingdom	English
Leeds	United Kingdom	English
Leicester	United Kingdom	English
Luton	United Kingdom	English
Los Angeles	Chile	Spanish
La Serena	Chile	Spanish
La Romana	Dominican Republic	Spanish
Loja	Ecuador	Spanish
Luxor	Egypt	Arabic
Las Palmas de Gran Canaria	Spain	Spanish
L´Hospitalet de Llobregat	Spain	Spanish
Leganés	Spain	Spanish
León	Spain	Spanish
Logroño	Spain	Spanish
Lleida (Lérida)	Spain	Spanish
Le-Cap-Haïtien	Haiti	Haiti Creole
La Ceiba	Honduras	Spanish
Livorno	Italy	Italian
Latina	Italy	Italian
Lecce	Italy	Italian
La Spezia	Italy	Italian
Linz	Austria	German
London	Canada	English
Laval	Canada	English
Longueuil	Canada	English
Lanzhou	China	Chinese
Luoyang	China	Chinese
Liuzhou	China	Chinese
Liaoyang	China	Chinese
Liupanshui	China	Chinese
Liaoyuan	China	Chinese
Lianyungang	China	Chinese
Leshan	China	Chinese
Linyi	China	Chinese
Luzhou	China	Chinese
Laiwu	China	Chinese
Liaocheng	China	Chinese
Laizhou	China	Chinese
Linfen	China	Chinese
Liangcheng	China	Chinese
Longkou	China	Chinese
Langfang	China	Chinese
Liu´an	China	Chinese
Longjing	China	Chinese
Lengshuijiang	China	Chinese
Laiyang	China	Chinese
Longyan	China	Chinese
Linhe	China	Chinese
Leiyang	China	Chinese
Loudi	China	Chinese
Luohe	China	Chinese
Linqing	China	Chinese
Laohekou	China	Chinese
Linchuan	China	Chinese
Lhasa	China	Chinese
Lianyuan	China	Chinese
Liyang	China	Chinese
Liling	China	Chinese
Linhai	China	Chinese
Larisa	Greece	Greek
La Habana	Cuba	Spanish
Lilongwe	Malawi	Chichewa
León	Mexico	Spanish
La Paz	Mexico	Spanish
La Paz	Mexico	Spanish
Lázaro Cárdenas	Mexico	Spanish
Lagos de Moreno	Mexico	Spanish
Lerdo	Mexico	Spanish
Los Cabos	Mexico	Spanish
Lerma	Mexico	Spanish
Las Margaritas	Mexico	Spanish
Lashio (Lasho)	Myanmar	Burmese
Lalitapur	Nepal	Nepali
León	Nicaragua	Spanish
Lambaré	Paraguay	Spanish
Lima	Peru	Spanish
Lisboa	Portugal	Portuguese
Lódz	Poland	Polish
Lublin	Poland	Polish
Legnica	Poland	Polish
Lyon	France	French
Le Havre	France	French
Lille	France	French
Le Mans	France	French
Limoges	France	French
Linköping	Sweden	Swedish
Lund	Sweden	Swedish
Leipzig	Germany	German
Lübeck	Germany	German
Ludwigshafen am Rhein	Germany	German
Leverkusen	Germany	German
Lünen	Germany	German
Lahti	Finland	Finnish
Lausanne	Switzerland	German
Latakia	Syria	Arabic
Luchou	Taiwan	Min
Lungtan	Taiwan	Min
Liberec	Czech Republic	Czech
Lviv	Ukraine	Ukrainian
Lugansk	Ukraine	Ukrainian
Lutsk	Ukraine	Ukrainian
Lysyt?ansk	Ukraine	Ukrainian
Lower Hutt	New Zealand	English
Lida	Belarus	Belorussian
Los Teques	Venezuela	Spanish
Lipetsk	Russian Federation	Russian
Ljubertsy	Russian Federation	Russian
Leninsk-Kuznetski	Russian Federation	Russian
Long Xuyen	Vietnam	Vietnamese
Los Angeles	United States	English
Las Vegas	United States	English
Long Beach	United States	English
Lexington-Fayette	United States	English
Louisville	United States	English
Lincoln	United States	English
Lubbock	United States	English
Little Rock	United States	English
Laredo	United States	English
Lakewood	United States	English
Lansing	United States	English
Lancaster	United States	English
Lafayette	United States	English
Lowell	United States	English
Livonia	United States	English
set join_cache_level=2;
show variables like 'join_cache_level';
Variable_name	Value
join_cache_level	2
EXPLAIN
SELECT City.Name, Country.Name FROM City,Country
WHERE City.Country=Country.Code AND 
Country.Name LIKE 'L%' AND City.Population > 100000;
id	select_type	table	type	possible_keys	key	key_len	ref	rows	Extra
1	SIMPLE	Country	ALL	NULL	NULL	NULL	NULL	239	Using where
1	SIMPLE	City	ALL	NULL	NULL	NULL	NULL	4079	Using where; Using join buffer (flat, BNL join)
SELECT City.Name, Country.Name FROM City,Country
WHERE City.Country=Country.Code AND 
Country.Name LIKE 'L%' AND City.Population > 100000;
Name	Name
Vientiane	Laos
Riga	Latvia
Daugavpils	Latvia
Maseru	Lesotho
Beirut	Lebanon
Tripoli	Lebanon
Monrovia	Liberia
Tripoli	Libyan Arab Jamahiriya
Bengasi	Libyan Arab Jamahiriya
Misrata	Libyan Arab Jamahiriya
Vilnius	Lithuania
Kaunas	Lithuania
Klaipeda	Lithuania
?iauliai	Lithuania
Panevezys	Lithuania
EXPLAIN
SELECT City.Name, Country.Name, CountryLanguage.Language
FROM City,Country,CountryLanguage
WHERE City.Country=Country.Code AND
CountryLanguage.Country=Country.Code AND
City.Name LIKE 'L%' AND Country.Population > 3000000 AND
CountryLanguage.Percentage > 50;
id	select_type	table	type	possible_keys	key	key_len	ref	rows	Extra
1	SIMPLE	Country	ALL	NULL	NULL	NULL	NULL	239	Using where
1	SIMPLE	CountryLanguage	ALL	NULL	NULL	NULL	NULL	984	Using where; Using join buffer (flat, BNL join)
1	SIMPLE	City	ALL	NULL	NULL	NULL	NULL	4079	Using where; Using join buffer (incremental, BNL join)
SELECT City.Name, Country.Name, CountryLanguage.Language
FROM City,Country,CountryLanguage
WHERE City.Country=Country.Code AND
CountryLanguage.Country=Country.Code AND
City.Name LIKE 'L%' AND Country.Population > 3000000 AND
CountryLanguage.Percentage > 50;
Name	Name	Language
Leiden	Netherlands	Dutch
La Matanza	Argentina	Spanish
Lomas de Zamora	Argentina	Spanish
La Plata	Argentina	Spanish
Lanús	Argentina	Spanish
Las Heras	Argentina	Spanish
La Rioja	Argentina	Spanish
Liège	Belgium	Dutch
La Paz	Bolivia	Spanish
Londrina	Brazil	Portuguese
Limeira	Brazil	Portuguese
Lages	Brazil	Portuguese
Luziânia	Brazil	Portuguese
Lauro de Freitas	Brazil	Portuguese
Linhares	Brazil	Portuguese
London	United Kingdom	English
Liverpool	United Kingdom	English
Leeds	United Kingdom	English
Leicester	United Kingdom	English
Luton	United Kingdom	English
Los Angeles	Chile	Spanish
La Serena	Chile	Spanish
La Romana	Dominican Republic	Spanish
Loja	Ecuador	Spanish
Luxor	Egypt	Arabic
Las Palmas de Gran Canaria	Spain	Spanish
L´Hospitalet de Llobregat	Spain	Spanish
Leganés	Spain	Spanish
León	Spain	Spanish
Logroño	Spain	Spanish
Lleida (Lérida)	Spain	Spanish
Le-Cap-Haïtien	Haiti	Haiti Creole
La Ceiba	Honduras	Spanish
Livorno	Italy	Italian
Latina	Italy	Italian
Lecce	Italy	Italian
La Spezia	Italy	Italian
Linz	Austria	German
London	Canada	English
Laval	Canada	English
Longueuil	Canada	English
Lanzhou	China	Chinese
Luoyang	China	Chinese
Liuzhou	China	Chinese
Liaoyang	China	Chinese
Liupanshui	China	Chinese
Liaoyuan	China	Chinese
Lianyungang	China	Chinese
Leshan	China	Chinese
Linyi	China	Chinese
Luzhou	China	Chinese
Laiwu	China	Chinese
Liaocheng	China	Chinese
Laizhou	China	Chinese
Linfen	China	Chinese
Liangcheng	China	Chinese
Longkou	China	Chinese
Langfang	China	Chinese
Liu´an	China	Chinese
Longjing	China	Chinese
Lengshuijiang	China	Chinese
Laiyang	China	Chinese
Longyan	China	Chinese
Linhe	China	Chinese
Leiyang	China	Chinese
Loudi	China	Chinese
Luohe	China	Chinese
Linqing	China	Chinese
Laohekou	China	Chinese
Linchuan	China	Chinese
Lhasa	China	Chinese
Lianyuan	China	Chinese
Liyang	China	Chinese
Liling	China	Chinese
Linhai	China	Chinese
Larisa	Greece	Greek
La Habana	Cuba	Spanish
Lilongwe	Malawi	Chichewa
León	Mexico	Spanish
La Paz	Mexico	Spanish
La Paz	Mexico	Spanish
Lázaro Cárdenas	Mexico	Spanish
Lagos de Moreno	Mexico	Spanish
Lerdo	Mexico	Spanish
Los Cabos	Mexico	Spanish
Lerma	Mexico	Spanish
Las Margaritas	Mexico	Spanish
Lashio (Lasho)	Myanmar	Burmese
Lalitapur	Nepal	Nepali
León	Nicaragua	Spanish
Lambaré	Paraguay	Spanish
Lima	Peru	Spanish
Lisboa	Portugal	Portuguese
Lódz	Poland	Polish
Lublin	Poland	Polish
Legnica	Poland	Polish
Lyon	France	French
Le Havre	France	French
Lille	France	French
Le Mans	France	French
Limoges	France	French
Linköping	Sweden	Swedish
Lund	Sweden	Swedish
Leipzig	Germany	German
Lübeck	Germany	German
Ludwigshafen am Rhein	Germany	German
Leverkusen	Germany	German
Lünen	Germany	German
Lahti	Finland	Finnish
Lausanne	Switzerland	German
Latakia	Syria	Arabic
Luchou	Taiwan	Min
Lungtan	Taiwan	Min
Liberec	Czech Republic	Czech
Lviv	Ukraine	Ukrainian
Lugansk	Ukraine	Ukrainian
Lutsk	Ukraine	Ukrainian
Lysyt?ansk	Ukraine	Ukrainian
Lower Hutt	New Zealand	English
Lida	Belarus	Belorussian
Los Teques	Venezuela	Spanish
Lipetsk	Russian Federation	Russian
Ljubertsy	Russian Federation	Russian
Leninsk-Kuznetski	Russian Federation	Russian
Long Xuyen	Vietnam	Vietnamese
Los Angeles	United States	English
Las Vegas	United States	English
Long Beach	United States	English
Lexington-Fayette	United States	English
Louisville	United States	English
Lincoln	United States	English
Lubbock	United States	English
Little Rock	United States	English
Laredo	United States	English
Lakewood	United States	English
Lansing	United States	English
Lancaster	United States	English
Lafayette	United States	English
Lowell	United States	English
Livonia	United States	English
set join_cache_level=default;
set join_buffer_size=default;
show variables like 'join_buffer_size';
Variable_name	Value
join_buffer_size	131072
show variables like 'join_cache_level';
Variable_name	Value
join_cache_level	1
DROP DATABASE world;
CREATE DATABASE world;
use world;
CREATE TABLE Country (
Code char(3) NOT NULL default '',
Name char(52) NOT NULL default '',
SurfaceArea float(10,2) NOT NULL default '0.00',
Population int(11) NOT NULL default '0',
Capital int(11) default NULL,
PRIMARY KEY  (Code),
UNIQUE INDEX (Name)
);
CREATE TABLE City (
ID int(11) NOT NULL auto_increment,
Name char(35) NOT NULL default '',
Country char(3) NOT NULL default '',
Population int(11) NOT NULL default '0',
PRIMARY KEY  (ID),
INDEX (Population),
INDEX (Country) 
);
CREATE TABLE CountryLanguage (
Country char(3) NOT NULL default '',
Language char(30) NOT NULL default '',
Percentage float(3,1) NOT NULL default '0.0',
PRIMARY KEY  (Country, Language),
INDEX (Percentage)
);
show variables like 'join_buffer_size';
Variable_name	Value
join_buffer_size	131072
set join_cache_level=3;
show variables like 'join_cache_level';
Variable_name	Value
join_cache_level	3
EXPLAIN
SELECT City.Name, Country.Name FROM City,Country
WHERE City.Country=Country.Code AND 
Country.Name LIKE 'L%' AND City.Population > 100000;
id	select_type	table	type	possible_keys	key	key_len	ref	rows	Extra
1	SIMPLE	Country	range	PRIMARY,Name	Name	52	NULL	10	Using index condition; Using MRR
1	SIMPLE	City	ref	Population,Country	Country	3	world.Country.Code	18	Using where; Using join buffer (flat, BNLH join)
SELECT City.Name, Country.Name FROM City,Country
WHERE City.Country=Country.Code AND 
Country.Name LIKE 'L%' AND City.Population > 100000;
Name	Name
Vientiane	Laos
Riga	Latvia
Daugavpils	Latvia
Maseru	Lesotho
Beirut	Lebanon
Tripoli	Lebanon
Monrovia	Liberia
Tripoli	Libyan Arab Jamahiriya
Bengasi	Libyan Arab Jamahiriya
Misrata	Libyan Arab Jamahiriya
Vilnius	Lithuania
Kaunas	Lithuania
Klaipeda	Lithuania
?iauliai	Lithuania
Panevezys	Lithuania
EXPLAIN
SELECT City.Name, Country.Name, CountryLanguage.Language
FROM City,Country,CountryLanguage
WHERE City.Country=Country.Code AND
CountryLanguage.Country=Country.Code AND
City.Name LIKE 'L%' AND Country.Population > 3000000 AND
CountryLanguage.Percentage > 50;
id	select_type	table	type	possible_keys	key	key_len	ref	rows	Extra
1	SIMPLE	CountryLanguage	ALL	PRIMARY,Percentage	NULL	NULL	NULL	984	Using where
1	SIMPLE	Country	eq_ref	PRIMARY	PRIMARY	3	world.CountryLanguage.Country	1	Using where; Using join buffer (flat, BNLH join)
1	SIMPLE	City	ref	Country	Country	3	world.Country.Code	18	Using index condition; Using where
SELECT City.Name, Country.Name, CountryLanguage.Language
FROM City,Country,CountryLanguage
WHERE City.Country=Country.Code AND
CountryLanguage.Country=Country.Code AND
City.Name LIKE 'L%' AND Country.Population > 3000000 AND
CountryLanguage.Percentage > 50;
Name	Name	Language
Leiden	Netherlands	Dutch
La Matanza	Argentina	Spanish
Lomas de Zamora	Argentina	Spanish
La Plata	Argentina	Spanish
Lanús	Argentina	Spanish
Las Heras	Argentina	Spanish
La Rioja	Argentina	Spanish
Liège	Belgium	Dutch
La Paz	Bolivia	Spanish
Londrina	Brazil	Portuguese
Limeira	Brazil	Portuguese
Lages	Brazil	Portuguese
Luziânia	Brazil	Portuguese
Lauro de Freitas	Brazil	Portuguese
Linhares	Brazil	Portuguese
London	United Kingdom	English
Liverpool	United Kingdom	English
Leeds	United Kingdom	English
Leicester	United Kingdom	English
Luton	United Kingdom	English
Los Angeles	Chile	Spanish
La Serena	Chile	Spanish
La Romana	Dominican Republic	Spanish
Loja	Ecuador	Spanish
Luxor	Egypt	Arabic
Las Palmas de Gran Canaria	Spain	Spanish
L´Hospitalet de Llobregat	Spain	Spanish
Leganés	Spain	Spanish
León	Spain	Spanish
Logroño	Spain	Spanish
Lleida (Lérida)	Spain	Spanish
Le-Cap-Haïtien	Haiti	Haiti Creole
La Ceiba	Honduras	Spanish
Livorno	Italy	Italian
Latina	Italy	Italian
Lecce	Italy	Italian
La Spezia	Italy	Italian
Linz	Austria	German
London	Canada	English
Laval	Canada	English
Longueuil	Canada	English
Lanzhou	China	Chinese
Luoyang	China	Chinese
Liuzhou	China	Chinese
Liaoyang	China	Chinese
Liupanshui	China	Chinese
Liaoyuan	China	Chinese
Lianyungang	China	Chinese
Leshan	China	Chinese
Linyi	China	Chinese
Luzhou	China	Chinese
Laiwu	China	Chinese
Liaocheng	China	Chinese
Laizhou	China	Chinese
Linfen	China	Chinese
Liangcheng	China	Chinese
Longkou	China	Chinese
Langfang	China	Chinese
Liu´an	China	Chinese
Longjing	China	Chinese
Lengshuijiang	China	Chinese
Laiyang	China	Chinese
Longyan	China	Chinese
Linhe	China	Chinese
Leiyang	China	Chinese
Loudi	China	Chinese
Luohe	China	Chinese
Linqing	China	Chinese
Laohekou	China	Chinese
Linchuan	China	Chinese
Lhasa	China	Chinese
Lianyuan	China	Chinese
Liyang	China	Chinese
Liling	China	Chinese
Linhai	China	Chinese
Larisa	Greece	Greek
La Habana	Cuba	Spanish
Lilongwe	Malawi	Chichewa
León	Mexico	Spanish
La Paz	Mexico	Spanish
La Paz	Mexico	Spanish
Lázaro Cárdenas	Mexico	Spanish
Lagos de Moreno	Mexico	Spanish
Lerdo	Mexico	Spanish
Los Cabos	Mexico	Spanish
Lerma	Mexico	Spanish
Las Margaritas	Mexico	Spanish
Lashio (Lasho)	Myanmar	Burmese
Lalitapur	Nepal	Nepali
León	Nicaragua	Spanish
Lambaré	Paraguay	Spanish
Lima	Peru	Spanish
Lisboa	Portugal	Portuguese
Lódz	Poland	Polish
Lublin	Poland	Polish
Legnica	Poland	Polish
Lyon	France	French
Le Havre	France	French
Lille	France	French
Le Mans	France	French
Limoges	France	French
Linköping	Sweden	Swedish
Lund	Sweden	Swedish
Leipzig	Germany	German
Lübeck	Germany	German
Ludwigshafen am Rhein	Germany	German
Leverkusen	Germany	German
Lünen	Germany	German
Lahti	Finland	Finnish
Lausanne	Switzerland	German
Latakia	Syria	Arabic
Luchou	Taiwan	Min
Lungtan	Taiwan	Min
Liberec	Czech Republic	Czech
Lviv	Ukraine	Ukrainian
Lugansk	Ukraine	Ukrainian
Lutsk	Ukraine	Ukrainian
Lysyt?ansk	Ukraine	Ukrainian
Lower Hutt	New Zealand	English
Lida	Belarus	Belorussian
Los Teques	Venezuela	Spanish
Lipetsk	Russian Federation	Russian
Ljubertsy	Russian Federation	Russian
Leninsk-Kuznetski	Russian Federation	Russian
Long Xuyen	Vietnam	Vietnamese
Los Angeles	United States	English
Las Vegas	United States	English
Long Beach	United States	English
Lexington-Fayette	United States	English
Louisville	United States	English
Lincoln	United States	English
Lubbock	United States	English
Little Rock	United States	English
Laredo	United States	English
Lakewood	United States	English
Lansing	United States	English
Lancaster	United States	English
Lafayette	United States	English
Lowell	United States	English
Livonia	United States	English
EXPLAIN
SELECT Name FROM City
WHERE City.Country IN (SELECT Code FROM Country WHERE Country.Name LIKE 'L%') AND
City.Population > 100000;
id	select_type	table	type	possible_keys	key	key_len	ref	rows	Extra
1	PRIMARY	Country	range	PRIMARY,Name	Name	52	NULL	10	Using index condition; Using MRR
1	PRIMARY	City	ref	Population,Country	Country	3	world.Country.Code	18	Using where; Using join buffer (flat, BNLH join)
SELECT Name FROM City
WHERE City.Country IN (SELECT Code FROM Country WHERE Country.Name LIKE 'L%') AND
City.Population > 100000;
Name
Vientiane
Riga
Daugavpils
Maseru
Beirut
Tripoli
Monrovia
Tripoli
Bengasi
Misrata
Vilnius
Kaunas
Klaipeda
?iauliai
Panevezys
EXPLAIN
SELECT Country.Name, IF(ISNULL(CountryLanguage.Country), NULL, CountryLanguage.Percentage)
FROM Country LEFT JOIN CountryLanguage ON
(CountryLanguage.Country=Country.Code AND Language='English')
WHERE 
Country.Population > 10000000;
id	select_type	table	type	possible_keys	key	key_len	ref	rows	Extra
1	SIMPLE	Country	ALL	NULL	NULL	NULL	NULL	239	Using where
1	SIMPLE	CountryLanguage	eq_ref	PRIMARY	PRIMARY	33	world.Country.Code,const	1	Using where; Using join buffer (flat, BNLH join)
SELECT Country.Name, IF(ISNULL(CountryLanguage.Country), NULL, CountryLanguage.Percentage)
FROM Country LEFT JOIN CountryLanguage ON
(CountryLanguage.Country=Country.Code AND Language='English')
WHERE 
Country.Population > 10000000;
Name	IF(ISNULL(CountryLanguage.Country), NULL, CountryLanguage.Percentage)
Australia	81.2
United Kingdom	97.3
Canada	60.4
United States	86.2
Zimbabwe	2.2
Japan	0.1
South Africa	8.5
Malaysia	1.6
Afghanistan	NULL
Netherlands	NULL
Algeria	NULL
Angola	NULL
Argentina	NULL
Bangladesh	NULL
Belgium	NULL
Brazil	NULL
Burkina Faso	NULL
Chile	NULL
Ecuador	NULL
Egypt	NULL
Spain	NULL
Ethiopia	NULL
Philippines	NULL
Ghana	NULL
Guatemala	NULL
Indonesia	NULL
India	NULL
Iraq	NULL
Iran	NULL
Italy	NULL
Yemen	NULL
Yugoslavia	NULL
Cambodia	NULL
Cameroon	NULL
Kazakstan	NULL
Kenya	NULL
China	NULL
Colombia	NULL
Congo, The Democratic Republic of the	NULL
North Korea	NULL
South Korea	NULL
Greece	NULL
Cuba	NULL
Madagascar	NULL
Malawi	NULL
Mali	NULL
Morocco	NULL
Mexico	NULL
Mozambique	NULL
Myanmar	NULL
Nepal	NULL
Niger	NULL
Nigeria	NULL
Côte d?Ivoire	NULL
Pakistan	NULL
Peru	NULL
Poland	NULL
France	NULL
Romania	NULL
Germany	NULL
Saudi Arabia	NULL
Somalia	NULL
Sri Lanka	NULL
Sudan	NULL
Syria	NULL
Taiwan	NULL
Tanzania	NULL
Thailand	NULL
Czech Republic	NULL
Turkey	NULL
Uganda	NULL
Ukraine	NULL
Hungary	NULL
Uzbekistan	NULL
Belarus	NULL
Venezuela	NULL
Russian Federation	NULL
Vietnam	NULL
show variables like 'join_buffer_size';
Variable_name	Value
join_buffer_size	131072
set join_cache_level=4;
show variables like 'join_cache_level';
Variable_name	Value
join_cache_level	4
EXPLAIN
SELECT City.Name, Country.Name FROM City,Country
WHERE City.Country=Country.Code AND 
Country.Name LIKE 'L%' AND City.Population > 100000;
id	select_type	table	type	possible_keys	key	key_len	ref	rows	Extra
1	SIMPLE	Country	range	PRIMARY,Name	Name	52	NULL	10	Using index condition; Using MRR
1	SIMPLE	City	ref	Population,Country	Country	3	world.Country.Code	18	Using where; Using join buffer (flat, BNLH join)
SELECT City.Name, Country.Name FROM City,Country
WHERE City.Country=Country.Code AND 
Country.Name LIKE 'L%' AND City.Population > 100000;
Name	Name
Vientiane	Laos
Riga	Latvia
Daugavpils	Latvia
Maseru	Lesotho
Beirut	Lebanon
Tripoli	Lebanon
Monrovia	Liberia
Tripoli	Libyan Arab Jamahiriya
Bengasi	Libyan Arab Jamahiriya
Misrata	Libyan Arab Jamahiriya
Vilnius	Lithuania
Kaunas	Lithuania
Klaipeda	Lithuania
?iauliai	Lithuania
Panevezys	Lithuania
EXPLAIN
SELECT City.Name, Country.Name, CountryLanguage.Language
FROM City,Country,CountryLanguage
WHERE City.Country=Country.Code AND
CountryLanguage.Country=Country.Code AND
City.Name LIKE 'L%' AND Country.Population > 3000000 AND
CountryLanguage.Percentage > 50;
id	select_type	table	type	possible_keys	key	key_len	ref	rows	Extra
1	SIMPLE	CountryLanguage	ALL	PRIMARY,Percentage	NULL	NULL	NULL	984	Using where
1	SIMPLE	Country	eq_ref	PRIMARY	PRIMARY	3	world.CountryLanguage.Country	1	Using where; Using join buffer (flat, BNLH join)
1	SIMPLE	City	ref	Country	Country	3	world.Country.Code	18	Using where; Using join buffer (incremental, BNLH join)
SELECT City.Name, Country.Name, CountryLanguage.Language
FROM City,Country,CountryLanguage
WHERE City.Country=Country.Code AND
CountryLanguage.Country=Country.Code AND
City.Name LIKE 'L%' AND Country.Population > 3000000 AND
CountryLanguage.Percentage > 50;
Name	Name	Language
Leiden	Netherlands	Dutch
La Matanza	Argentina	Spanish
Lomas de Zamora	Argentina	Spanish
La Plata	Argentina	Spanish
Lanús	Argentina	Spanish
Las Heras	Argentina	Spanish
La Rioja	Argentina	Spanish
Liège	Belgium	Dutch
La Paz	Bolivia	Spanish
Londrina	Brazil	Portuguese
Limeira	Brazil	Portuguese
Lages	Brazil	Portuguese
Luziânia	Brazil	Portuguese
Lauro de Freitas	Brazil	Portuguese
Linhares	Brazil	Portuguese
London	United Kingdom	English
Liverpool	United Kingdom	English
Leeds	United Kingdom	English
Leicester	United Kingdom	English
Luton	United Kingdom	English
Los Angeles	Chile	Spanish
La Serena	Chile	Spanish
La Romana	Dominican Republic	Spanish
Loja	Ecuador	Spanish
Luxor	Egypt	Arabic
Las Palmas de Gran Canaria	Spain	Spanish
L´Hospitalet de Llobregat	Spain	Spanish
Leganés	Spain	Spanish
León	Spain	Spanish
Logroño	Spain	Spanish
Lleida (Lérida)	Spain	Spanish
Le-Cap-Haïtien	Haiti	Haiti Creole
La Ceiba	Honduras	Spanish
Livorno	Italy	Italian
Latina	Italy	Italian
Lecce	Italy	Italian
La Spezia	Italy	Italian
Linz	Austria	German
London	Canada	English
Laval	Canada	English
Longueuil	Canada	English
Lanzhou	China	Chinese
Luoyang	China	Chinese
Liuzhou	China	Chinese
Liaoyang	China	Chinese
Liupanshui	China	Chinese
Liaoyuan	China	Chinese
Lianyungang	China	Chinese
Leshan	China	Chinese
Linyi	China	Chinese
Luzhou	China	Chinese
Laiwu	China	Chinese
Liaocheng	China	Chinese
Laizhou	China	Chinese
Linfen	China	Chinese
Liangcheng	China	Chinese
Longkou	China	Chinese
Langfang	China	Chinese
Liu´an	China	Chinese
Longjing	China	Chinese
Lengshuijiang	China	Chinese
Laiyang	China	Chinese
Longyan	China	Chinese
Linhe	China	Chinese
Leiyang	China	Chinese
Loudi	China	Chinese
Luohe	China	Chinese
Linqing	China	Chinese
Laohekou	China	Chinese
Linchuan	China	Chinese
Lhasa	China	Chinese
Lianyuan	China	Chinese
Liyang	China	Chinese
Liling	China	Chinese
Linhai	China	Chinese
Larisa	Greece	Greek
La Habana	Cuba	Spanish
Lilongwe	Malawi	Chichewa
León	Mexico	Spanish
La Paz	Mexico	Spanish
La Paz	Mexico	Spanish
Lázaro Cárdenas	Mexico	Spanish
Lagos de Moreno	Mexico	Spanish
Lerdo	Mexico	Spanish
Los Cabos	Mexico	Spanish
Lerma	Mexico	Spanish
Las Margaritas	Mexico	Spanish
Lashio (Lasho)	Myanmar	Burmese
Lalitapur	Nepal	Nepali
León	Nicaragua	Spanish
Lambaré	Paraguay	Spanish
Lima	Peru	Spanish
Lisboa	Portugal	Portuguese
Lódz	Poland	Polish
Lublin	Poland	Polish
Legnica	Poland	Polish
Lyon	France	French
Le Havre	France	French
Lille	France	French
Le Mans	France	French
Limoges	France	French
Linköping	Sweden	Swedish
Lund	Sweden	Swedish
Leipzig	Germany	German
Lübeck	Germany	German
Ludwigshafen am Rhein	Germany	German
Leverkusen	Germany	German
Lünen	Germany	German
Lahti	Finland	Finnish
Lausanne	Switzerland	German
Latakia	Syria	Arabic
Luchou	Taiwan	Min
Lungtan	Taiwan	Min
Liberec	Czech Republic	Czech
Lviv	Ukraine	Ukrainian
Lugansk	Ukraine	Ukrainian
Lutsk	Ukraine	Ukrainian
Lysyt?ansk	Ukraine	Ukrainian
Lower Hutt	New Zealand	English
Lida	Belarus	Belorussian
Los Teques	Venezuela	Spanish
Lipetsk	Russian Federation	Russian
Ljubertsy	Russian Federation	Russian
Leninsk-Kuznetski	Russian Federation	Russian
Long Xuyen	Vietnam	Vietnamese
Los Angeles	United States	English
Las Vegas	United States	English
Long Beach	United States	English
Lexington-Fayette	United States	English
Louisville	United States	English
Lincoln	United States	English
Lubbock	United States	English
Little Rock	United States	English
Laredo	United States	English
Lakewood	United States	English
Lansing	United States	English
Lancaster	United States	English
Lafayette	United States	English
Lowell	United States	English
Livonia	United States	English
EXPLAIN
SELECT Name FROM City
WHERE City.Country IN (SELECT Code FROM Country WHERE Country.Name LIKE 'L%') AND
City.Population > 100000;
id	select_type	table	type	possible_keys	key	key_len	ref	rows	Extra
1	PRIMARY	Country	range	PRIMARY,Name	Name	52	NULL	10	Using index condition; Using MRR
1	PRIMARY	City	ref	Population,Country	Country	3	world.Country.Code	18	Using where; Using join buffer (flat, BNLH join)
SELECT Name FROM City
WHERE City.Country IN (SELECT Code FROM Country WHERE Country.Name LIKE 'L%') AND
City.Population > 100000;
Name
Vientiane
Riga
Daugavpils
Maseru
Beirut
Tripoli
Monrovia
Tripoli
Bengasi
Misrata
Vilnius
Kaunas
Klaipeda
?iauliai
Panevezys
EXPLAIN
SELECT Country.Name, IF(ISNULL(CountryLanguage.Country), NULL, CountryLanguage.Percentage)
FROM Country LEFT JOIN CountryLanguage ON
(CountryLanguage.Country=Country.Code AND Language='English')
WHERE 
Country.Population > 10000000;
id	select_type	table	type	possible_keys	key	key_len	ref	rows	Extra
1	SIMPLE	Country	ALL	NULL	NULL	NULL	NULL	239	Using where
1	SIMPLE	CountryLanguage	eq_ref	PRIMARY	PRIMARY	33	world.Country.Code,const	1	Using where; Using join buffer (flat, BNLH join)
SELECT Country.Name, IF(ISNULL(CountryLanguage.Country), NULL, CountryLanguage.Percentage)
FROM Country LEFT JOIN CountryLanguage ON
(CountryLanguage.Country=Country.Code AND Language='English')
WHERE 
Country.Population > 10000000;
Name	IF(ISNULL(CountryLanguage.Country), NULL, CountryLanguage.Percentage)
Australia	81.2
United Kingdom	97.3
Canada	60.4
United States	86.2
Zimbabwe	2.2
Japan	0.1
South Africa	8.5
Malaysia	1.6
Afghanistan	NULL
Netherlands	NULL
Algeria	NULL
Angola	NULL
Argentina	NULL
Bangladesh	NULL
Belgium	NULL
Brazil	NULL
Burkina Faso	NULL
Chile	NULL
Ecuador	NULL
Egypt	NULL
Spain	NULL
Ethiopia	NULL
Philippines	NULL
Ghana	NULL
Guatemala	NULL
Indonesia	NULL
India	NULL
Iraq	NULL
Iran	NULL
Italy	NULL
Yemen	NULL
Yugoslavia	NULL
Cambodia	NULL
Cameroon	NULL
Kazakstan	NULL
Kenya	NULL
China	NULL
Colombia	NULL
Congo, The Democratic Republic of the	NULL
North Korea	NULL
South Korea	NULL
Greece	NULL
Cuba	NULL
Madagascar	NULL
Malawi	NULL
Mali	NULL
Morocco	NULL
Mexico	NULL
Mozambique	NULL
Myanmar	NULL
Nepal	NULL
Niger	NULL
Nigeria	NULL
Côte d?Ivoire	NULL
Pakistan	NULL
Peru	NULL
Poland	NULL
France	NULL
Romania	NULL
Germany	NULL
Saudi Arabia	NULL
Somalia	NULL
Sri Lanka	NULL
Sudan	NULL
Syria	NULL
Taiwan	NULL
Tanzania	NULL
Thailand	NULL
Czech Republic	NULL
Turkey	NULL
Uganda	NULL
Ukraine	NULL
Hungary	NULL
Uzbekistan	NULL
Belarus	NULL
Venezuela	NULL
Russian Federation	NULL
Vietnam	NULL
show variables like 'join_buffer_size';
Variable_name	Value
join_buffer_size	131072
set join_cache_level=5;
show variables like 'join_cache_level';
Variable_name	Value
join_cache_level	5
EXPLAIN
SELECT City.Name, Country.Name FROM City,Country
WHERE City.Country=Country.Code AND 
Country.Name LIKE 'L%' AND City.Population > 100000;
id	select_type	table	type	possible_keys	key	key_len	ref	rows	Extra
1	SIMPLE	Country	range	PRIMARY,Name	Name	52	NULL	10	Using index condition; Using MRR
1	SIMPLE	City	ref	Population,Country	Country	3	world.Country.Code	18	Using where; Using join buffer (flat, BKA join)
SELECT City.Name, Country.Name FROM City,Country
WHERE City.Country=Country.Code AND 
Country.Name LIKE 'L%' AND City.Population > 100000;
Name	Name
Vientiane	Laos
Riga	Latvia
Daugavpils	Latvia
Maseru	Lesotho
Beirut	Lebanon
Tripoli	Lebanon
Monrovia	Liberia
Tripoli	Libyan Arab Jamahiriya
Bengasi	Libyan Arab Jamahiriya
Misrata	Libyan Arab Jamahiriya
Vilnius	Lithuania
Kaunas	Lithuania
Klaipeda	Lithuania
?iauliai	Lithuania
Panevezys	Lithuania
EXPLAIN
SELECT City.Name, Country.Name, CountryLanguage.Language
FROM City,Country,CountryLanguage
WHERE City.Country=Country.Code AND
CountryLanguage.Country=Country.Code AND
City.Name LIKE 'L%' AND Country.Population > 3000000 AND
CountryLanguage.Percentage > 50;
id	select_type	table	type	possible_keys	key	key_len	ref	rows	Extra
1	SIMPLE	CountryLanguage	ALL	PRIMARY,Percentage	NULL	NULL	NULL	984	Using where
1	SIMPLE	Country	eq_ref	PRIMARY	PRIMARY	3	world.CountryLanguage.Country	1	Using where; Using join buffer (flat, BKA join)
1	SIMPLE	City	ref	Country	Country	3	world.Country.Code	18	Using index condition(BKA); Using where; Using join buffer (flat, BKA join)
SELECT City.Name, Country.Name, CountryLanguage.Language
FROM City,Country,CountryLanguage
WHERE City.Country=Country.Code AND
CountryLanguage.Country=Country.Code AND
City.Name LIKE 'L%' AND Country.Population > 3000000 AND
CountryLanguage.Percentage > 50;
Name	Name	Language
Leiden	Netherlands	Dutch
La Matanza	Argentina	Spanish
Lomas de Zamora	Argentina	Spanish
La Plata	Argentina	Spanish
Lanús	Argentina	Spanish
Las Heras	Argentina	Spanish
La Rioja	Argentina	Spanish
Liège	Belgium	Dutch
La Paz	Bolivia	Spanish
Londrina	Brazil	Portuguese
Limeira	Brazil	Portuguese
Lages	Brazil	Portuguese
Luziânia	Brazil	Portuguese
Lauro de Freitas	Brazil	Portuguese
Linhares	Brazil	Portuguese
London	United Kingdom	English
Liverpool	United Kingdom	English
Leeds	United Kingdom	English
Leicester	United Kingdom	English
Luton	United Kingdom	English
Los Angeles	Chile	Spanish
La Serena	Chile	Spanish
La Romana	Dominican Republic	Spanish
Loja	Ecuador	Spanish
Luxor	Egypt	Arabic
Las Palmas de Gran Canaria	Spain	Spanish
L´Hospitalet de Llobregat	Spain	Spanish
Leganés	Spain	Spanish
León	Spain	Spanish
Logroño	Spain	Spanish
Lleida (Lérida)	Spain	Spanish
Le-Cap-Haïtien	Haiti	Haiti Creole
La Ceiba	Honduras	Spanish
Livorno	Italy	Italian
Latina	Italy	Italian
Lecce	Italy	Italian
La Spezia	Italy	Italian
Linz	Austria	German
London	Canada	English
Laval	Canada	English
Longueuil	Canada	English
Lanzhou	China	Chinese
Luoyang	China	Chinese
Liuzhou	China	Chinese
Liaoyang	China	Chinese
Liupanshui	China	Chinese
Liaoyuan	China	Chinese
Lianyungang	China	Chinese
Leshan	China	Chinese
Linyi	China	Chinese
Luzhou	China	Chinese
Laiwu	China	Chinese
Liaocheng	China	Chinese
Laizhou	China	Chinese
Linfen	China	Chinese
Liangcheng	China	Chinese
Longkou	China	Chinese
Langfang	China	Chinese
Liu´an	China	Chinese
Longjing	China	Chinese
Lengshuijiang	China	Chinese
Laiyang	China	Chinese
Longyan	China	Chinese
Linhe	China	Chinese
Leiyang	China	Chinese
Loudi	China	Chinese
Luohe	China	Chinese
Linqing	China	Chinese
Laohekou	China	Chinese
Linchuan	China	Chinese
Lhasa	China	Chinese
Lianyuan	China	Chinese
Liyang	China	Chinese
Liling	China	Chinese
Linhai	China	Chinese
Larisa	Greece	Greek
La Habana	Cuba	Spanish
Lilongwe	Malawi	Chichewa
León	Mexico	Spanish
La Paz	Mexico	Spanish
La Paz	Mexico	Spanish
Lázaro Cárdenas	Mexico	Spanish
Lagos de Moreno	Mexico	Spanish
Lerdo	Mexico	Spanish
Los Cabos	Mexico	Spanish
Lerma	Mexico	Spanish
Las Margaritas	Mexico	Spanish
Lashio (Lasho)	Myanmar	Burmese
Lalitapur	Nepal	Nepali
León	Nicaragua	Spanish
Lambaré	Paraguay	Spanish
Lima	Peru	Spanish
Lisboa	Portugal	Portuguese
Lódz	Poland	Polish
Lublin	Poland	Polish
Legnica	Poland	Polish
Lyon	France	French
Le Havre	France	French
Lille	France	French
Le Mans	France	French
Limoges	France	French
Linköping	Sweden	Swedish
Lund	Sweden	Swedish
Leipzig	Germany	German
Lübeck	Germany	German
Ludwigshafen am Rhein	Germany	German
Leverkusen	Germany	German
Lünen	Germany	German
Lahti	Finland	Finnish
Lausanne	Switzerland	German
Latakia	Syria	Arabic
Luchou	Taiwan	Min
Lungtan	Taiwan	Min
Liberec	Czech Republic	Czech
Lviv	Ukraine	Ukrainian
Lugansk	Ukraine	Ukrainian
Lutsk	Ukraine	Ukrainian
Lysyt?ansk	Ukraine	Ukrainian
Lower Hutt	New Zealand	English
Lida	Belarus	Belorussian
Los Teques	Venezuela	Spanish
Lipetsk	Russian Federation	Russian
Ljubertsy	Russian Federation	Russian
Leninsk-Kuznetski	Russian Federation	Russian
Long Xuyen	Vietnam	Vietnamese
Los Angeles	United States	English
Las Vegas	United States	English
Long Beach	United States	English
Lexington-Fayette	United States	English
Louisville	United States	English
Lincoln	United States	English
Lubbock	United States	English
Little Rock	United States	English
Laredo	United States	English
Lakewood	United States	English
Lansing	United States	English
Lancaster	United States	English
Lafayette	United States	English
Lowell	United States	English
Livonia	United States	English
EXPLAIN
SELECT Name FROM City
WHERE City.Country IN (SELECT Code FROM Country WHERE Country.Name LIKE 'L%') AND
City.Population > 100000;
id	select_type	table	type	possible_keys	key	key_len	ref	rows	Extra
1	PRIMARY	Country	range	PRIMARY,Name	Name	52	NULL	10	Using index condition; Using MRR
1	PRIMARY	City	ref	Population,Country	Country	3	world.Country.Code	18	Using where; Using join buffer (flat, BKA join)
SELECT Name FROM City
WHERE City.Country IN (SELECT Code FROM Country WHERE Country.Name LIKE 'L%') AND
City.Population > 100000;
Name
Vientiane
Riga
Daugavpils
Maseru
Beirut
Tripoli
Monrovia
Tripoli
Bengasi
Misrata
Vilnius
Kaunas
Klaipeda
?iauliai
Panevezys
EXPLAIN
SELECT Country.Name, IF(ISNULL(CountryLanguage.Country), NULL, CountryLanguage.Percentage)
FROM Country LEFT JOIN CountryLanguage ON
(CountryLanguage.Country=Country.Code AND Language='English')
WHERE 
Country.Population > 10000000;
id	select_type	table	type	possible_keys	key	key_len	ref	rows	Extra
1	SIMPLE	Country	ALL	NULL	NULL	NULL	NULL	239	Using where
1	SIMPLE	CountryLanguage	eq_ref	PRIMARY	PRIMARY	33	world.Country.Code,const	1	Using where; Using join buffer (flat, BKA join)
SELECT Country.Name, IF(ISNULL(CountryLanguage.Country), NULL, CountryLanguage.Percentage)
FROM Country LEFT JOIN CountryLanguage ON
(CountryLanguage.Country=Country.Code AND Language='English')
WHERE 
Country.Population > 10000000;
Name	IF(ISNULL(CountryLanguage.Country), NULL, CountryLanguage.Percentage)
Australia	81.2
United Kingdom	97.3
Canada	60.4
United States	86.2
Zimbabwe	2.2
Japan	0.1
South Africa	8.5
Malaysia	1.6
Afghanistan	NULL
Netherlands	NULL
Algeria	NULL
Angola	NULL
Argentina	NULL
Bangladesh	NULL
Belgium	NULL
Brazil	NULL
Burkina Faso	NULL
Chile	NULL
Ecuador	NULL
Egypt	NULL
Spain	NULL
Ethiopia	NULL
Philippines	NULL
Ghana	NULL
Guatemala	NULL
Indonesia	NULL
India	NULL
Iraq	NULL
Iran	NULL
Italy	NULL
Yemen	NULL
Yugoslavia	NULL
Cambodia	NULL
Cameroon	NULL
Kazakstan	NULL
Kenya	NULL
China	NULL
Colombia	NULL
Congo, The Democratic Republic of the	NULL
North Korea	NULL
South Korea	NULL
Greece	NULL
Cuba	NULL
Madagascar	NULL
Malawi	NULL
Mali	NULL
Morocco	NULL
Mexico	NULL
Mozambique	NULL
Myanmar	NULL
Nepal	NULL
Niger	NULL
Nigeria	NULL
Côte d?Ivoire	NULL
Pakistan	NULL
Peru	NULL
Poland	NULL
France	NULL
Romania	NULL
Germany	NULL
Saudi Arabia	NULL
Somalia	NULL
Sri Lanka	NULL
Sudan	NULL
Syria	NULL
Taiwan	NULL
Tanzania	NULL
Thailand	NULL
Czech Republic	NULL
Turkey	NULL
Uganda	NULL
Ukraine	NULL
Hungary	NULL
Uzbekistan	NULL
Belarus	NULL
Venezuela	NULL
Russian Federation	NULL
Vietnam	NULL
set join_cache_level=6;
show variables like 'join_cache_level';
Variable_name	Value
join_cache_level	6
EXPLAIN
SELECT City.Name, Country.Name FROM City,Country
WHERE City.Country=Country.Code AND 
Country.Name LIKE 'L%' AND City.Population > 100000;
id	select_type	table	type	possible_keys	key	key_len	ref	rows	Extra
1	SIMPLE	Country	range	PRIMARY,Name	Name	52	NULL	10	Using index condition; Using MRR
1	SIMPLE	City	ref	Population,Country	Country	3	world.Country.Code	18	Using where; Using join buffer (flat, BKA join)
SELECT City.Name, Country.Name FROM City,Country
WHERE City.Country=Country.Code AND 
Country.Name LIKE 'L%' AND City.Population > 100000;
Name	Name
Vientiane	Laos
Riga	Latvia
Daugavpils	Latvia
Maseru	Lesotho
Beirut	Lebanon
Tripoli	Lebanon
Monrovia	Liberia
Tripoli	Libyan Arab Jamahiriya
Bengasi	Libyan Arab Jamahiriya
Misrata	Libyan Arab Jamahiriya
Vilnius	Lithuania
Kaunas	Lithuania
Klaipeda	Lithuania
?iauliai	Lithuania
Panevezys	Lithuania
EXPLAIN
SELECT City.Name, Country.Name, CountryLanguage.Language
FROM City,Country,CountryLanguage
WHERE City.Country=Country.Code AND
CountryLanguage.Country=Country.Code AND
City.Name LIKE 'L%' AND Country.Population > 3000000 AND
CountryLanguage.Percentage > 50;
id	select_type	table	type	possible_keys	key	key_len	ref	rows	Extra
1	SIMPLE	CountryLanguage	ALL	PRIMARY,Percentage	NULL	NULL	NULL	984	Using where
1	SIMPLE	Country	eq_ref	PRIMARY	PRIMARY	3	world.CountryLanguage.Country	1	Using where; Using join buffer (flat, BKA join)
1	SIMPLE	City	ref	Country	Country	3	world.Country.Code	18	Using index condition(BKA); Using where; Using join buffer (incremental, BKA join)
SELECT City.Name, Country.Name, CountryLanguage.Language
FROM City,Country,CountryLanguage
WHERE City.Country=Country.Code AND
CountryLanguage.Country=Country.Code AND
City.Name LIKE 'L%' AND Country.Population > 3000000 AND
CountryLanguage.Percentage > 50;
Name	Name	Language
Leiden	Netherlands	Dutch
La Matanza	Argentina	Spanish
Lomas de Zamora	Argentina	Spanish
La Plata	Argentina	Spanish
Lanús	Argentina	Spanish
Las Heras	Argentina	Spanish
La Rioja	Argentina	Spanish
Liège	Belgium	Dutch
La Paz	Bolivia	Spanish
Londrina	Brazil	Portuguese
Limeira	Brazil	Portuguese
Lages	Brazil	Portuguese
Luziânia	Brazil	Portuguese
Lauro de Freitas	Brazil	Portuguese
Linhares	Brazil	Portuguese
London	United Kingdom	English
Liverpool	United Kingdom	English
Leeds	United Kingdom	English
Leicester	United Kingdom	English
Luton	United Kingdom	English
Los Angeles	Chile	Spanish
La Serena	Chile	Spanish
La Romana	Dominican Republic	Spanish
Loja	Ecuador	Spanish
Luxor	Egypt	Arabic
Las Palmas de Gran Canaria	Spain	Spanish
L´Hospitalet de Llobregat	Spain	Spanish
Leganés	Spain	Spanish
León	Spain	Spanish
Logroño	Spain	Spanish
Lleida (Lérida)	Spain	Spanish
Le-Cap-Haïtien	Haiti	Haiti Creole
La Ceiba	Honduras	Spanish
Livorno	Italy	Italian
Latina	Italy	Italian
Lecce	Italy	Italian
La Spezia	Italy	Italian
Linz	Austria	German
London	Canada	English
Laval	Canada	English
Longueuil	Canada	English
Lanzhou	China	Chinese
Luoyang	China	Chinese
Liuzhou	China	Chinese
Liaoyang	China	Chinese
Liupanshui	China	Chinese
Liaoyuan	China	Chinese
Lianyungang	China	Chinese
Leshan	China	Chinese
Linyi	China	Chinese
Luzhou	China	Chinese
Laiwu	China	Chinese
Liaocheng	China	Chinese
Laizhou	China	Chinese
Linfen	China	Chinese
Liangcheng	China	Chinese
Longkou	China	Chinese
Langfang	China	Chinese
Liu´an	China	Chinese
Longjing	China	Chinese
Lengshuijiang	China	Chinese
Laiyang	China	Chinese
Longyan	China	Chinese
Linhe	China	Chinese
Leiyang	China	Chinese
Loudi	China	Chinese
Luohe	China	Chinese
Linqing	China	Chinese
Laohekou	China	Chinese
Linchuan	China	Chinese
Lhasa	China	Chinese
Lianyuan	China	Chinese
Liyang	China	Chinese
Liling	China	Chinese
Linhai	China	Chinese
Larisa	Greece	Greek
La Habana	Cuba	Spanish
Lilongwe	Malawi	Chichewa
León	Mexico	Spanish
La Paz	Mexico	Spanish
La Paz	Mexico	Spanish
Lázaro Cárdenas	Mexico	Spanish
Lagos de Moreno	Mexico	Spanish
Lerdo	Mexico	Spanish
Los Cabos	Mexico	Spanish
Lerma	Mexico	Spanish
Las Margaritas	Mexico	Spanish
Lashio (Lasho)	Myanmar	Burmese
Lalitapur	Nepal	Nepali
León	Nicaragua	Spanish
Lambaré	Paraguay	Spanish
Lima	Peru	Spanish
Lisboa	Portugal	Portuguese
Lódz	Poland	Polish
Lublin	Poland	Polish
Legnica	Poland	Polish
Lyon	France	French
Le Havre	France	French
Lille	France	French
Le Mans	France	French
Limoges	France	French
Linköping	Sweden	Swedish
Lund	Sweden	Swedish
Leipzig	Germany	German
Lübeck	Germany	German
Ludwigshafen am Rhein	Germany	German
Leverkusen	Germany	German
Lünen	Germany	German
Lahti	Finland	Finnish
Lausanne	Switzerland	German
Latakia	Syria	Arabic
Luchou	Taiwan	Min
Lungtan	Taiwan	Min
Liberec	Czech Republic	Czech
Lviv	Ukraine	Ukrainian
Lugansk	Ukraine	Ukrainian
Lutsk	Ukraine	Ukrainian
Lysyt?ansk	Ukraine	Ukrainian
Lower Hutt	New Zealand	English
Lida	Belarus	Belorussian
Los Teques	Venezuela	Spanish
Lipetsk	Russian Federation	Russian
Ljubertsy	Russian Federation	Russian
Leninsk-Kuznetski	Russian Federation	Russian
Long Xuyen	Vietnam	Vietnamese
Los Angeles	United States	English
Las Vegas	United States	English
Long Beach	United States	English
Lexington-Fayette	United States	English
Louisville	United States	English
Lincoln	United States	English
Lubbock	United States	English
Little Rock	United States	English
Laredo	United States	English
Lakewood	United States	English
Lansing	United States	English
Lancaster	United States	English
Lafayette	United States	English
Lowell	United States	English
Livonia	United States	English
EXPLAIN
SELECT Name FROM City
WHERE City.Country IN (SELECT Code FROM Country WHERE Country.Name LIKE 'L%') AND
City.Population > 100000;
id	select_type	table	type	possible_keys	key	key_len	ref	rows	Extra
1	PRIMARY	Country	range	PRIMARY,Name	Name	52	NULL	10	Using index condition; Using MRR
1	PRIMARY	City	ref	Population,Country	Country	3	world.Country.Code	18	Using where; Using join buffer (flat, BKA join)
SELECT Name FROM City
WHERE City.Country IN (SELECT Code FROM Country WHERE Country.Name LIKE 'L%') AND
City.Population > 100000;
Name
Vientiane
Riga
Daugavpils
Maseru
Beirut
Tripoli
Monrovia
Tripoli
Bengasi
Misrata
Vilnius
Kaunas
Klaipeda
?iauliai
Panevezys
EXPLAIN
SELECT Country.Name, IF(ISNULL(CountryLanguage.Country), NULL, CountryLanguage.Percentage)
FROM Country LEFT JOIN CountryLanguage ON
(CountryLanguage.Country=Country.Code AND Language='English')
WHERE 
Country.Population > 10000000;
id	select_type	table	type	possible_keys	key	key_len	ref	rows	Extra
1	SIMPLE	Country	ALL	NULL	NULL	NULL	NULL	239	Using where
1	SIMPLE	CountryLanguage	eq_ref	PRIMARY	PRIMARY	33	world.Country.Code,const	1	Using where; Using join buffer (flat, BKA join)
SELECT Country.Name, IF(ISNULL(CountryLanguage.Country), NULL, CountryLanguage.Percentage)
FROM Country LEFT JOIN CountryLanguage ON
(CountryLanguage.Country=Country.Code AND Language='English')
WHERE 
Country.Population > 10000000;
Name	IF(ISNULL(CountryLanguage.Country), NULL, CountryLanguage.Percentage)
Australia	81.2
United Kingdom	97.3
Canada	60.4
United States	86.2
Zimbabwe	2.2
Japan	0.1
South Africa	8.5
Malaysia	1.6
Afghanistan	NULL
Netherlands	NULL
Algeria	NULL
Angola	NULL
Argentina	NULL
Bangladesh	NULL
Belgium	NULL
Brazil	NULL
Burkina Faso	NULL
Chile	NULL
Ecuador	NULL
Egypt	NULL
Spain	NULL
Ethiopia	NULL
Philippines	NULL
Ghana	NULL
Guatemala	NULL
Indonesia	NULL
India	NULL
Iraq	NULL
Iran	NULL
Italy	NULL
Yemen	NULL
Yugoslavia	NULL
Cambodia	NULL
Cameroon	NULL
Kazakstan	NULL
Kenya	NULL
China	NULL
Colombia	NULL
Congo, The Democratic Republic of the	NULL
North Korea	NULL
South Korea	NULL
Greece	NULL
Cuba	NULL
Madagascar	NULL
Malawi	NULL
Mali	NULL
Morocco	NULL
Mexico	NULL
Mozambique	NULL
Myanmar	NULL
Nepal	NULL
Niger	NULL
Nigeria	NULL
Côte d?Ivoire	NULL
Pakistan	NULL
Peru	NULL
Poland	NULL
France	NULL
Romania	NULL
Germany	NULL
Saudi Arabia	NULL
Somalia	NULL
Sri Lanka	NULL
Sudan	NULL
Syria	NULL
Taiwan	NULL
Tanzania	NULL
Thailand	NULL
Czech Republic	NULL
Turkey	NULL
Uganda	NULL
Ukraine	NULL
Hungary	NULL
Uzbekistan	NULL
Belarus	NULL
Venezuela	NULL
Russian Federation	NULL
Vietnam	NULL
set join_cache_level=7;
show variables like 'join_cache_level';
Variable_name	Value
join_cache_level	7
EXPLAIN
SELECT City.Name, Country.Name FROM City,Country
WHERE City.Country=Country.Code AND 
Country.Name LIKE 'L%' AND City.Population > 100000;
id	select_type	table	type	possible_keys	key	key_len	ref	rows	Extra
1	SIMPLE	Country	range	PRIMARY,Name	Name	52	NULL	10	Using index condition; Using MRR
1	SIMPLE	City	ref	Population,Country	Country	3	world.Country.Code	18	Using where; Using join buffer (flat, BKAH join)
SELECT City.Name, Country.Name FROM City,Country
WHERE City.Country=Country.Code AND 
Country.Name LIKE 'L%' AND City.Population > 100000;
Name	Name
Vientiane	Laos
Riga	Latvia
Daugavpils	Latvia
Maseru	Lesotho
Beirut	Lebanon
Tripoli	Lebanon
Monrovia	Liberia
Tripoli	Libyan Arab Jamahiriya
Bengasi	Libyan Arab Jamahiriya
Misrata	Libyan Arab Jamahiriya
Vilnius	Lithuania
Kaunas	Lithuania
Klaipeda	Lithuania
?iauliai	Lithuania
Panevezys	Lithuania
EXPLAIN
SELECT City.Name, Country.Name, CountryLanguage.Language
FROM City,Country,CountryLanguage
WHERE City.Country=Country.Code AND
CountryLanguage.Country=Country.Code AND
City.Name LIKE 'L%' AND Country.Population > 3000000 AND
CountryLanguage.Percentage > 50;
id	select_type	table	type	possible_keys	key	key_len	ref	rows	Extra
1	SIMPLE	CountryLanguage	ALL	PRIMARY,Percentage	NULL	NULL	NULL	984	Using where
1	SIMPLE	Country	eq_ref	PRIMARY	PRIMARY	3	world.CountryLanguage.Country	1	Using where; Using join buffer (flat, BKAH join)
1	SIMPLE	City	ref	Country	Country	3	world.Country.Code	18	Using index condition(BKA); Using where; Using join buffer (flat, BKAH join)
SELECT City.Name, Country.Name, CountryLanguage.Language
FROM City,Country,CountryLanguage
WHERE City.Country=Country.Code AND
CountryLanguage.Country=Country.Code AND
City.Name LIKE 'L%' AND Country.Population > 3000000 AND
CountryLanguage.Percentage > 50;
Name	Name	Language
Leiden	Netherlands	Dutch
La Matanza	Argentina	Spanish
Lomas de Zamora	Argentina	Spanish
La Plata	Argentina	Spanish
Lanús	Argentina	Spanish
Las Heras	Argentina	Spanish
La Rioja	Argentina	Spanish
Liège	Belgium	Dutch
La Paz	Bolivia	Spanish
Londrina	Brazil	Portuguese
Limeira	Brazil	Portuguese
Lages	Brazil	Portuguese
Luziânia	Brazil	Portuguese
Lauro de Freitas	Brazil	Portuguese
Linhares	Brazil	Portuguese
London	United Kingdom	English
Liverpool	United Kingdom	English
Leeds	United Kingdom	English
Leicester	United Kingdom	English
Luton	United Kingdom	English
Los Angeles	Chile	Spanish
La Serena	Chile	Spanish
La Romana	Dominican Republic	Spanish
Loja	Ecuador	Spanish
Luxor	Egypt	Arabic
Las Palmas de Gran Canaria	Spain	Spanish
L´Hospitalet de Llobregat	Spain	Spanish
Leganés	Spain	Spanish
León	Spain	Spanish
Logroño	Spain	Spanish
Lleida (Lérida)	Spain	Spanish
Le-Cap-Haïtien	Haiti	Haiti Creole
La Ceiba	Honduras	Spanish
Livorno	Italy	Italian
Latina	Italy	Italian
Lecce	Italy	Italian
La Spezia	Italy	Italian
Linz	Austria	German
London	Canada	English
Laval	Canada	English
Longueuil	Canada	English
Lanzhou	China	Chinese
Luoyang	China	Chinese
Liuzhou	China	Chinese
Liaoyang	China	Chinese
Liupanshui	China	Chinese
Liaoyuan	China	Chinese
Lianyungang	China	Chinese
Leshan	China	Chinese
Linyi	China	Chinese
Luzhou	China	Chinese
Laiwu	China	Chinese
Liaocheng	China	Chinese
Laizhou	China	Chinese
Linfen	China	Chinese
Liangcheng	China	Chinese
Longkou	China	Chinese
Langfang	China	Chinese
Liu´an	China	Chinese
Longjing	China	Chinese
Lengshuijiang	China	Chinese
Laiyang	China	Chinese
Longyan	China	Chinese
Linhe	China	Chinese
Leiyang	China	Chinese
Loudi	China	Chinese
Luohe	China	Chinese
Linqing	China	Chinese
Laohekou	China	Chinese
Linchuan	China	Chinese
Lhasa	China	Chinese
Lianyuan	China	Chinese
Liyang	China	Chinese
Liling	China	Chinese
Linhai	China	Chinese
Larisa	Greece	Greek
La Habana	Cuba	Spanish
Lilongwe	Malawi	Chichewa
León	Mexico	Spanish
La Paz	Mexico	Spanish
La Paz	Mexico	Spanish
Lázaro Cárdenas	Mexico	Spanish
Lagos de Moreno	Mexico	Spanish
Lerdo	Mexico	Spanish
Los Cabos	Mexico	Spanish
Lerma	Mexico	Spanish
Las Margaritas	Mexico	Spanish
Lashio (Lasho)	Myanmar	Burmese
Lalitapur	Nepal	Nepali
León	Nicaragua	Spanish
Lambaré	Paraguay	Spanish
Lima	Peru	Spanish
Lisboa	Portugal	Portuguese
Lódz	Poland	Polish
Lublin	Poland	Polish
Legnica	Poland	Polish
Lyon	France	French
Le Havre	France	French
Lille	France	French
Le Mans	France	French
Limoges	France	French
Linköping	Sweden	Swedish
Lund	Sweden	Swedish
Leipzig	Germany	German
Lübeck	Germany	German
Ludwigshafen am Rhein	Germany	German
Leverkusen	Germany	German
Lünen	Germany	German
Lahti	Finland	Finnish
Lausanne	Switzerland	German
Latakia	Syria	Arabic
Luchou	Taiwan	Min
Lungtan	Taiwan	Min
Liberec	Czech Republic	Czech
Lviv	Ukraine	Ukrainian
Lugansk	Ukraine	Ukrainian
Lutsk	Ukraine	Ukrainian
Lysyt?ansk	Ukraine	Ukrainian
Lower Hutt	New Zealand	English
Lida	Belarus	Belorussian
Los Teques	Venezuela	Spanish
Lipetsk	Russian Federation	Russian
Ljubertsy	Russian Federation	Russian
Leninsk-Kuznetski	Russian Federation	Russian
Long Xuyen	Vietnam	Vietnamese
Los Angeles	United States	English
Las Vegas	United States	English
Long Beach	United States	English
Lexington-Fayette	United States	English
Louisville	United States	English
Lincoln	United States	English
Lubbock	United States	English
Little Rock	United States	English
Laredo	United States	English
Lakewood	United States	English
Lansing	United States	English
Lancaster	United States	English
Lafayette	United States	English
Lowell	United States	English
Livonia	United States	English
EXPLAIN
SELECT Name FROM City
WHERE City.Country IN (SELECT Code FROM Country WHERE Country.Name LIKE 'L%') AND
City.Population > 100000;
id	select_type	table	type	possible_keys	key	key_len	ref	rows	Extra
1	PRIMARY	Country	range	PRIMARY,Name	Name	52	NULL	10	Using index condition; Using MRR
1	PRIMARY	City	ref	Population,Country	Country	3	world.Country.Code	18	Using where; Using join buffer (flat, BKAH join)
SELECT Name FROM City
WHERE City.Country IN (SELECT Code FROM Country WHERE Country.Name LIKE 'L%') AND
City.Population > 100000;
Name
Vientiane
Riga
Daugavpils
Maseru
Beirut
Tripoli
Monrovia
Tripoli
Bengasi
Misrata
Vilnius
Kaunas
Klaipeda
?iauliai
Panevezys
EXPLAIN
SELECT Country.Name, IF(ISNULL(CountryLanguage.Country), NULL, CountryLanguage.Percentage)
FROM Country LEFT JOIN CountryLanguage ON
(CountryLanguage.Country=Country.Code AND Language='English')
WHERE 
Country.Population > 10000000;
id	select_type	table	type	possible_keys	key	key_len	ref	rows	Extra
1	SIMPLE	Country	ALL	NULL	NULL	NULL	NULL	239	Using where
1	SIMPLE	CountryLanguage	eq_ref	PRIMARY	PRIMARY	33	world.Country.Code,const	1	Using where; Using join buffer (flat, BKAH join)
SELECT Country.Name, IF(ISNULL(CountryLanguage.Country), NULL, CountryLanguage.Percentage)
FROM Country LEFT JOIN CountryLanguage ON
(CountryLanguage.Country=Country.Code AND Language='English')
WHERE 
Country.Population > 10000000;
Name	IF(ISNULL(CountryLanguage.Country), NULL, CountryLanguage.Percentage)
Australia	81.2
United Kingdom	97.3
Canada	60.4
United States	86.2
Zimbabwe	2.2
Japan	0.1
South Africa	8.5
Malaysia	1.6
Afghanistan	NULL
Netherlands	NULL
Algeria	NULL
Angola	NULL
Argentina	NULL
Bangladesh	NULL
Belgium	NULL
Brazil	NULL
Burkina Faso	NULL
Chile	NULL
Ecuador	NULL
Egypt	NULL
Spain	NULL
Ethiopia	NULL
Philippines	NULL
Ghana	NULL
Guatemala	NULL
Indonesia	NULL
India	NULL
Iraq	NULL
Iran	NULL
Italy	NULL
Yemen	NULL
Yugoslavia	NULL
Cambodia	NULL
Cameroon	NULL
Kazakstan	NULL
Kenya	NULL
China	NULL
Colombia	NULL
Congo, The Democratic Republic of the	NULL
North Korea	NULL
South Korea	NULL
Greece	NULL
Cuba	NULL
Madagascar	NULL
Malawi	NULL
Mali	NULL
Morocco	NULL
Mexico	NULL
Mozambique	NULL
Myanmar	NULL
Nepal	NULL
Niger	NULL
Nigeria	NULL
Côte d?Ivoire	NULL
Pakistan	NULL
Peru	NULL
Poland	NULL
France	NULL
Romania	NULL
Germany	NULL
Saudi Arabia	NULL
Somalia	NULL
Sri Lanka	NULL
Sudan	NULL
Syria	NULL
Taiwan	NULL
Tanzania	NULL
Thailand	NULL
Czech Republic	NULL
Turkey	NULL
Uganda	NULL
Ukraine	NULL
Hungary	NULL
Uzbekistan	NULL
Belarus	NULL
Venezuela	NULL
Russian Federation	NULL
Vietnam	NULL
set join_cache_level=8;
show variables like 'join_cache_level';
Variable_name	Value
join_cache_level	8
EXPLAIN
SELECT City.Name, Country.Name FROM City,Country
WHERE City.Country=Country.Code AND 
Country.Name LIKE 'L%' AND City.Population > 100000;
id	select_type	table	type	possible_keys	key	key_len	ref	rows	Extra
1	SIMPLE	Country	range	PRIMARY,Name	Name	52	NULL	10	Using index condition; Using MRR
1	SIMPLE	City	ref	Population,Country	Country	3	world.Country.Code	18	Using where; Using join buffer (flat, BKAH join)
SELECT City.Name, Country.Name FROM City,Country
WHERE City.Country=Country.Code AND 
Country.Name LIKE 'L%' AND City.Population > 100000;
Name	Name
Vientiane	Laos
Riga	Latvia
Daugavpils	Latvia
Maseru	Lesotho
Beirut	Lebanon
Tripoli	Lebanon
Monrovia	Liberia
Tripoli	Libyan Arab Jamahiriya
Bengasi	Libyan Arab Jamahiriya
Misrata	Libyan Arab Jamahiriya
Vilnius	Lithuania
Kaunas	Lithuania
Klaipeda	Lithuania
?iauliai	Lithuania
Panevezys	Lithuania
EXPLAIN
SELECT City.Name, Country.Name, CountryLanguage.Language
FROM City,Country,CountryLanguage
WHERE City.Country=Country.Code AND
CountryLanguage.Country=Country.Code AND
City.Name LIKE 'L%' AND Country.Population > 3000000 AND
CountryLanguage.Percentage > 50;
id	select_type	table	type	possible_keys	key	key_len	ref	rows	Extra
1	SIMPLE	CountryLanguage	ALL	PRIMARY,Percentage	NULL	NULL	NULL	984	Using where
1	SIMPLE	Country	eq_ref	PRIMARY	PRIMARY	3	world.CountryLanguage.Country	1	Using where; Using join buffer (flat, BKAH join)
1	SIMPLE	City	ref	Country	Country	3	world.Country.Code	18	Using index condition(BKA); Using where; Using join buffer (incremental, BKAH join)
SELECT City.Name, Country.Name, CountryLanguage.Language
FROM City,Country,CountryLanguage
WHERE City.Country=Country.Code AND
CountryLanguage.Country=Country.Code AND
City.Name LIKE 'L%' AND Country.Population > 3000000 AND
CountryLanguage.Percentage > 50;
Name	Name	Language
Leiden	Netherlands	Dutch
La Matanza	Argentina	Spanish
Lomas de Zamora	Argentina	Spanish
La Plata	Argentina	Spanish
Lanús	Argentina	Spanish
Las Heras	Argentina	Spanish
La Rioja	Argentina	Spanish
Liège	Belgium	Dutch
La Paz	Bolivia	Spanish
Londrina	Brazil	Portuguese
Limeira	Brazil	Portuguese
Lages	Brazil	Portuguese
Luziânia	Brazil	Portuguese
Lauro de Freitas	Brazil	Portuguese
Linhares	Brazil	Portuguese
London	United Kingdom	English
Liverpool	United Kingdom	English
Leeds	United Kingdom	English
Leicester	United Kingdom	English
Luton	United Kingdom	English
Los Angeles	Chile	Spanish
La Serena	Chile	Spanish
La Romana	Dominican Republic	Spanish
Loja	Ecuador	Spanish
Luxor	Egypt	Arabic
Las Palmas de Gran Canaria	Spain	Spanish
L´Hospitalet de Llobregat	Spain	Spanish
Leganés	Spain	Spanish
León	Spain	Spanish
Logroño	Spain	Spanish
Lleida (Lérida)	Spain	Spanish
Le-Cap-Haïtien	Haiti	Haiti Creole
La Ceiba	Honduras	Spanish
Livorno	Italy	Italian
Latina	Italy	Italian
Lecce	Italy	Italian
La Spezia	Italy	Italian
Linz	Austria	German
London	Canada	English
Laval	Canada	English
Longueuil	Canada	English
Lanzhou	China	Chinese
Luoyang	China	Chinese
Liuzhou	China	Chinese
Liaoyang	China	Chinese
Liupanshui	China	Chinese
Liaoyuan	China	Chinese
Lianyungang	China	Chinese
Leshan	China	Chinese
Linyi	China	Chinese
Luzhou	China	Chinese
Laiwu	China	Chinese
Liaocheng	China	Chinese
Laizhou	China	Chinese
Linfen	China	Chinese
Liangcheng	China	Chinese
Longkou	China	Chinese
Langfang	China	Chinese
Liu´an	China	Chinese
Longjing	China	Chinese
Lengshuijiang	China	Chinese
Laiyang	China	Chinese
Longyan	China	Chinese
Linhe	China	Chinese
Leiyang	China	Chinese
Loudi	China	Chinese
Luohe	China	Chinese
Linqing	China	Chinese
Laohekou	China	Chinese
Linchuan	China	Chinese
Lhasa	China	Chinese
Lianyuan	China	Chinese
Liyang	China	Chinese
Liling	China	Chinese
Linhai	China	Chinese
Larisa	Greece	Greek
La Habana	Cuba	Spanish
Lilongwe	Malawi	Chichewa
León	Mexico	Spanish
La Paz	Mexico	Spanish
La Paz	Mexico	Spanish
Lázaro Cárdenas	Mexico	Spanish
Lagos de Moreno	Mexico	Spanish
Lerdo	Mexico	Spanish
Los Cabos	Mexico	Spanish
Lerma	Mexico	Spanish
Las Margaritas	Mexico	Spanish
Lashio (Lasho)	Myanmar	Burmese
Lalitapur	Nepal	Nepali
León	Nicaragua	Spanish
Lambaré	Paraguay	Spanish
Lima	Peru	Spanish
Lisboa	Portugal	Portuguese
Lódz	Poland	Polish
Lublin	Poland	Polish
Legnica	Poland	Polish
Lyon	France	French
Le Havre	France	French
Lille	France	French
Le Mans	France	French
Limoges	France	French
Linköping	Sweden	Swedish
Lund	Sweden	Swedish
Leipzig	Germany	German
Lübeck	Germany	German
Ludwigshafen am Rhein	Germany	German
Leverkusen	Germany	German
Lünen	Germany	German
Lahti	Finland	Finnish
Lausanne	Switzerland	German
Latakia	Syria	Arabic
Luchou	Taiwan	Min
Lungtan	Taiwan	Min
Liberec	Czech Republic	Czech
Lviv	Ukraine	Ukrainian
Lugansk	Ukraine	Ukrainian
Lutsk	Ukraine	Ukrainian
Lysyt?ansk	Ukraine	Ukrainian
Lower Hutt	New Zealand	English
Lida	Belarus	Belorussian
Los Teques	Venezuela	Spanish
Lipetsk	Russian Federation	Russian
Ljubertsy	Russian Federation	Russian
Leninsk-Kuznetski	Russian Federation	Russian
Long Xuyen	Vietnam	Vietnamese
Los Angeles	United States	English
Las Vegas	United States	English
Long Beach	United States	English
Lexington-Fayette	United States	English
Louisville	United States	English
Lincoln	United States	English
Lubbock	United States	English
Little Rock	United States	English
Laredo	United States	English
Lakewood	United States	English
Lansing	United States	English
Lancaster	United States	English
Lafayette	United States	English
Lowell	United States	English
Livonia	United States	English
EXPLAIN
SELECT Name FROM City
WHERE City.Country IN (SELECT Code FROM Country WHERE Country.Name LIKE 'L%') AND
City.Population > 100000;
id	select_type	table	type	possible_keys	key	key_len	ref	rows	Extra
1	PRIMARY	Country	range	PRIMARY,Name	Name	52	NULL	10	Using index condition; Using MRR
1	PRIMARY	City	ref	Population,Country	Country	3	world.Country.Code	18	Using where; Using join buffer (flat, BKAH join)
SELECT Name FROM City
WHERE City.Country IN (SELECT Code FROM Country WHERE Country.Name LIKE 'L%') AND
City.Population > 100000;
Name
Vientiane
Riga
Daugavpils
Maseru
Beirut
Tripoli
Monrovia
Tripoli
Bengasi
Misrata
Vilnius
Kaunas
Klaipeda
?iauliai
Panevezys
EXPLAIN
SELECT Country.Name, IF(ISNULL(CountryLanguage.Country), NULL, CountryLanguage.Percentage)
FROM Country LEFT JOIN CountryLanguage ON
(CountryLanguage.Country=Country.Code AND Language='English')
WHERE 
Country.Population > 10000000;
id	select_type	table	type	possible_keys	key	key_len	ref	rows	Extra
1	SIMPLE	Country	ALL	NULL	NULL	NULL	NULL	239	Using where
1	SIMPLE	CountryLanguage	eq_ref	PRIMARY	PRIMARY	33	world.Country.Code,const	1	Using where; Using join buffer (flat, BKAH join)
SELECT Country.Name, IF(ISNULL(CountryLanguage.Country), NULL, CountryLanguage.Percentage)
FROM Country LEFT JOIN CountryLanguage ON
(CountryLanguage.Country=Country.Code AND Language='English')
WHERE 
Country.Population > 10000000;
Name	IF(ISNULL(CountryLanguage.Country), NULL, CountryLanguage.Percentage)
Australia	81.2
United Kingdom	97.3
Canada	60.4
United States	86.2
Zimbabwe	2.2
Japan	0.1
South Africa	8.5
Malaysia	1.6
Afghanistan	NULL
Netherlands	NULL
Algeria	NULL
Angola	NULL
Argentina	NULL
Bangladesh	NULL
Belgium	NULL
Brazil	NULL
Burkina Faso	NULL
Chile	NULL
Ecuador	NULL
Egypt	NULL
Spain	NULL
Ethiopia	NULL
Philippines	NULL
Ghana	NULL
Guatemala	NULL
Indonesia	NULL
India	NULL
Iraq	NULL
Iran	NULL
Italy	NULL
Yemen	NULL
Yugoslavia	NULL
Cambodia	NULL
Cameroon	NULL
Kazakstan	NULL
Kenya	NULL
China	NULL
Colombia	NULL
Congo, The Democratic Republic of the	NULL
North Korea	NULL
South Korea	NULL
Greece	NULL
Cuba	NULL
Madagascar	NULL
Malawi	NULL
Mali	NULL
Morocco	NULL
Mexico	NULL
Mozambique	NULL
Myanmar	NULL
Nepal	NULL
Niger	NULL
Nigeria	NULL
Côte d?Ivoire	NULL
Pakistan	NULL
Peru	NULL
Poland	NULL
France	NULL
Romania	NULL
Germany	NULL
Saudi Arabia	NULL
Somalia	NULL
Sri Lanka	NULL
Sudan	NULL
Syria	NULL
Taiwan	NULL
Tanzania	NULL
Thailand	NULL
Czech Republic	NULL
Turkey	NULL
Uganda	NULL
Ukraine	NULL
Hungary	NULL
Uzbekistan	NULL
Belarus	NULL
Venezuela	NULL
Russian Federation	NULL
Vietnam	NULL
set join_buffer_size=256;
show variables like 'join_buffer_size';
Variable_name	Value
join_buffer_size	256
set join_cache_level=3;
show variables like 'join_cache_level';
Variable_name	Value
join_cache_level	3
EXPLAIN
SELECT City.Name, Country.Name FROM City,Country
WHERE City.Country=Country.Code AND 
Country.Name LIKE 'L%' AND City.Population > 100000;
id	select_type	table	type	possible_keys	key	key_len	ref	rows	Extra
1	SIMPLE	Country	range	PRIMARY,Name	Name	52	NULL	10	Using index condition; Using MRR
1	SIMPLE	City	ref	Population,Country	Country	3	world.Country.Code	18	Using where; Using join buffer (flat, BNLH join)
SELECT City.Name, Country.Name FROM City,Country
WHERE City.Country=Country.Code AND 
Country.Name LIKE 'L%' AND City.Population > 100000;
Name	Name
Vientiane	Laos
Riga	Latvia
Daugavpils	Latvia
Maseru	Lesotho
Beirut	Lebanon
Tripoli	Lebanon
Monrovia	Liberia
Tripoli	Libyan Arab Jamahiriya
Bengasi	Libyan Arab Jamahiriya
Misrata	Libyan Arab Jamahiriya
Vilnius	Lithuania
Kaunas	Lithuania
Klaipeda	Lithuania
?iauliai	Lithuania
Panevezys	Lithuania
EXPLAIN
SELECT City.Name, Country.Name, CountryLanguage.Language
FROM City,Country,CountryLanguage
WHERE City.Country=Country.Code AND
CountryLanguage.Country=Country.Code AND
City.Name LIKE 'L%' AND Country.Population > 3000000 AND
CountryLanguage.Percentage > 50;
id	select_type	table	type	possible_keys	key	key_len	ref	rows	Extra
1	SIMPLE	CountryLanguage	ALL	PRIMARY,Percentage	NULL	NULL	NULL	984	Using where
1	SIMPLE	Country	eq_ref	PRIMARY	PRIMARY	3	world.CountryLanguage.Country	1	Using where; Using join buffer (flat, BNLH join)
1	SIMPLE	City	ref	Country	Country	3	world.Country.Code	18	Using index condition; Using where
SELECT City.Name, Country.Name, CountryLanguage.Language
FROM City,Country,CountryLanguage
WHERE City.Country=Country.Code AND
CountryLanguage.Country=Country.Code AND
City.Name LIKE 'L%' AND Country.Population > 3000000 AND
CountryLanguage.Percentage > 50;
Name	Name	Language
Leiden	Netherlands	Dutch
La Matanza	Argentina	Spanish
Lomas de Zamora	Argentina	Spanish
La Plata	Argentina	Spanish
Lanús	Argentina	Spanish
Las Heras	Argentina	Spanish
La Rioja	Argentina	Spanish
Liège	Belgium	Dutch
La Paz	Bolivia	Spanish
Londrina	Brazil	Portuguese
Limeira	Brazil	Portuguese
Lages	Brazil	Portuguese
Luziânia	Brazil	Portuguese
Lauro de Freitas	Brazil	Portuguese
Linhares	Brazil	Portuguese
London	United Kingdom	English
Liverpool	United Kingdom	English
Leeds	United Kingdom	English
Leicester	United Kingdom	English
Luton	United Kingdom	English
Los Angeles	Chile	Spanish
La Serena	Chile	Spanish
La Romana	Dominican Republic	Spanish
Loja	Ecuador	Spanish
Luxor	Egypt	Arabic
Las Palmas de Gran Canaria	Spain	Spanish
L´Hospitalet de Llobregat	Spain	Spanish
Leganés	Spain	Spanish
León	Spain	Spanish
Logroño	Spain	Spanish
Lleida (Lérida)	Spain	Spanish
Le-Cap-Haïtien	Haiti	Haiti Creole
La Ceiba	Honduras	Spanish
Livorno	Italy	Italian
Latina	Italy	Italian
Lecce	Italy	Italian
La Spezia	Italy	Italian
Linz	Austria	German
London	Canada	English
Laval	Canada	English
Longueuil	Canada	English
Lanzhou	China	Chinese
Luoyang	China	Chinese
Liuzhou	China	Chinese
Liaoyang	China	Chinese
Liupanshui	China	Chinese
Liaoyuan	China	Chinese
Lianyungang	China	Chinese
Leshan	China	Chinese
Linyi	China	Chinese
Luzhou	China	Chinese
Laiwu	China	Chinese
Liaocheng	China	Chinese
Laizhou	China	Chinese
Linfen	China	Chinese
Liangcheng	China	Chinese
Longkou	China	Chinese
Langfang	China	Chinese
Liu´an	China	Chinese
Longjing	China	Chinese
Lengshuijiang	China	Chinese
Laiyang	China	Chinese
Longyan	China	Chinese
Linhe	China	Chinese
Leiyang	China	Chinese
Loudi	China	Chinese
Luohe	China	Chinese
Linqing	China	Chinese
Laohekou	China	Chinese
Linchuan	China	Chinese
Lhasa	China	Chinese
Lianyuan	China	Chinese
Liyang	China	Chinese
Liling	China	Chinese
Linhai	China	Chinese
Larisa	Greece	Greek
La Habana	Cuba	Spanish
Lilongwe	Malawi	Chichewa
León	Mexico	Spanish
La Paz	Mexico	Spanish
La Paz	Mexico	Spanish
Lázaro Cárdenas	Mexico	Spanish
Lagos de Moreno	Mexico	Spanish
Lerdo	Mexico	Spanish
Los Cabos	Mexico	Spanish
Lerma	Mexico	Spanish
Las Margaritas	Mexico	Spanish
Lashio (Lasho)	Myanmar	Burmese
Lalitapur	Nepal	Nepali
León	Nicaragua	Spanish
Lambaré	Paraguay	Spanish
Lima	Peru	Spanish
Lisboa	Portugal	Portuguese
Lódz	Poland	Polish
Lublin	Poland	Polish
Legnica	Poland	Polish
Lyon	France	French
Le Havre	France	French
Lille	France	French
Le Mans	France	French
Limoges	France	French
Linköping	Sweden	Swedish
Lund	Sweden	Swedish
Leipzig	Germany	German
Lübeck	Germany	German
Ludwigshafen am Rhein	Germany	German
Leverkusen	Germany	German
Lünen	Germany	German
Lahti	Finland	Finnish
Lausanne	Switzerland	German
Latakia	Syria	Arabic
Luchou	Taiwan	Min
Lungtan	Taiwan	Min
Liberec	Czech Republic	Czech
Lviv	Ukraine	Ukrainian
Lugansk	Ukraine	Ukrainian
Lutsk	Ukraine	Ukrainian
Lysyt?ansk	Ukraine	Ukrainian
Lower Hutt	New Zealand	English
Lida	Belarus	Belorussian
Los Teques	Venezuela	Spanish
Lipetsk	Russian Federation	Russian
Ljubertsy	Russian Federation	Russian
Leninsk-Kuznetski	Russian Federation	Russian
Long Xuyen	Vietnam	Vietnamese
Los Angeles	United States	English
Las Vegas	United States	English
Long Beach	United States	English
Lexington-Fayette	United States	English
Louisville	United States	English
Lincoln	United States	English
Lubbock	United States	English
Little Rock	United States	English
Laredo	United States	English
Lakewood	United States	English
Lansing	United States	English
Lancaster	United States	English
Lafayette	United States	English
Lowell	United States	English
Livonia	United States	English
EXPLAIN
SELECT Name FROM City
WHERE City.Country IN (SELECT Code FROM Country WHERE Country.Name LIKE 'L%') AND
City.Population > 100000;
id	select_type	table	type	possible_keys	key	key_len	ref	rows	Extra
1	PRIMARY	Country	range	PRIMARY,Name	Name	52	NULL	10	Using index condition; Using MRR
1	PRIMARY	City	ref	Population,Country	Country	3	world.Country.Code	18	Using where; Using join buffer (flat, BNLH join)
SELECT Name FROM City
WHERE City.Country IN (SELECT Code FROM Country WHERE Country.Name LIKE 'L%') AND
City.Population > 100000;
Name
Vientiane
Riga
Daugavpils
Maseru
Beirut
Tripoli
Monrovia
Tripoli
Bengasi
Misrata
Vilnius
Kaunas
Klaipeda
?iauliai
Panevezys
set join_cache_level=4;
show variables like 'join_cache_level';
Variable_name	Value
join_cache_level	4
EXPLAIN
SELECT City.Name, Country.Name FROM City,Country
WHERE City.Country=Country.Code AND 
Country.Name LIKE 'L%' AND City.Population > 100000;
id	select_type	table	type	possible_keys	key	key_len	ref	rows	Extra
1	SIMPLE	Country	range	PRIMARY,Name	Name	52	NULL	10	Using index condition; Using MRR
1	SIMPLE	City	ref	Population,Country	Country	3	world.Country.Code	18	Using where; Using join buffer (flat, BNLH join)
SELECT City.Name, Country.Name FROM City,Country
WHERE City.Country=Country.Code AND 
Country.Name LIKE 'L%' AND City.Population > 100000;
Name	Name
Vientiane	Laos
Riga	Latvia
Daugavpils	Latvia
Maseru	Lesotho
Beirut	Lebanon
Tripoli	Lebanon
Monrovia	Liberia
Tripoli	Libyan Arab Jamahiriya
Bengasi	Libyan Arab Jamahiriya
Misrata	Libyan Arab Jamahiriya
Vilnius	Lithuania
Kaunas	Lithuania
Klaipeda	Lithuania
?iauliai	Lithuania
Panevezys	Lithuania
EXPLAIN
SELECT City.Name, Country.Name, CountryLanguage.Language
FROM City,Country,CountryLanguage
WHERE City.Country=Country.Code AND
CountryLanguage.Country=Country.Code AND
City.Name LIKE 'L%' AND Country.Population > 3000000 AND
CountryLanguage.Percentage > 50;
id	select_type	table	type	possible_keys	key	key_len	ref	rows	Extra
1	SIMPLE	CountryLanguage	ALL	PRIMARY,Percentage	NULL	NULL	NULL	984	Using where
1	SIMPLE	Country	eq_ref	PRIMARY	PRIMARY	3	world.CountryLanguage.Country	1	Using where; Using join buffer (flat, BNLH join)
1	SIMPLE	City	ref	Country	Country	3	world.Country.Code	18	Using where; Using join buffer (incremental, BNLH join)
SELECT City.Name, Country.Name, CountryLanguage.Language
FROM City,Country,CountryLanguage
WHERE City.Country=Country.Code AND
CountryLanguage.Country=Country.Code AND
City.Name LIKE 'L%' AND Country.Population > 3000000 AND
CountryLanguage.Percentage > 50;
Name	Name	Language
Leiden	Netherlands	Dutch
La Matanza	Argentina	Spanish
Lomas de Zamora	Argentina	Spanish
La Plata	Argentina	Spanish
Lanús	Argentina	Spanish
Las Heras	Argentina	Spanish
La Rioja	Argentina	Spanish
Liège	Belgium	Dutch
La Paz	Bolivia	Spanish
Londrina	Brazil	Portuguese
Limeira	Brazil	Portuguese
Lages	Brazil	Portuguese
Luziânia	Brazil	Portuguese
Lauro de Freitas	Brazil	Portuguese
Linhares	Brazil	Portuguese
London	United Kingdom	English
Liverpool	United Kingdom	English
Leeds	United Kingdom	English
Leicester	United Kingdom	English
Luton	United Kingdom	English
Los Angeles	Chile	Spanish
La Serena	Chile	Spanish
La Romana	Dominican Republic	Spanish
Loja	Ecuador	Spanish
Luxor	Egypt	Arabic
Las Palmas de Gran Canaria	Spain	Spanish
L´Hospitalet de Llobregat	Spain	Spanish
Leganés	Spain	Spanish
León	Spain	Spanish
Logroño	Spain	Spanish
Lleida (Lérida)	Spain	Spanish
Le-Cap-Haïtien	Haiti	Haiti Creole
La Ceiba	Honduras	Spanish
Livorno	Italy	Italian
Latina	Italy	Italian
Lecce	Italy	Italian
La Spezia	Italy	Italian
Linz	Austria	German
London	Canada	English
Laval	Canada	English
Longueuil	Canada	English
Lanzhou	China	Chinese
Luoyang	China	Chinese
Liuzhou	China	Chinese
Liaoyang	China	Chinese
Liupanshui	China	Chinese
Liaoyuan	China	Chinese
Lianyungang	China	Chinese
Leshan	China	Chinese
Linyi	China	Chinese
Luzhou	China	Chinese
Laiwu	China	Chinese
Liaocheng	China	Chinese
Laizhou	China	Chinese
Linfen	China	Chinese
Liangcheng	China	Chinese
Longkou	China	Chinese
Langfang	China	Chinese
Liu´an	China	Chinese
Longjing	China	Chinese
Lengshuijiang	China	Chinese
Laiyang	China	Chinese
Longyan	China	Chinese
Linhe	China	Chinese
Leiyang	China	Chinese
Loudi	China	Chinese
Luohe	China	Chinese
Linqing	China	Chinese
Laohekou	China	Chinese
Linchuan	China	Chinese
Lhasa	China	Chinese
Lianyuan	China	Chinese
Liyang	China	Chinese
Liling	China	Chinese
Linhai	China	Chinese
Larisa	Greece	Greek
La Habana	Cuba	Spanish
Lilongwe	Malawi	Chichewa
León	Mexico	Spanish
La Paz	Mexico	Spanish
La Paz	Mexico	Spanish
Lázaro Cárdenas	Mexico	Spanish
Lagos de Moreno	Mexico	Spanish
Lerdo	Mexico	Spanish
Los Cabos	Mexico	Spanish
Lerma	Mexico	Spanish
Las Margaritas	Mexico	Spanish
Lashio (Lasho)	Myanmar	Burmese
Lalitapur	Nepal	Nepali
León	Nicaragua	Spanish
Lambaré	Paraguay	Spanish
Lima	Peru	Spanish
Lisboa	Portugal	Portuguese
Lódz	Poland	Polish
Lublin	Poland	Polish
Legnica	Poland	Polish
Lyon	France	French
Le Havre	France	French
Lille	France	French
Le Mans	France	French
Limoges	France	French
Linköping	Sweden	Swedish
Lund	Sweden	Swedish
Leipzig	Germany	German
Lübeck	Germany	German
Ludwigshafen am Rhein	Germany	German
Leverkusen	Germany	German
Lünen	Germany	German
Lahti	Finland	Finnish
Lausanne	Switzerland	German
Latakia	Syria	Arabic
Luchou	Taiwan	Min
Lungtan	Taiwan	Min
Liberec	Czech Republic	Czech
Lviv	Ukraine	Ukrainian
Lugansk	Ukraine	Ukrainian
Lutsk	Ukraine	Ukrainian
Lysyt?ansk	Ukraine	Ukrainian
Lower Hutt	New Zealand	English
Lida	Belarus	Belorussian
Los Teques	Venezuela	Spanish
Lipetsk	Russian Federation	Russian
Ljubertsy	Russian Federation	Russian
Leninsk-Kuznetski	Russian Federation	Russian
Long Xuyen	Vietnam	Vietnamese
Los Angeles	United States	English
Las Vegas	United States	English
Long Beach	United States	English
Lexington-Fayette	United States	English
Louisville	United States	English
Lincoln	United States	English
Lubbock	United States	English
Little Rock	United States	English
Laredo	United States	English
Lakewood	United States	English
Lansing	United States	English
Lancaster	United States	English
Lafayette	United States	English
Lowell	United States	English
Livonia	United States	English
EXPLAIN
SELECT Name FROM City
WHERE City.Country IN (SELECT Code FROM Country WHERE Country.Name LIKE 'L%') AND
City.Population > 100000;
id	select_type	table	type	possible_keys	key	key_len	ref	rows	Extra
1	PRIMARY	Country	range	PRIMARY,Name	Name	52	NULL	10	Using index condition; Using MRR
1	PRIMARY	City	ref	Population,Country	Country	3	world.Country.Code	18	Using where; Using join buffer (flat, BNLH join)
SELECT Name FROM City
WHERE City.Country IN (SELECT Code FROM Country WHERE Country.Name LIKE 'L%') AND
City.Population > 100000;
Name
Vientiane
Riga
Daugavpils
Maseru
Beirut
Tripoli
Monrovia
Tripoli
Bengasi
Misrata
Vilnius
Kaunas
Klaipeda
?iauliai
Panevezys
set join_cache_level=5;
show variables like 'join_cache_level';
Variable_name	Value
join_cache_level	5
EXPLAIN
SELECT City.Name, Country.Name FROM City,Country
WHERE City.Country=Country.Code AND 
Country.Name LIKE 'L%' AND City.Population > 100000;
id	select_type	table	type	possible_keys	key	key_len	ref	rows	Extra
1	SIMPLE	Country	range	PRIMARY,Name	Name	52	NULL	10	Using index condition; Using MRR
1	SIMPLE	City	ref	Population,Country	Country	3	world.Country.Code	18	Using where; Using join buffer (flat, BKA join)
SELECT City.Name, Country.Name FROM City,Country
WHERE City.Country=Country.Code AND 
Country.Name LIKE 'L%' AND City.Population > 100000;
Name	Name
Vientiane	Laos
Riga	Latvia
Daugavpils	Latvia
Maseru	Lesotho
Beirut	Lebanon
Tripoli	Lebanon
Monrovia	Liberia
Tripoli	Libyan Arab Jamahiriya
Bengasi	Libyan Arab Jamahiriya
Misrata	Libyan Arab Jamahiriya
Vilnius	Lithuania
Kaunas	Lithuania
Klaipeda	Lithuania
?iauliai	Lithuania
Panevezys	Lithuania
EXPLAIN
SELECT City.Name, Country.Name, CountryLanguage.Language
FROM City,Country,CountryLanguage
WHERE City.Country=Country.Code AND
CountryLanguage.Country=Country.Code AND
City.Name LIKE 'L%' AND Country.Population > 3000000 AND
CountryLanguage.Percentage > 50;
id	select_type	table	type	possible_keys	key	key_len	ref	rows	Extra
1	SIMPLE	CountryLanguage	ALL	PRIMARY,Percentage	NULL	NULL	NULL	984	Using where
1	SIMPLE	Country	eq_ref	PRIMARY	PRIMARY	3	world.CountryLanguage.Country	1	Using where; Using join buffer (flat, BKA join)
1	SIMPLE	City	ref	Country	Country	3	world.Country.Code	18	Using index condition(BKA); Using where; Using join buffer (flat, BKA join)
SELECT City.Name, Country.Name, CountryLanguage.Language
FROM City,Country,CountryLanguage
WHERE City.Country=Country.Code AND
CountryLanguage.Country=Country.Code AND
City.Name LIKE 'L%' AND Country.Population > 3000000 AND
CountryLanguage.Percentage > 50;
Name	Name	Language
Leiden	Netherlands	Dutch
La Matanza	Argentina	Spanish
Lomas de Zamora	Argentina	Spanish
La Plata	Argentina	Spanish
Lanús	Argentina	Spanish
Las Heras	Argentina	Spanish
La Rioja	Argentina	Spanish
Liège	Belgium	Dutch
La Paz	Bolivia	Spanish
Londrina	Brazil	Portuguese
Limeira	Brazil	Portuguese
Lages	Brazil	Portuguese
Luziânia	Brazil	Portuguese
Lauro de Freitas	Brazil	Portuguese
Linhares	Brazil	Portuguese
London	United Kingdom	English
Liverpool	United Kingdom	English
Leeds	United Kingdom	English
Leicester	United Kingdom	English
Luton	United Kingdom	English
Los Angeles	Chile	Spanish
La Serena	Chile	Spanish
La Romana	Dominican Republic	Spanish
Loja	Ecuador	Spanish
Luxor	Egypt	Arabic
Las Palmas de Gran Canaria	Spain	Spanish
L´Hospitalet de Llobregat	Spain	Spanish
Leganés	Spain	Spanish
León	Spain	Spanish
Logroño	Spain	Spanish
Lleida (Lérida)	Spain	Spanish
Le-Cap-Haïtien	Haiti	Haiti Creole
La Ceiba	Honduras	Spanish
Livorno	Italy	Italian
Latina	Italy	Italian
Lecce	Italy	Italian
La Spezia	Italy	Italian
Linz	Austria	German
London	Canada	English
Laval	Canada	English
Longueuil	Canada	English
Lanzhou	China	Chinese
Luoyang	China	Chinese
Liuzhou	China	Chinese
Liaoyang	China	Chinese
Liupanshui	China	Chinese
Liaoyuan	China	Chinese
Lianyungang	China	Chinese
Leshan	China	Chinese
Linyi	China	Chinese
Luzhou	China	Chinese
Laiwu	China	Chinese
Liaocheng	China	Chinese
Laizhou	China	Chinese
Linfen	China	Chinese
Liangcheng	China	Chinese
Longkou	China	Chinese
Langfang	China	Chinese
Liu´an	China	Chinese
Longjing	China	Chinese
Lengshuijiang	China	Chinese
Laiyang	China	Chinese
Longyan	China	Chinese
Linhe	China	Chinese
Leiyang	China	Chinese
Loudi	China	Chinese
Luohe	China	Chinese
Linqing	China	Chinese
Laohekou	China	Chinese
Linchuan	China	Chinese
Lhasa	China	Chinese
Lianyuan	China	Chinese
Liyang	China	Chinese
Liling	China	Chinese
Linhai	China	Chinese
Larisa	Greece	Greek
La Habana	Cuba	Spanish
Lilongwe	Malawi	Chichewa
León	Mexico	Spanish
La Paz	Mexico	Spanish
La Paz	Mexico	Spanish
Lázaro Cárdenas	Mexico	Spanish
Lagos de Moreno	Mexico	Spanish
Lerdo	Mexico	Spanish
Los Cabos	Mexico	Spanish
Lerma	Mexico	Spanish
Las Margaritas	Mexico	Spanish
Lashio (Lasho)	Myanmar	Burmese
Lalitapur	Nepal	Nepali
León	Nicaragua	Spanish
Lambaré	Paraguay	Spanish
Lima	Peru	Spanish
Lisboa	Portugal	Portuguese
Lódz	Poland	Polish
Lublin	Poland	Polish
Legnica	Poland	Polish
Lyon	France	French
Le Havre	France	French
Lille	France	French
Le Mans	France	French
Limoges	France	French
Linköping	Sweden	Swedish
Lund	Sweden	Swedish
Leipzig	Germany	German
Lübeck	Germany	German
Ludwigshafen am Rhein	Germany	German
Leverkusen	Germany	German
Lünen	Germany	German
Lahti	Finland	Finnish
Lausanne	Switzerland	German
Latakia	Syria	Arabic
Luchou	Taiwan	Min
Lungtan	Taiwan	Min
Liberec	Czech Republic	Czech
Lviv	Ukraine	Ukrainian
Lugansk	Ukraine	Ukrainian
Lutsk	Ukraine	Ukrainian
Lysyt?ansk	Ukraine	Ukrainian
Lower Hutt	New Zealand	English
Lida	Belarus	Belorussian
Los Teques	Venezuela	Spanish
Lipetsk	Russian Federation	Russian
Ljubertsy	Russian Federation	Russian
Leninsk-Kuznetski	Russian Federation	Russian
Long Xuyen	Vietnam	Vietnamese
Los Angeles	United States	English
Las Vegas	United States	English
Long Beach	United States	English
Lexington-Fayette	United States	English
Louisville	United States	English
Lincoln	United States	English
Lubbock	United States	English
Little Rock	United States	English
Laredo	United States	English
Lakewood	United States	English
Lansing	United States	English
Lancaster	United States	English
Lafayette	United States	English
Lowell	United States	English
Livonia	United States	English
EXPLAIN
SELECT Name FROM City
WHERE City.Country IN (SELECT Code FROM Country WHERE Country.Name LIKE 'L%') AND
City.Population > 100000;
id	select_type	table	type	possible_keys	key	key_len	ref	rows	Extra
1	PRIMARY	Country	range	PRIMARY,Name	Name	52	NULL	10	Using index condition; Using MRR
1	PRIMARY	City	ref	Population,Country	Country	3	world.Country.Code	18	Using where; Using join buffer (flat, BKA join)
SELECT Name FROM City
WHERE City.Country IN (SELECT Code FROM Country WHERE Country.Name LIKE 'L%') AND
City.Population > 100000;
Name
Vientiane
Riga
Daugavpils
Maseru
Beirut
Tripoli
Monrovia
Tripoli
Bengasi
Misrata
Vilnius
Kaunas
Klaipeda
?iauliai
Panevezys
set join_cache_level=6;
show variables like 'join_cache_level';
Variable_name	Value
join_cache_level	6
EXPLAIN
SELECT City.Name, Country.Name FROM City,Country
WHERE City.Country=Country.Code AND 
Country.Name LIKE 'L%' AND City.Population > 100000;
id	select_type	table	type	possible_keys	key	key_len	ref	rows	Extra
1	SIMPLE	Country	range	PRIMARY,Name	Name	52	NULL	10	Using index condition; Using MRR
1	SIMPLE	City	ref	Population,Country	Country	3	world.Country.Code	18	Using where; Using join buffer (flat, BKA join)
SELECT City.Name, Country.Name FROM City,Country
WHERE City.Country=Country.Code AND 
Country.Name LIKE 'L%' AND City.Population > 100000;
Name	Name
Vientiane	Laos
Riga	Latvia
Daugavpils	Latvia
Maseru	Lesotho
Beirut	Lebanon
Tripoli	Lebanon
Monrovia	Liberia
Tripoli	Libyan Arab Jamahiriya
Bengasi	Libyan Arab Jamahiriya
Misrata	Libyan Arab Jamahiriya
Vilnius	Lithuania
Kaunas	Lithuania
Klaipeda	Lithuania
?iauliai	Lithuania
Panevezys	Lithuania
EXPLAIN
SELECT City.Name, Country.Name, CountryLanguage.Language
FROM City,Country,CountryLanguage
WHERE City.Country=Country.Code AND
CountryLanguage.Country=Country.Code AND
City.Name LIKE 'L%' AND Country.Population > 3000000 AND
CountryLanguage.Percentage > 50;
id	select_type	table	type	possible_keys	key	key_len	ref	rows	Extra
1	SIMPLE	CountryLanguage	ALL	PRIMARY,Percentage	NULL	NULL	NULL	984	Using where
1	SIMPLE	Country	eq_ref	PRIMARY	PRIMARY	3	world.CountryLanguage.Country	1	Using where; Using join buffer (flat, BKA join)
1	SIMPLE	City	ref	Country	Country	3	world.Country.Code	18	Using index condition(BKA); Using where; Using join buffer (incremental, BKA join)
SELECT City.Name, Country.Name, CountryLanguage.Language
FROM City,Country,CountryLanguage
WHERE City.Country=Country.Code AND
CountryLanguage.Country=Country.Code AND
City.Name LIKE 'L%' AND Country.Population > 3000000 AND
CountryLanguage.Percentage > 50;
Name	Name	Language
Leiden	Netherlands	Dutch
La Matanza	Argentina	Spanish
Lomas de Zamora	Argentina	Spanish
La Plata	Argentina	Spanish
Lanús	Argentina	Spanish
Las Heras	Argentina	Spanish
La Rioja	Argentina	Spanish
Liège	Belgium	Dutch
La Paz	Bolivia	Spanish
Londrina	Brazil	Portuguese
Limeira	Brazil	Portuguese
Lages	Brazil	Portuguese
Luziânia	Brazil	Portuguese
Lauro de Freitas	Brazil	Portuguese
Linhares	Brazil	Portuguese
London	United Kingdom	English
Liverpool	United Kingdom	English
Leeds	United Kingdom	English
Leicester	United Kingdom	English
Luton	United Kingdom	English
Los Angeles	Chile	Spanish
La Serena	Chile	Spanish
La Romana	Dominican Republic	Spanish
Loja	Ecuador	Spanish
Luxor	Egypt	Arabic
Las Palmas de Gran Canaria	Spain	Spanish
L´Hospitalet de Llobregat	Spain	Spanish
Leganés	Spain	Spanish
León	Spain	Spanish
Logroño	Spain	Spanish
Lleida (Lérida)	Spain	Spanish
Le-Cap-Haïtien	Haiti	Haiti Creole
La Ceiba	Honduras	Spanish
Livorno	Italy	Italian
Latina	Italy	Italian
Lecce	Italy	Italian
La Spezia	Italy	Italian
Linz	Austria	German
London	Canada	English
Laval	Canada	English
Longueuil	Canada	English
Lanzhou	China	Chinese
Luoyang	China	Chinese
Liuzhou	China	Chinese
Liaoyang	China	Chinese
Liupanshui	China	Chinese
Liaoyuan	China	Chinese
Lianyungang	China	Chinese
Leshan	China	Chinese
Linyi	China	Chinese
Luzhou	China	Chinese
Laiwu	China	Chinese
Liaocheng	China	Chinese
Laizhou	China	Chinese
Linfen	China	Chinese
Liangcheng	China	Chinese
Longkou	China	Chinese
Langfang	China	Chinese
Liu´an	China	Chinese
Longjing	China	Chinese
Lengshuijiang	China	Chinese
Laiyang	China	Chinese
Longyan	China	Chinese
Linhe	China	Chinese
Leiyang	China	Chinese
Loudi	China	Chinese
Luohe	China	Chinese
Linqing	China	Chinese
Laohekou	China	Chinese
Linchuan	China	Chinese
Lhasa	China	Chinese
Lianyuan	China	Chinese
Liyang	China	Chinese
Liling	China	Chinese
Linhai	China	Chinese
Larisa	Greece	Greek
La Habana	Cuba	Spanish
Lilongwe	Malawi	Chichewa
León	Mexico	Spanish
La Paz	Mexico	Spanish
La Paz	Mexico	Spanish
Lázaro Cárdenas	Mexico	Spanish
Lagos de Moreno	Mexico	Spanish
Lerdo	Mexico	Spanish
Los Cabos	Mexico	Spanish
Lerma	Mexico	Spanish
Las Margaritas	Mexico	Spanish
Lashio (Lasho)	Myanmar	Burmese
Lalitapur	Nepal	Nepali
León	Nicaragua	Spanish
Lambaré	Paraguay	Spanish
Lima	Peru	Spanish
Lisboa	Portugal	Portuguese
Lódz	Poland	Polish
Lublin	Poland	Polish
Legnica	Poland	Polish
Lyon	France	French
Le Havre	France	French
Lille	France	French
Le Mans	France	French
Limoges	France	French
Linköping	Sweden	Swedish
Lund	Sweden	Swedish
Leipzig	Germany	German
Lübeck	Germany	German
Ludwigshafen am Rhein	Germany	German
Leverkusen	Germany	German
Lünen	Germany	German
Lahti	Finland	Finnish
Lausanne	Switzerland	German
Latakia	Syria	Arabic
Luchou	Taiwan	Min
Lungtan	Taiwan	Min
Liberec	Czech Republic	Czech
Lviv	Ukraine	Ukrainian
Lugansk	Ukraine	Ukrainian
Lutsk	Ukraine	Ukrainian
Lysyt?ansk	Ukraine	Ukrainian
Lower Hutt	New Zealand	English
Lida	Belarus	Belorussian
Los Teques	Venezuela	Spanish
Lipetsk	Russian Federation	Russian
Ljubertsy	Russian Federation	Russian
Leninsk-Kuznetski	Russian Federation	Russian
Long Xuyen	Vietnam	Vietnamese
Los Angeles	United States	English
Las Vegas	United States	English
Long Beach	United States	English
Lexington-Fayette	United States	English
Louisville	United States	English
Lincoln	United States	English
Lubbock	United States	English
Little Rock	United States	English
Laredo	United States	English
Lakewood	United States	English
Lansing	United States	English
Lancaster	United States	English
Lafayette	United States	English
Lowell	United States	English
Livonia	United States	English
EXPLAIN
SELECT Name FROM City
WHERE City.Country IN (SELECT Code FROM Country WHERE Country.Name LIKE 'L%') AND
City.Population > 100000;
id	select_type	table	type	possible_keys	key	key_len	ref	rows	Extra
1	PRIMARY	Country	range	PRIMARY,Name	Name	52	NULL	10	Using index condition; Using MRR
1	PRIMARY	City	ref	Population,Country	Country	3	world.Country.Code	18	Using where; Using join buffer (flat, BKA join)
SELECT Name FROM City
WHERE City.Country IN (SELECT Code FROM Country WHERE Country.Name LIKE 'L%') AND
City.Population > 100000;
Name
Vientiane
Riga
Daugavpils
Maseru
Beirut
Tripoli
Monrovia
Tripoli
Bengasi
Misrata
Vilnius
Kaunas
Klaipeda
?iauliai
Panevezys
set join_cache_level=7;
show variables like 'join_cache_level';
Variable_name	Value
join_cache_level	7
EXPLAIN
SELECT City.Name, Country.Name FROM City,Country
WHERE City.Country=Country.Code AND 
Country.Name LIKE 'L%' AND City.Population > 100000;
id	select_type	table	type	possible_keys	key	key_len	ref	rows	Extra
1	SIMPLE	Country	range	PRIMARY,Name	Name	52	NULL	10	Using index condition; Using MRR
1	SIMPLE	City	ref	Population,Country	Country	3	world.Country.Code	18	Using where; Using join buffer (flat, BKAH join)
SELECT City.Name, Country.Name FROM City,Country
WHERE City.Country=Country.Code AND 
Country.Name LIKE 'L%' AND City.Population > 100000;
Name	Name
Vientiane	Laos
Riga	Latvia
Daugavpils	Latvia
Maseru	Lesotho
Beirut	Lebanon
Tripoli	Lebanon
Monrovia	Liberia
Tripoli	Libyan Arab Jamahiriya
Bengasi	Libyan Arab Jamahiriya
Misrata	Libyan Arab Jamahiriya
Vilnius	Lithuania
Kaunas	Lithuania
Klaipeda	Lithuania
?iauliai	Lithuania
Panevezys	Lithuania
EXPLAIN
SELECT City.Name, Country.Name, CountryLanguage.Language
FROM City,Country,CountryLanguage
WHERE City.Country=Country.Code AND
CountryLanguage.Country=Country.Code AND
City.Name LIKE 'L%' AND Country.Population > 3000000 AND
CountryLanguage.Percentage > 50;
id	select_type	table	type	possible_keys	key	key_len	ref	rows	Extra
1	SIMPLE	CountryLanguage	ALL	PRIMARY,Percentage	NULL	NULL	NULL	984	Using where
1	SIMPLE	Country	eq_ref	PRIMARY	PRIMARY	3	world.CountryLanguage.Country	1	Using where; Using join buffer (flat, BKAH join)
1	SIMPLE	City	ref	Country	Country	3	world.Country.Code	18	Using index condition(BKA); Using where; Using join buffer (flat, BKAH join)
SELECT City.Name, Country.Name, CountryLanguage.Language
FROM City,Country,CountryLanguage
WHERE City.Country=Country.Code AND
CountryLanguage.Country=Country.Code AND
City.Name LIKE 'L%' AND Country.Population > 3000000 AND
CountryLanguage.Percentage > 50;
Name	Name	Language
Leiden	Netherlands	Dutch
La Matanza	Argentina	Spanish
Lomas de Zamora	Argentina	Spanish
La Plata	Argentina	Spanish
Lanús	Argentina	Spanish
Las Heras	Argentina	Spanish
La Rioja	Argentina	Spanish
Liège	Belgium	Dutch
La Paz	Bolivia	Spanish
Londrina	Brazil	Portuguese
Limeira	Brazil	Portuguese
Lages	Brazil	Portuguese
Luziânia	Brazil	Portuguese
Lauro de Freitas	Brazil	Portuguese
Linhares	Brazil	Portuguese
London	United Kingdom	English
Liverpool	United Kingdom	English
Leeds	United Kingdom	English
Leicester	United Kingdom	English
Luton	United Kingdom	English
Los Angeles	Chile	Spanish
La Serena	Chile	Spanish
La Romana	Dominican Republic	Spanish
Loja	Ecuador	Spanish
Luxor	Egypt	Arabic
Las Palmas de Gran Canaria	Spain	Spanish
L´Hospitalet de Llobregat	Spain	Spanish
Leganés	Spain	Spanish
León	Spain	Spanish
Logroño	Spain	Spanish
Lleida (Lérida)	Spain	Spanish
Le-Cap-Haïtien	Haiti	Haiti Creole
La Ceiba	Honduras	Spanish
Livorno	Italy	Italian
Latina	Italy	Italian
Lecce	Italy	Italian
La Spezia	Italy	Italian
Linz	Austria	German
London	Canada	English
Laval	Canada	English
Longueuil	Canada	English
Lanzhou	China	Chinese
Luoyang	China	Chinese
Liuzhou	China	Chinese
Liaoyang	China	Chinese
Liupanshui	China	Chinese
Liaoyuan	China	Chinese
Lianyungang	China	Chinese
Leshan	China	Chinese
Linyi	China	Chinese
Luzhou	China	Chinese
Laiwu	China	Chinese
Liaocheng	China	Chinese
Laizhou	China	Chinese
Linfen	China	Chinese
Liangcheng	China	Chinese
Longkou	China	Chinese
Langfang	China	Chinese
Liu´an	China	Chinese
Longjing	China	Chinese
Lengshuijiang	China	Chinese
Laiyang	China	Chinese
Longyan	China	Chinese
Linhe	China	Chinese
Leiyang	China	Chinese
Loudi	China	Chinese
Luohe	China	Chinese
Linqing	China	Chinese
Laohekou	China	Chinese
Linchuan	China	Chinese
Lhasa	China	Chinese
Lianyuan	China	Chinese
Liyang	China	Chinese
Liling	China	Chinese
Linhai	China	Chinese
Larisa	Greece	Greek
La Habana	Cuba	Spanish
Lilongwe	Malawi	Chichewa
León	Mexico	Spanish
La Paz	Mexico	Spanish
La Paz	Mexico	Spanish
Lázaro Cárdenas	Mexico	Spanish
Lagos de Moreno	Mexico	Spanish
Lerdo	Mexico	Spanish
Los Cabos	Mexico	Spanish
Lerma	Mexico	Spanish
Las Margaritas	Mexico	Spanish
Lashio (Lasho)	Myanmar	Burmese
Lalitapur	Nepal	Nepali
León	Nicaragua	Spanish
Lambaré	Paraguay	Spanish
Lima	Peru	Spanish
Lisboa	Portugal	Portuguese
Lódz	Poland	Polish
Lublin	Poland	Polish
Legnica	Poland	Polish
Lyon	France	French
Le Havre	France	French
Lille	France	French
Le Mans	France	French
Limoges	France	French
Linköping	Sweden	Swedish
Lund	Sweden	Swedish
Leipzig	Germany	German
Lübeck	Germany	German
Ludwigshafen am Rhein	Germany	German
Leverkusen	Germany	German
Lünen	Germany	German
Lahti	Finland	Finnish
Lausanne	Switzerland	German
Latakia	Syria	Arabic
Luchou	Taiwan	Min
Lungtan	Taiwan	Min
Liberec	Czech Republic	Czech
Lviv	Ukraine	Ukrainian
Lugansk	Ukraine	Ukrainian
Lutsk	Ukraine	Ukrainian
Lysyt?ansk	Ukraine	Ukrainian
Lower Hutt	New Zealand	English
Lida	Belarus	Belorussian
Los Teques	Venezuela	Spanish
Lipetsk	Russian Federation	Russian
Ljubertsy	Russian Federation	Russian
Leninsk-Kuznetski	Russian Federation	Russian
Long Xuyen	Vietnam	Vietnamese
Los Angeles	United States	English
Las Vegas	United States	English
Long Beach	United States	English
Lexington-Fayette	United States	English
Louisville	United States	English
Lincoln	United States	English
Lubbock	United States	English
Little Rock	United States	English
Laredo	United States	English
Lakewood	United States	English
Lansing	United States	English
Lancaster	United States	English
Lafayette	United States	English
Lowell	United States	English
Livonia	United States	English
EXPLAIN
SELECT Name FROM City
WHERE City.Country IN (SELECT Code FROM Country WHERE Country.Name LIKE 'L%') AND
City.Population > 100000;
id	select_type	table	type	possible_keys	key	key_len	ref	rows	Extra
1	PRIMARY	Country	range	PRIMARY,Name	Name	52	NULL	10	Using index condition; Using MRR
1	PRIMARY	City	ref	Population,Country	Country	3	world.Country.Code	18	Using where; Using join buffer (flat, BKAH join)
SELECT Name FROM City
WHERE City.Country IN (SELECT Code FROM Country WHERE Country.Name LIKE 'L%') AND
City.Population > 100000;
Name
Vientiane
Riga
Daugavpils
Maseru
Beirut
Tripoli
Monrovia
Tripoli
Bengasi
Misrata
Vilnius
Kaunas
Klaipeda
?iauliai
Panevezys
set join_cache_level=8;
show variables like 'join_cache_level';
Variable_name	Value
join_cache_level	8
EXPLAIN
SELECT City.Name, Country.Name FROM City,Country
WHERE City.Country=Country.Code AND 
Country.Name LIKE 'L%' AND City.Population > 100000;
id	select_type	table	type	possible_keys	key	key_len	ref	rows	Extra
1	SIMPLE	Country	range	PRIMARY,Name	Name	52	NULL	10	Using index condition; Using MRR
1	SIMPLE	City	ref	Population,Country	Country	3	world.Country.Code	18	Using where; Using join buffer (flat, BKAH join)
SELECT City.Name, Country.Name FROM City,Country
WHERE City.Country=Country.Code AND 
Country.Name LIKE 'L%' AND City.Population > 100000;
Name	Name
Vientiane	Laos
Riga	Latvia
Daugavpils	Latvia
Maseru	Lesotho
Beirut	Lebanon
Tripoli	Lebanon
Monrovia	Liberia
Tripoli	Libyan Arab Jamahiriya
Bengasi	Libyan Arab Jamahiriya
Misrata	Libyan Arab Jamahiriya
Vilnius	Lithuania
Kaunas	Lithuania
Klaipeda	Lithuania
?iauliai	Lithuania
Panevezys	Lithuania
EXPLAIN
SELECT City.Name, Country.Name, CountryLanguage.Language
FROM City,Country,CountryLanguage
WHERE City.Country=Country.Code AND
CountryLanguage.Country=Country.Code AND
City.Name LIKE 'L%' AND Country.Population > 3000000 AND
CountryLanguage.Percentage > 50;
id	select_type	table	type	possible_keys	key	key_len	ref	rows	Extra
1	SIMPLE	CountryLanguage	ALL	PRIMARY,Percentage	NULL	NULL	NULL	984	Using where
1	SIMPLE	Country	eq_ref	PRIMARY	PRIMARY	3	world.CountryLanguage.Country	1	Using where; Using join buffer (flat, BKAH join)
1	SIMPLE	City	ref	Country	Country	3	world.Country.Code	18	Using index condition(BKA); Using where; Using join buffer (incremental, BKAH join)
SELECT City.Name, Country.Name, CountryLanguage.Language
FROM City,Country,CountryLanguage
WHERE City.Country=Country.Code AND
CountryLanguage.Country=Country.Code AND
City.Name LIKE 'L%' AND Country.Population > 3000000 AND
CountryLanguage.Percentage > 50;
Name	Name	Language
Leiden	Netherlands	Dutch
La Matanza	Argentina	Spanish
Lomas de Zamora	Argentina	Spanish
La Plata	Argentina	Spanish
Lanús	Argentina	Spanish
Las Heras	Argentina	Spanish
La Rioja	Argentina	Spanish
Liège	Belgium	Dutch
La Paz	Bolivia	Spanish
Londrina	Brazil	Portuguese
Limeira	Brazil	Portuguese
Lages	Brazil	Portuguese
Luziânia	Brazil	Portuguese
Lauro de Freitas	Brazil	Portuguese
Linhares	Brazil	Portuguese
London	United Kingdom	English
Liverpool	United Kingdom	English
Leeds	United Kingdom	English
Leicester	United Kingdom	English
Luton	United Kingdom	English
Los Angeles	Chile	Spanish
La Serena	Chile	Spanish
La Romana	Dominican Republic	Spanish
Loja	Ecuador	Spanish
Luxor	Egypt	Arabic
Las Palmas de Gran Canaria	Spain	Spanish
L´Hospitalet de Llobregat	Spain	Spanish
Leganés	Spain	Spanish
León	Spain	Spanish
Logroño	Spain	Spanish
Lleida (Lérida)	Spain	Spanish
Le-Cap-Haïtien	Haiti	Haiti Creole
La Ceiba	Honduras	Spanish
Livorno	Italy	Italian
Latina	Italy	Italian
Lecce	Italy	Italian
La Spezia	Italy	Italian
Linz	Austria	German
London	Canada	English
Laval	Canada	English
Longueuil	Canada	English
Lanzhou	China	Chinese
Luoyang	China	Chinese
Liuzhou	China	Chinese
Liaoyang	China	Chinese
Liupanshui	China	Chinese
Liaoyuan	China	Chinese
Lianyungang	China	Chinese
Leshan	China	Chinese
Linyi	China	Chinese
Luzhou	China	Chinese
Laiwu	China	Chinese
Liaocheng	China	Chinese
Laizhou	China	Chinese
Linfen	China	Chinese
Liangcheng	China	Chinese
Longkou	China	Chinese
Langfang	China	Chinese
Liu´an	China	Chinese
Longjing	China	Chinese
Lengshuijiang	China	Chinese
Laiyang	China	Chinese
Longyan	China	Chinese
Linhe	China	Chinese
Leiyang	China	Chinese
Loudi	China	Chinese
Luohe	China	Chinese
Linqing	China	Chinese
Laohekou	China	Chinese
Linchuan	China	Chinese
Lhasa	China	Chinese
Lianyuan	China	Chinese
Liyang	China	Chinese
Liling	China	Chinese
Linhai	China	Chinese
Larisa	Greece	Greek
La Habana	Cuba	Spanish
Lilongwe	Malawi	Chichewa
León	Mexico	Spanish
La Paz	Mexico	Spanish
La Paz	Mexico	Spanish
Lázaro Cárdenas	Mexico	Spanish
Lagos de Moreno	Mexico	Spanish
Lerdo	Mexico	Spanish
Los Cabos	Mexico	Spanish
Lerma	Mexico	Spanish
Las Margaritas	Mexico	Spanish
Lashio (Lasho)	Myanmar	Burmese
Lalitapur	Nepal	Nepali
León	Nicaragua	Spanish
Lambaré	Paraguay	Spanish
Lima	Peru	Spanish
Lisboa	Portugal	Portuguese
Lódz	Poland	Polish
Lublin	Poland	Polish
Legnica	Poland	Polish
Lyon	France	French
Le Havre	France	French
Lille	France	French
Le Mans	France	French
Limoges	France	French
Linköping	Sweden	Swedish
Lund	Sweden	Swedish
Leipzig	Germany	German
Lübeck	Germany	German
Ludwigshafen am Rhein	Germany	German
Leverkusen	Germany	German
Lünen	Germany	German
Lahti	Finland	Finnish
Lausanne	Switzerland	German
Latakia	Syria	Arabic
Luchou	Taiwan	Min
Lungtan	Taiwan	Min
Liberec	Czech Republic	Czech
Lviv	Ukraine	Ukrainian
Lugansk	Ukraine	Ukrainian
Lutsk	Ukraine	Ukrainian
Lysyt?ansk	Ukraine	Ukrainian
Lower Hutt	New Zealand	English
Lida	Belarus	Belorussian
Los Teques	Venezuela	Spanish
Lipetsk	Russian Federation	Russian
Ljubertsy	Russian Federation	Russian
Leninsk-Kuznetski	Russian Federation	Russian
Long Xuyen	Vietnam	Vietnamese
Los Angeles	United States	English
Las Vegas	United States	English
Long Beach	United States	English
Lexington-Fayette	United States	English
Louisville	United States	English
Lincoln	United States	English
Lubbock	United States	English
Little Rock	United States	English
Laredo	United States	English
Lakewood	United States	English
Lansing	United States	English
Lancaster	United States	English
Lafayette	United States	English
Lowell	United States	English
Livonia	United States	English
EXPLAIN
SELECT Name FROM City
WHERE City.Country IN (SELECT Code FROM Country WHERE Country.Name LIKE 'L%') AND
City.Population > 100000;
id	select_type	table	type	possible_keys	key	key_len	ref	rows	Extra
1	PRIMARY	Country	range	PRIMARY,Name	Name	52	NULL	10	Using index condition; Using MRR
1	PRIMARY	City	ref	Population,Country	Country	3	world.Country.Code	18	Using where; Using join buffer (flat, BKAH join)
SELECT Name FROM City
WHERE City.Country IN (SELECT Code FROM Country WHERE Country.Name LIKE 'L%') AND
City.Population > 100000;
Name
Vientiane
Riga
Daugavpils
Maseru
Beirut
Tripoli
Monrovia
Tripoli
Bengasi
Misrata
Vilnius
Kaunas
Klaipeda
?iauliai
Panevezys
set join_cache_level=default;
set join_buffer_size=default;
show variables like 'join_buffer_size';
Variable_name	Value
join_buffer_size	131072
show variables like 'join_cache_level';
Variable_name	Value
join_cache_level	1
set join_cache_level=1;
SELECT City.Name, Country.Name FROM City,Country
WHERE City.Country=Country.Code AND City.Population > 3000000;
Name	Name
Sydney	Australia
Dhaka	Bangladesh
São Paulo	Brazil
Rio de Janeiro	Brazil
London	United Kingdom
Santiago de Chile	Chile
Cairo	Egypt
Alexandria	Egypt
Jakarta	Indonesia
Mumbai (Bombay)	India
Delhi	India
Calcutta [Kolkata]	India
Chennai (Madras)	India
Baghdad	Iraq
Teheran	Iran
Tokyo	Japan
Jokohama [Yokohama]	Japan
Shanghai	China
Peking	China
Chongqing	China
Tianjin	China
Wuhan	China
Harbin	China
Shenyang	China
Kanton [Guangzhou]	China
Chengdu	China
Santafé de Bogotá	Colombia
Kinshasa	Congo, The Democratic Republic of the
Seoul	South Korea
Pusan	South Korea
Ciudad de México	Mexico
Rangoon (Yangon)	Myanmar
Karachi	Pakistan
Lahore	Pakistan
Lima	Peru
Berlin	Germany
Riyadh	Saudi Arabia
Singapore	Singapore
Bangkok	Thailand
Istanbul	Turkey
Ankara	Turkey
Moscow	Russian Federation
St Petersburg	Russian Federation
Ho Chi Minh City	Vietnam
New York	United States
Los Angeles	United States
set join_cache_level=8;
set join_buffer_size=384;
EXPLAIN
SELECT City.Name, Country.Name FROM City,Country
WHERE City.Country=Country.Code AND City.Population > 3000000;
id	select_type	table	type	possible_keys	key	key_len	ref	rows	Extra
1	SIMPLE	City	range	Population,Country	Population	4	NULL	#	Using index condition; Using MRR
1	SIMPLE	Country	eq_ref	PRIMARY	PRIMARY	3	world.City.Country	#	Using join buffer (flat, BKAH join)
SELECT City.Name, Country.Name FROM City,Country
WHERE City.Country=Country.Code AND City.Population > 3000000;
Name	Name
Alexandria	Egypt
Ankara	Turkey
Baghdad	Iraq
Bangkok	Thailand
Berlin	Germany
Cairo	Egypt
Calcutta [Kolkata]	India
Chengdu	China
Chennai (Madras)	India
Chongqing	China
Ciudad de México	Mexico
Delhi	India
Dhaka	Bangladesh
Harbin	China
Ho Chi Minh City	Vietnam
Istanbul	Turkey
Jakarta	Indonesia
Jokohama [Yokohama]	Japan
Kanton [Guangzhou]	China
Karachi	Pakistan
Kinshasa	Congo, The Democratic Republic of the
Lahore	Pakistan
Lima	Peru
London	United Kingdom
Los Angeles	United States
Moscow	Russian Federation
Mumbai (Bombay)	India
New York	United States
Peking	China
Pusan	South Korea
Rangoon (Yangon)	Myanmar
Rio de Janeiro	Brazil
Riyadh	Saudi Arabia
Santafé de Bogotá	Colombia
Santiago de Chile	Chile
Seoul	South Korea
Shanghai	China
Shenyang	China
Singapore	Singapore
St Petersburg	Russian Federation
Sydney	Australia
São Paulo	Brazil
Teheran	Iran
Tianjin	China
Tokyo	Japan
Wuhan	China
set join_buffer_size=default;
set join_cache_level=6;
ALTER TABLE Country MODIFY Name varchar(52) NOT NULL default '';
SELECT City.Name, Country.Name FROM City,Country
WHERE City.Country=Country.Code AND 
Country.Name LIKE 'L%' AND City.Population > 100000;
Name	Name
Vientiane	Laos
Riga	Latvia
Daugavpils	Latvia
Maseru	Lesotho
Beirut	Lebanon
Tripoli	Lebanon
Monrovia	Liberia
Tripoli	Libyan Arab Jamahiriya
Bengasi	Libyan Arab Jamahiriya
Misrata	Libyan Arab Jamahiriya
Vilnius	Lithuania
Kaunas	Lithuania
Klaipeda	Lithuania
?iauliai	Lithuania
Panevezys	Lithuania
ALTER TABLE Country MODIFY Name varchar(300) NOT NULL default '';
SELECT City.Name, Country.Name FROM City,Country
WHERE City.Country=Country.Code AND 
Country.Name LIKE 'L%' AND City.Population > 100000;
Name	Name
Vientiane	Laos
Riga	Latvia
Daugavpils	Latvia
Maseru	Lesotho
Beirut	Lebanon
Tripoli	Lebanon
Monrovia	Liberia
Tripoli	Libyan Arab Jamahiriya
Bengasi	Libyan Arab Jamahiriya
Misrata	Libyan Arab Jamahiriya
Vilnius	Lithuania
Kaunas	Lithuania
Klaipeda	Lithuania
?iauliai	Lithuania
Panevezys	Lithuania
ALTER TABLE Country ADD COLUMN PopulationBar text;
UPDATE Country 
SET PopulationBar=REPEAT('x', CAST(Population/100000 AS unsigned int));
SELECT City.Name, Country.Name, Country.PopulationBar FROM City,Country
WHERE City.Country=Country.Code AND 
Country.Name LIKE 'L%' AND City.Population > 100000;
Name	Name	PopulationBar
Vientiane	Laos	xxxxxxxxxxxxxxxxxxxxxxxxxxxxxxxxxxxxxxxxxxxxxxxxxxxxxx
Riga	Latvia	xxxxxxxxxxxxxxxxxxxxxxxx
Daugavpils	Latvia	xxxxxxxxxxxxxxxxxxxxxxxx
Maseru	Lesotho	xxxxxxxxxxxxxxxxxxxxxx
Beirut	Lebanon	xxxxxxxxxxxxxxxxxxxxxxxxxxxxxxxxx
Tripoli	Lebanon	xxxxxxxxxxxxxxxxxxxxxxxxxxxxxxxxx
Monrovia	Liberia	xxxxxxxxxxxxxxxxxxxxxxxxxxxxxxxx
Tripoli	Libyan Arab Jamahiriya	xxxxxxxxxxxxxxxxxxxxxxxxxxxxxxxxxxxxxxxxxxxxxxxxxxxxxxxx
Bengasi	Libyan Arab Jamahiriya	xxxxxxxxxxxxxxxxxxxxxxxxxxxxxxxxxxxxxxxxxxxxxxxxxxxxxxxx
Misrata	Libyan Arab Jamahiriya	xxxxxxxxxxxxxxxxxxxxxxxxxxxxxxxxxxxxxxxxxxxxxxxxxxxxxxxx
Vilnius	Lithuania	xxxxxxxxxxxxxxxxxxxxxxxxxxxxxxxxxxxxx
Kaunas	Lithuania	xxxxxxxxxxxxxxxxxxxxxxxxxxxxxxxxxxxxx
Klaipeda	Lithuania	xxxxxxxxxxxxxxxxxxxxxxxxxxxxxxxxxxxxx
?iauliai	Lithuania	xxxxxxxxxxxxxxxxxxxxxxxxxxxxxxxxxxxxx
Panevezys	Lithuania	xxxxxxxxxxxxxxxxxxxxxxxxxxxxxxxxxxxxx
set join_buffer_size=256;
SELECT City.Name, Country.Name, Country.PopulationBar FROM City,Country
WHERE City.Country=Country.Code AND 
Country.Name LIKE 'L%' AND City.Population > 100000;
Name	Name	PopulationBar
Vientiane	Laos	xxxxxxxxxxxxxxxxxxxxxxxxxxxxxxxxxxxxxxxxxxxxxxxxxxxxxx
Riga	Latvia	xxxxxxxxxxxxxxxxxxxxxxxx
Daugavpils	Latvia	xxxxxxxxxxxxxxxxxxxxxxxx
Maseru	Lesotho	xxxxxxxxxxxxxxxxxxxxxx
Beirut	Lebanon	xxxxxxxxxxxxxxxxxxxxxxxxxxxxxxxxx
Tripoli	Lebanon	xxxxxxxxxxxxxxxxxxxxxxxxxxxxxxxxx
Monrovia	Liberia	xxxxxxxxxxxxxxxxxxxxxxxxxxxxxxxx
Tripoli	Libyan Arab Jamahiriya	xxxxxxxxxxxxxxxxxxxxxxxxxxxxxxxxxxxxxxxxxxxxxxxxxxxxxxxx
Bengasi	Libyan Arab Jamahiriya	xxxxxxxxxxxxxxxxxxxxxxxxxxxxxxxxxxxxxxxxxxxxxxxxxxxxxxxx
Misrata	Libyan Arab Jamahiriya	xxxxxxxxxxxxxxxxxxxxxxxxxxxxxxxxxxxxxxxxxxxxxxxxxxxxxxxx
Vilnius	Lithuania	xxxxxxxxxxxxxxxxxxxxxxxxxxxxxxxxxxxxx
Kaunas	Lithuania	xxxxxxxxxxxxxxxxxxxxxxxxxxxxxxxxxxxxx
Klaipeda	Lithuania	xxxxxxxxxxxxxxxxxxxxxxxxxxxxxxxxxxxxx
?iauliai	Lithuania	xxxxxxxxxxxxxxxxxxxxxxxxxxxxxxxxxxxxx
Panevezys	Lithuania	xxxxxxxxxxxxxxxxxxxxxxxxxxxxxxxxxxxxx
set join_cache_level=default;
set join_buffer_size=default;
DROP DATABASE world;
use test;
CREATE TABLE t1(
affiliatetometaid int  NOT NULL default '0',
uniquekey int NOT NULL default '0',
metaid int  NOT NULL default '0',
affiliateid int  NOT NULL default '0',
xml text,
isactive char(1) NOT NULL default 'Y',
PRIMARY KEY  (affiliatetometaid)
);
CREATE UNIQUE INDEX t1_uniquekey ON t1(uniquekey);
CREATE INDEX t1_affiliateid ON t1(affiliateid);
CREATE INDEX t1_metaid on t1 (metaid);
INSERT INTO t1 VALUES
(1616, 1571693233, 1391, 2, NULL, 'Y'), (1943, 1993216749, 1726, 2, NULL, 'Y');
CREATE TABLE t2(
metaid int  NOT NULL default '0',
name varchar(80) NOT NULL default '',
dateadded timestamp NOT NULL ,
xml text,
status int default NULL,
origin int default NULL,
gid int NOT NULL default '1',
formattypeid int  default NULL,
PRIMARY KEY  (metaid)
);
CREATE INDEX t2_status ON t2(status);
CREATE INDEX t2_gid ON t2(gid);
CREATE INDEX t2_formattypeid ON t2(formattypeid);
INSERT INTO t2 VALUES
(1391, "I Just Died", "2003-10-02 10:07:37", "", 1, NULL, 3, NULL),
(1726, "Me, Myself & I", "2003-12-05 11:24:36", " ", 1, NULL, 3, NULL);
CREATE TABLE t3(
mediaid int  NOT NULL ,
metaid int  NOT NULL default '0',
formatid int  NOT NULL default '0',
status int default NULL,
path varchar(100) NOT NULL default '',
datemodified timestamp NOT NULL ,
resourcetype int  NOT NULL default '1',
parameters text,
signature int  default NULL,
quality int  NOT NULL default '255',
PRIMARY KEY  (mediaid)
);
CREATE INDEX t3_metaid ON t3(metaid);
CREATE INDEX t3_formatid ON t3(formatid);
CREATE INDEX t3_status ON t3(status);
CREATE INDEX t3_metaidformatid ON t3(metaid,formatid);
CREATE INDEX t3_signature ON t3(signature);
CREATE INDEX t3_quality ON t3(quality);
INSERT INTO t3 VALUES
(6, 4, 8, 0, "010101_anastacia_spmidi.mid", "2004-03-16 13:40:00", 1, NULL, NULL, 255),
(3343, 3, 8, 1, "010102_4VN4bsPwnxRQUJW5Zp1RhG2IL9vvl_8.mid", "2004-03-16 13:40:00", 1, NULL, NULL, 255);
CREATE TABLE t4(
formatid int  NOT NULL ,
name varchar(60) NOT NULL default '',
formatclassid int  NOT NULL default '0',
mime varchar(60) default NULL,
extension varchar(10) default NULL,
priority int NOT NULL default '0',
canaddtocapability char(1) NOT NULL default 'Y',
PRIMARY KEY  (formatid)
);
CREATE INDEX t4_formatclassid ON t4(formatclassid);
CREATE INDEX t4_formats_idx ON t4(canaddtocapability);
INSERT INTO t4 VALUES
(19, "XHTML", 11, "text/html", "xhtml", 10, 'Y'),
(54, "AMR (wide band)", 13, "audio/amr-wb", "awb", 0, 'Y');
CREATE TABLE t5(
formatclassid int  NOT NULL ,
name varchar(60) NOT NULL default '',
priority int NOT NULL default '0',
formattypeid int  NOT NULL default '0',
PRIMARY KEY  (formatclassid)
);
CREATE INDEX t5_formattypeid on t5(formattypeid);
INSERT INTO t5 VALUES
(11, "Info", 0, 4), (13, "Digital Audio", 0, 2);
CREATE TABLE t6(
formattypeid int  NOT NULL ,
name varchar(60) NOT NULL default '',
priority int default NULL,
PRIMARY KEY  (formattypeid)
);
INSERT INTO t6 VALUES
(2, "Ringtones", 0);
CREATE TABLE t7(
metaid int  NOT NULL default '0',
artistid int  NOT NULL default '0',
PRIMARY KEY  (metaid,artistid)
);
INSERT INTO t7 VALUES
(4, 5), (3, 4);
CREATE TABLE t8(
artistid int  NOT NULL ,
name varchar(80) NOT NULL default '',
PRIMARY KEY  (artistid)
);
INSERT INTO t8 VALUES
(5, "Anastacia"), (4, "John Mayer");
CREATE TABLE t9(
subgenreid int  NOT NULL default '0',
metaid int  NOT NULL default '0',
PRIMARY KEY  (subgenreid,metaid)
) ;
CREATE INDEX t9_subgenreid ON t9(subgenreid);
CREATE INDEX t9_metaid ON t9(metaid);
INSERT INTO t9 VALUES 
(138, 4), (31, 3);
CREATE TABLE t10(
subgenreid int  NOT NULL ,
genreid int  NOT NULL default '0',
name varchar(80) NOT NULL default '',
PRIMARY KEY  (subgenreid)
) ;
CREATE INDEX t10_genreid ON t10(genreid);
INSERT INTO t10 VALUES 
(138, 19, ''), (31, 3, '');
CREATE TABLE t11(
genreid int  NOT NULL default '0',
name char(80) NOT NULL default '',
priority int NOT NULL default '0',
masterclip char(1) default NULL,
PRIMARY KEY  (genreid)
) ;
CREATE INDEX t11_masterclip ON t11( masterclip);
INSERT INTO t11 VALUES
(19, "Pop & Dance", 95, 'Y'), (3, "Rock & Alternative", 100, 'Y');
set join_cache_level=6;
EXPLAIN
SELECT t1.uniquekey, t1.xml AS affiliateXml,
t8.name AS artistName, t8.artistid, 
t11.name AS genreName, t11.genreid, t11.priority AS genrePriority,
t10.subgenreid, t10.name AS subgenreName,
t2.name AS metaName, t2.metaid, t2.xml AS metaXml,
t4.priority + t5.priority + t6.priority AS overallPriority,
t3.path AS path, t3.mediaid, 
t4.formatid, t4.name AS formatName, 
t5.formatclassid, t5.name AS formatclassName, 
t6.formattypeid, t6.name AS formattypeName 
FROM t1, t2, t3, t4, t5, t6, t7, t8, t9, t10, t11
WHERE t7.metaid = t2.metaid AND t7.artistid = t8.artistid AND
t9.metaid = t2.metaid AND t9.subgenreid = t10.subgenreid AND 
t10.genreid = t11.genreid AND  t3.metaid = t2.metaid AND
t3.formatid = t4.formatid AND t4.formatclassid = t5.formatclassid AND
t4.canaddtocapability =  'Y' AND t5.formattypeid = t6.formattypeid AND
t6.formattypeid IN (2) AND (t3.formatid IN (31, 8, 76)) AND
t1.metaid = t2.metaid AND t1.affiliateid = '2';
id	select_type	table	type	possible_keys	key	key_len	ref	rows	Extra
1	SIMPLE	t6	system	PRIMARY	NULL	NULL	NULL	1	
1	SIMPLE	t1	ref	t1_affiliateid,t1_metaid	t1_affiliateid	4	const	1	
1	SIMPLE	t4	ref	PRIMARY,t4_formatclassid,t4_formats_idx	t4_formats_idx	1	const	1	Using index condition; Using where; Using join buffer (flat, BKA join)
1	SIMPLE	t5	eq_ref	PRIMARY,t5_formattypeid	PRIMARY	4	test.t4.formatclassid	1	Using where; Using join buffer (incremental, BKA join)
1	SIMPLE	t2	eq_ref	PRIMARY	PRIMARY	4	test.t1.metaid	1	Using join buffer (incremental, BKA join)
1	SIMPLE	t7	ref	PRIMARY	PRIMARY	4	test.t1.metaid	1	Using index
1	SIMPLE	t3	ref	t3_metaid,t3_formatid,t3_metaidformatid	t3_metaid	4	test.t1.metaid	2	Using where; Using join buffer (flat, BKA join)
1	SIMPLE	t8	eq_ref	PRIMARY	PRIMARY	4	test.t7.artistid	1	Using join buffer (incremental, BKA join)
1	SIMPLE	t9	index	PRIMARY,t9_subgenreid,t9_metaid	PRIMARY	8	NULL	2	Using where; Using index; Using join buffer (incremental, BNL join)
1	SIMPLE	t10	eq_ref	PRIMARY,t10_genreid	PRIMARY	4	test.t9.subgenreid	1	Using join buffer (incremental, BKA join)
1	SIMPLE	t11	eq_ref	PRIMARY	PRIMARY	4	test.t10.genreid	1	Using join buffer (incremental, BKA join)
SELECT t1.uniquekey, t1.xml AS affiliateXml,
t8.name AS artistName, t8.artistid, 
t11.name AS genreName, t11.genreid, t11.priority AS genrePriority,
t10.subgenreid, t10.name AS subgenreName,
t2.name AS metaName, t2.metaid, t2.xml AS metaXml,
t4.priority + t5.priority + t6.priority AS overallPriority,
t3.path AS path, t3.mediaid, 
t4.formatid, t4.name AS formatName, 
t5.formatclassid, t5.name AS formatclassName, 
t6.formattypeid, t6.name AS formattypeName 
FROM t1, t2, t3, t4, t5, t6, t7, t8, t9, t10, t11
WHERE t7.metaid = t2.metaid AND t7.artistid = t8.artistid AND
t9.metaid = t2.metaid AND t9.subgenreid = t10.subgenreid AND 
t10.genreid = t11.genreid AND  t3.metaid = t2.metaid AND
t3.formatid = t4.formatid AND t4.formatclassid = t5.formatclassid AND
t4.canaddtocapability =  'Y' AND t5.formattypeid = t6.formattypeid AND
t6.formattypeid IN (2) AND (t3.formatid IN (31, 8, 76)) AND
t1.metaid = t2.metaid AND t1.affiliateid = '2';
uniquekey	affiliateXml	artistName	artistid	genreName	genreid	genrePriority	subgenreid	subgenreName	metaName	metaid	metaXml	overallPriority	path	mediaid	formatid	formatName	formatclassid	formatclassName	formattypeid	formattypeName
DROP TABLE t1,t2,t3,t4,t5,t6,t7,t8,t9,t10,t11;
CREATE TABLE t1 (a1 int, filler1 char(64) default ' ' );
CREATE TABLE t2 (
a2 int, b2 int, filler2 char(64) default ' ', 
PRIMARY KEY idx(a2,b2,filler2)
) ;
CREATE TABLE t3 (b3 int, c3 int, INDEX idx(b3));
INSERT INTO t1(a1) VALUES 
(4), (7), (1), (9), (8), (5), (3), (6), (2);
INSERT INTO t2(a2,b2) VALUES
(1,30), (3,40), (2,61), (6,73), (8,92), (9,27), (4,18), (5,84), (7,56),
(4,14), (6,76), (8,98), (7,55), (1,39), (2,68), (3,45), (9,21), (5,81),
(5,88), (2,65), (6,74), (9,23), (1,37), (3,44), (4,17), (8,99), (7,51),
(9,28), (7,52), (1,33), (4,13), (5,87), (3,43), (8,91), (2,62), (6,79),
(3,49), (8,93), (7,34), (5,82), (6,78), (2,63), (1,32), (9,22), (4,11);
INSERT INTO t3 VALUES
(30,302), (92,923), (18,187), (45,459), (30,309), 
(39,393), (68,685), (45,458), (21,210), (81,817),
(40,405), (61,618), (73,738), (92,929), (27,275),
(18,188), (84,846), (56,564), (14,144), (76,763), 
(98,982), (55,551), (17,174), (99,998), (51,513),
(28,282), (52,527), (33,336), (13,138), (87,878), 
(43,431), (91,916), (62,624), (79,797), (49,494),
(93,933), (34,347), (82,829), (78,780), (63,634), 
(32,329), (22,228), (11,114), (74,749), (23,236);
set join_cache_level=1;
EXPLAIN
SELECT a1<>a2, a1, a2, b2, b3, c3,
SUBSTR(filler1,1,1) AS s1, SUBSTR(filler2,1,1) AS s2
FROM t1,t2,t3 WHERE a1=a2 AND b2=b3 AND MOD(c3,10)>7;
id	select_type	table	type	possible_keys	key	key_len	ref	rows	Extra
1	SIMPLE	t1	ALL	NULL	NULL	NULL	NULL	9	Using where
1	SIMPLE	t2	ref	PRIMARY	PRIMARY	4	test.t1.a1	1	Using index
1	SIMPLE	t3	ref	idx	idx	5	test.t2.b2	5	Using where
SELECT a1<>a2, a1, a2, b2, b3, c3,
SUBSTR(filler1,1,1) AS s1, SUBSTR(filler2,1,1) AS s2
FROM t1,t2,t3 WHERE a1=a2 AND b2=b3 AND MOD(c3,10)>7;
a1<>a2	a1	a2	b2	b3	c3	s1	s2
0	4	4	13	13	138		
0	4	4	18	18	188		
0	1	1	30	30	309		
0	1	1	32	32	329		
0	9	9	22	22	228		
0	8	8	92	92	929		
0	8	8	99	99	998		
0	5	5	82	82	829		
0	5	5	87	87	878		
0	3	3	45	45	459		
0	3	3	45	45	458		
0	6	6	73	73	738		
0	6	6	74	74	749		
0	2	2	61	61	618		
set join_cache_level=5;
set join_buffer_size=512;
EXPLAIN
SELECT a1<>a2, a1, a2, b2, b3, c3,
SUBSTR(filler1,1,1) AS s1, SUBSTR(filler2,1,1) AS s2
FROM t1,t2,t3 WHERE a1=a2 AND b2=b3 AND MOD(c3,10)>7;
id	select_type	table	type	possible_keys	key	key_len	ref	rows	Extra
1	SIMPLE	t1	ALL	NULL	NULL	NULL	NULL	9	Using where
1	SIMPLE	t2	ref	PRIMARY	PRIMARY	4	test.t1.a1	1	Using index
1	SIMPLE	t3	ref	idx	idx	5	test.t2.b2	5	Using where; Using join buffer (flat, BKA join)
SELECT a1<>a2, a1, a2, b2, b3, c3,
SUBSTR(filler1,1,1) AS s1, SUBSTR(filler2,1,1) AS s2
FROM t1,t2,t3 WHERE a1=a2 AND b2=b3 AND MOD(c3,10)>7;
a1<>a2	a1	a2	b2	b3	c3	s1	s2
0	4	4	18	18	188		
0	4	4	13	13	138		
0	1	1	30	30	309		
0	1	1	32	32	329		
0	9	9	22	22	228		
0	8	8	92	92	929		
0	8	8	99	99	998		
0	5	5	82	82	829		
0	3	3	45	45	459		
0	3	3	45	45	458		
0	5	5	87	87	878		
0	2	2	61	61	618		
0	6	6	73	73	738		
0	6	6	74	74	749		
DROP TABLE t1,t2,t3;
CREATE TABLE t1 (a int, b int, INDEX idx(b));
CREATE TABLE t2 (a int, b int, INDEX idx(a));
INSERT INTO t1 VALUES (5,30), (3,20), (7,40), (2,10), (8,30), (1,10), (4,20);
INSERT INTO t2 VALUES (7,10), (1,20), (2,20), (8,20), (8,10), (1,20);
INSERT INTO t2 VALUES (1,10), (4,20), (3,20), (7,20), (7,10), (1,20);
set join_buffer_size=32;
Warnings:
Warning	1292	Truncated incorrect join_buffer_size value: '32'
set join_cache_level=8;
EXPLAIN SELECT * FROM t1,t2 WHERE t1.a=t2.a AND t1.b >= 30;
id	select_type	table	type	possible_keys	key	key_len	ref	rows	Extra
1	SIMPLE	t1	ALL	idx	NULL	NULL	NULL	7	Using where
1	SIMPLE	t2	ref	idx	idx	5	test.t1.a	2	Using join buffer (flat, BKAH join)
SELECT * FROM t1,t2 WHERE t1.a=t2.a AND t1.b >= 30;
a	b	a	b
7	40	7	10
7	40	7	10
7	40	7	20
8	30	8	10
8	30	8	20
DROP TABLE t1,t2;
#
# Bug #40134: outer join with not exists optimization and join buffer
#
set join_cache_level=default;
set join_buffer_size=default;
CREATE TABLE t1 (a int NOT NULL);
INSERT INTO t1 VALUES (2), (4), (3), (5), (1);
CREATE TABLE t2 (a int NOT NULL, b int NOT NULL, INDEX i_a(a));
INSERT INTO t2 VALUES (4,10), (2,10), (2,30), (2,20), (4,20);
EXPLAIN
SELECT * FROM t1 LEFT JOIN t2 ON t1.a=t2.a WHERE t2.b IS NULL;
id	select_type	table	type	possible_keys	key	key_len	ref	rows	Extra
1	SIMPLE	t1	ALL	NULL	NULL	NULL	NULL	5	
1	SIMPLE	t2	ref	i_a	i_a	4	test.t1.a	2	Using where; Not exists
SELECT * FROM t1 LEFT JOIN t2 ON t1.a=t2.a WHERE t2.b IS NULL;
a	a	b
3	NULL	NULL
5	NULL	NULL
1	NULL	NULL
SET join_cache_level=6;
EXPLAIN
SELECT * FROM t1 LEFT JOIN t2 ON t1.a=t2.a WHERE t2.b IS NULL;
id	select_type	table	type	possible_keys	key	key_len	ref	rows	Extra
1	SIMPLE	t1	ALL	NULL	NULL	NULL	NULL	5	
1	SIMPLE	t2	ref	i_a	i_a	4	test.t1.a	2	Using where; Not exists; Using join buffer (flat, BKA join)
SELECT * FROM t1 LEFT JOIN t2 ON t1.a=t2.a WHERE t2.b IS NULL;
a	a	b
3	NULL	NULL
5	NULL	NULL
1	NULL	NULL
DROP TABLE t1, t2;
set join_cache_level=default;
set join_buffer_size=default;
#
# BUG#40136: Group by is ignored when join buffer is used for an outer join
#
create table t1(a int PRIMARY KEY, b int);
insert into t1 values
(5, 10), (2, 70), (7, 80), (6, 20), (1, 50), (9, 40), (8, 30), (3, 60);
create table t2 (p int, a int, INDEX i_a(a));
insert into t2 values
(103, 7), (109, 3), (102, 3), (108, 1), (106, 3),
(107, 7), (105, 1), (101, 3), (100, 7), (110, 1);
set @save_join_cache_level=@@join_cache_level;
set join_cache_level=6;
The following must not show "using join cache":
explain
select t1.a, count(t2.p) as count
from t1 left join t2 on t1.a=t2.a and t2.p % 2 = 1 group by t1.a;
id	select_type	table	type	possible_keys	key	key_len	ref	rows	Extra
1	SIMPLE	t1	ALL	NULL	NULL	NULL	NULL	8	Using temporary; Using filesort
1	SIMPLE	t2	ref	i_a	i_a	5	test.t1.a	2	Using where; Using join buffer (flat, BKA join)
select t1.a, count(t2.p) as count
from t1 left join t2 on t1.a=t2.a and t2.p % 2 = 1 group by t1.a;
a	count
1	1
2	0
3	2
5	0
6	0
7	2
8	0
9	0
set join_cache_level=@save_join_cache_level;
drop table t1, t2;
#
# BUG#40268: Nested outer join with not null-rejecting where condition
#            over an inner table which is not the last in the nest
#
CREATE TABLE t2 (a int, b int, c int);
CREATE TABLE t3 (a int, b int, c int);
CREATE TABLE t4 (a int, b int, c int);
INSERT INTO t2 VALUES (3,3,0), (4,2,0), (5,3,0);
INSERT INTO t3 VALUES (1,2,0), (2,2,0);
INSERT INTO t4 VALUES (3,2,0), (4,2,0);
set join_cache_level=6;
SELECT t2.a,t2.b,t3.a,t3.b,t4.a,t4.b
FROM t2 LEFT JOIN (t3, t4) ON t2.b=t4.b
WHERE t3.a+2<t2.a OR t3.c IS NULL;
a	b	a	b	a	b
4	2	1	2	3	2
4	2	1	2	4	2
3	3	NULL	NULL	NULL	NULL
5	3	NULL	NULL	NULL	NULL
set join_cache_level=default;
DROP TABLE t2, t3, t4;
#
# Bug #40192: outer join with where clause when using BNL 
#
create table t1 (a int, b int);
insert into t1 values (2, 20), (3, 30), (1, 10);
create table t2 (a int, c int);
insert into t2 values (1, 101), (3, 102), (1, 100);
set join_cache_level=6;
select * from t1 left join t2 on t1.a=t2.a;
a	b	a	c
1	10	1	101
3	30	3	102
1	10	1	100
2	20	NULL	NULL
explain select * from t1 left join t2 on t1.a=t2.a where t2.c=102 or t2.c is null;
id	select_type	table	type	possible_keys	key	key_len	ref	rows	Extra
1	SIMPLE	t1	ALL	NULL	NULL	NULL	NULL	3	
1	SIMPLE	t2	ALL	NULL	NULL	NULL	NULL	3	Using where; Using join buffer (flat, BNL join)
select * from t1 left join t2 on t1.a=t2.a where t2.c=102 or t2.c is null;
a	b	a	c
3	30	3	102
2	20	NULL	NULL
set join_cache_level=default;
drop table t1, t2;
#
# Bug #40317: outer join with with constant on expression equal to FALSE
#
create table t1 (a int);
insert into t1 values (30), (40), (20);
create table t2 (b int);
insert into t2 values (200), (100);
set join_cache_level=6;
select * from t1 left join t2 on (1=0);
a	b
30	NULL
40	NULL
20	NULL
explain select * from t1 left join t2 on (1=0) where a=40;
id	select_type	table	type	possible_keys	key	key_len	ref	rows	Extra
1	SIMPLE	t1	ALL	NULL	NULL	NULL	NULL	3	Using where
1	SIMPLE	t2	ALL	NULL	NULL	NULL	NULL	2	Using where; Using join buffer (flat, BNL join)
select * from t1 left join t2 on (1=0) where a=40;
a	b
40	NULL
set join_cache_level=0;
explain select * from t1 left join t2 on (1=0);
id	select_type	table	type	possible_keys	key	key_len	ref	rows	Extra
1	SIMPLE	t1	ALL	NULL	NULL	NULL	NULL	3	
1	SIMPLE	t2	ALL	NULL	NULL	NULL	NULL	2	Using where
set join_cache_level=default;
drop table t1, t2;
#
# Bug #41204: small buffer with big rec_per_key for ref access
#
CREATE TABLE t1 (a int);
INSERT INTO t1 VALUES (0);
INSERT INTO t1(a) SELECT a FROM t1;
INSERT INTO t1(a) SELECT a FROM t1;
INSERT INTO t1(a) SELECT a FROM t1;
INSERT INTO t1(a) SELECT a FROM t1;
INSERT INTO t1(a) SELECT a FROM t1;
INSERT INTO t1(a) SELECT a FROM t1;
INSERT INTO t1(a) SELECT a FROM t1;
INSERT INTO t1(a) SELECT a FROM t1;
INSERT INTO t1(a) SELECT a FROM t1;
INSERT INTO t1(a) SELECT a FROM t1;
INSERT INTO t1(a) SELECT a FROM t1;
INSERT INTO t1 VALUES (20000), (10000);
CREATE TABLE t2 (pk int AUTO_INCREMENT PRIMARY KEY, b int, c int, INDEX idx(b));
INSERT INTO t2(b,c) VALUES (10000, 3), (20000, 7), (20000, 1), (10000, 9), (20000, 5);
INSERT INTO t2(b,c) SELECT b,c FROM t2;
INSERT INTO t2(b,c) SELECT b,c FROM t2;
INSERT INTO t2(b,c) SELECT b,c FROM t2;
INSERT INTO t2(b,c) SELECT b,c FROM t2;
INSERT INTO t2(b,c) SELECT b,c FROM t2;
INSERT INTO t2(b,c) SELECT b,c FROM t2;
INSERT INTO t2(b,c) SELECT b,c FROM t2;
INSERT INTO t2(b,c) SELECT b,c FROM t2;
ANALYZE TABLE t1,t2;
set join_cache_level=6;
set join_buffer_size=1024;
EXPLAIN SELECT AVG(c) FROM t1,t2 WHERE t1.a=t2.b;
id	select_type	table	type	possible_keys	key	key_len	ref	rows	Extra
1	SIMPLE	t1	ALL	NULL	NULL	NULL	NULL	2050	Using where
1	SIMPLE	t2	ref	idx	idx	5	test.t1.a	640	Using join buffer (flat, BKA join)
SELECT AVG(c) FROM t1,t2 WHERE t1.a=t2.b;
AVG(c)
5.0000
set join_buffer_size=default;
set join_cache_level=default;
DROP TABLE t1, t2;
#
# Bug #41894: big join buffer of level 7 used to join records
#              with null values in place of varchar strings
#
CREATE TABLE t1 (a int NOT NULL AUTO_INCREMENT PRIMARY KEY,
b varchar(127) DEFAULT NULL);
INSERT INTO t1(a) VALUES (1);
INSERT INTO t1(b) SELECT b FROM t1;
INSERT INTO t1(b) SELECT b FROM t1;
INSERT INTO t1(b) SELECT b FROM t1;
INSERT INTO t1(b) SELECT b FROM t1;
INSERT INTO t1(b) SELECT b FROM t1;
INSERT INTO t1(b) SELECT b FROM t1;
INSERT INTO t1(b) SELECT b FROM t1;
INSERT INTO t1(b) SELECT b FROM t1;
INSERT INTO t1(b) SELECT b FROM t1;
INSERT INTO t1(b) SELECT b FROM t1;
INSERT INTO t1(b) SELECT b FROM t1;
INSERT INTO t1(b) SELECT b FROM t1;
INSERT INTO t1(b) SELECT b FROM t1;
INSERT INTO t1(b) SELECT b FROM t1;
CREATE TABLE t2 (a int NOT NULL PRIMARY KEY, b varchar(127) DEFAULT NULL);
INSERT INTO t2 SELECT * FROM t1;
CREATE TABLE t3 (a int NOT NULL PRIMARY KEY, b varchar(127) DEFAULT NULL);
INSERT INTO t3 SELECT * FROM t1;
set join_cache_level=7;
set join_buffer_size=1024*1024;
EXPLAIN
SELECT COUNT(*) FROM t1,t2,t3
WHERE t1.a=t2.a AND t2.a=t3.a AND
t1.b IS NULL AND t2.b IS NULL AND t3.b IS NULL;
id	select_type	table	type	possible_keys	key	key_len	ref	rows	Extra
1	SIMPLE	t1	ALL	PRIMARY	NULL	NULL	NULL	16384	Using where
1	SIMPLE	t2	eq_ref	PRIMARY	PRIMARY	4	test.t1.a	1	Using where; Using join buffer (flat, BKAH join)
1	SIMPLE	t3	eq_ref	PRIMARY	PRIMARY	4	test.t1.a	1	Using where; Using join buffer (flat, BKAH join)
SELECT COUNT(*) FROM t1,t2,t3
WHERE t1.a=t2.a AND t2.a=t3.a AND
t1.b IS NULL AND t2.b IS NULL AND t3.b IS NULL;
COUNT(*)
16384
set join_buffer_size=default;
set join_cache_level=default;
DROP TABLE t1,t2,t3;
#
# Bug #42020: join buffer is used  for outer join with fields of 
#             several outer tables in join buffer
#
CREATE TABLE t1 (
a bigint NOT NULL,
PRIMARY KEY (a) 
);
INSERT INTO t1 VALUES
(2), (1);
CREATE TABLE t2 (
a bigint NOT NULL,
b bigint NOT NULL,
PRIMARY KEY (a,b)
);
INSERT INTO t2 VALUES
(2,30), (2,40), (2,50), (2,60), (2,70), (2,80),
(1,10), (1, 20), (1,30), (1,40), (1,50);
CREATE TABLE t3 (
pk bigint NOT NULL AUTO_INCREMENT,
a bigint NOT NULL,
b bigint NOT NULL,
val bigint DEFAULT '0',
PRIMARY KEY (pk),
KEY idx (a,b)
);
INSERT INTO t3(a,b) VALUES
(2,30), (2,40), (2,50), (2,60), (2,70), (2,80),
(4,30), (4,40), (4,50), (4,60), (4,70), (4,80),
(5,30), (5,40), (5,50), (5,60), (5,70), (5,80),
(7,30), (7,40), (7,50), (7,60), (7,70), (7,80);
set join_cache_level=0;
SELECT t1.a, t2.a, t3.a, t2.b, t3.b, t3.val 
FROM (t1,t2) LEFT JOIN t3 ON (t1.a=t3.a AND t2.b=t3.b) 
WHERE t1.a=t2.a;
a	a	a	b	b	val
1	1	NULL	10	NULL	NULL
1	1	NULL	20	NULL	NULL
1	1	NULL	30	NULL	NULL
1	1	NULL	40	NULL	NULL
1	1	NULL	50	NULL	NULL
2	2	2	30	30	0
2	2	2	40	40	0
2	2	2	50	50	0
2	2	2	60	60	0
2	2	2	70	70	0
2	2	2	80	80	0
set join_cache_level=6;
set join_buffer_size=256;
EXPLAIN
SELECT t1.a, t2.a, t3.a, t2.b, t3.b, t3.val 
FROM (t1,t2) LEFT JOIN t3 ON (t1.a=t3.a AND t2.b=t3.b) 
WHERE t1.a=t2.a;
id	select_type	table	type	possible_keys	key	key_len	ref	rows	Extra
1	SIMPLE	t1	index	PRIMARY	PRIMARY	8	NULL	2	Using index
1	SIMPLE	t2	ref	PRIMARY	PRIMARY	8	test.t1.a	1	Using index
1	SIMPLE	t3	ref	idx	idx	16	test.t1.a,test.t2.b	2	Using join buffer (flat, BKA join)
SELECT t1.a, t2.a, t3.a, t2.b, t3.b, t3.val 
FROM (t1,t2) LEFT JOIN t3 ON (t1.a=t3.a AND t2.b=t3.b) 
WHERE t1.a=t2.a;
a	a	a	b	b	val
1	1	NULL	10	NULL	NULL
1	1	NULL	20	NULL	NULL
1	1	NULL	30	NULL	NULL
1	1	NULL	40	NULL	NULL
1	1	NULL	50	NULL	NULL
2	2	2	30	30	0
2	2	2	40	40	0
2	2	2	50	50	0
2	2	2	60	60	0
2	2	2	70	70	0
2	2	2	80	80	0
DROP INDEX idx ON t3;
set join_cache_level=2;
EXPLAIN
SELECT t1.a, t2.a, t3.a, t2.b, t3.b, t3.val 
FROM (t1,t2) LEFT JOIN t3 ON (t1.a=t3.a AND t2.b=t3.b) 
WHERE t1.a=t2.a;
id	select_type	table	type	possible_keys	key	key_len	ref	rows	Extra
1	SIMPLE	t1	index	PRIMARY	PRIMARY	8	NULL	2	Using index
1	SIMPLE	t2	ref	PRIMARY	PRIMARY	8	test.t1.a	1	Using index
1	SIMPLE	t3	ALL	NULL	NULL	NULL	NULL	24	Using where; Using join buffer (flat, BNL join)
SELECT t1.a, t2.a, t3.a, t2.b, t3.b, t3.val 
FROM (t1,t2) LEFT JOIN t3 ON (t1.a=t3.a AND t2.b=t3.b) 
WHERE t1.a=t2.a;
a	a	a	b	b	val
1	1	NULL	10	NULL	NULL
1	1	NULL	20	NULL	NULL
1	1	NULL	30	NULL	NULL
1	1	NULL	40	NULL	NULL
1	1	NULL	50	NULL	NULL
2	2	2	30	30	0
2	2	2	40	40	0
2	2	2	50	50	0
2	2	2	60	60	0
2	2	2	70	70	0
2	2	2	80	80	0
set join_buffer_size=default;
set join_cache_level=default;
DROP TABLE t1,t2,t3;
create table t1(f1 int, f2 int);
insert into t1 values (1,1),(2,2),(3,3);
create table t2(f1 int not null, f2 int not null, f3 char(200), key(f1,f2));
insert into t2 values (1,1, 'qwerty'),(1,2, 'qwerty'),(1,3, 'qwerty');
insert into t2 values (2,1, 'qwerty'),(2,2, 'qwerty'),(2,3, 'qwerty'),
(2,4, 'qwerty'),(2,5, 'qwerty');
insert into t2 values (3,1, 'qwerty'),(3,4, 'qwerty');
insert into t2 values (4,1, 'qwerty'),(4,2, 'qwerty'),(4,3, 'qwerty'),
(4,4, 'qwerty');
insert into t2 values (1,1, 'qwerty'),(1,2, 'qwerty'),(1,3, 'qwerty');
insert into t2 values (2,1, 'qwerty'),(2,2, 'qwerty'),(2,3, 'qwerty'),
(2,4, 'qwerty'),(2,5, 'qwerty');
insert into t2 values (3,1, 'qwerty'),(3,4, 'qwerty');
insert into t2 values (4,1, 'qwerty'),(4,2, 'qwerty'),(4,3, 'qwerty'),
(4,4, 'qwerty');
set join_cache_level=5;
select t2.f1, t2.f2, t2.f3 from t1,t2
where t1.f1=t2.f1 and t2.f2 between t1.f1 and t1.f2 and t2.f2 + 1 >= t1.f1 + 1;
f1	f2	f3
1	1	qwerty
2	2	qwerty
1	1	qwerty
2	2	qwerty
explain select t2.f1, t2.f2, t2.f3 from t1,t2
where t1.f1=t2.f1 and t2.f2 between t1.f1 and t2.f2;
id	select_type	table	type	possible_keys	key	key_len	ref	rows	Extra
1	SIMPLE	t1	ALL	NULL	NULL	NULL	NULL	3	Using where
1	SIMPLE	t2	ref	f1	f1	4	test.t1.f1	3	Using index condition(BKA); Using join buffer (flat, BKA join)
set join_cache_level=6;
select t2.f1, t2.f2, t2.f3 from t1,t2
where t1.f1=t2.f1 and t2.f2 between t1.f1 and t1.f2 and t2.f2 + 1 >= t1.f1 + 1;
f1	f2	f3
1	1	qwerty
2	2	qwerty
1	1	qwerty
2	2	qwerty
explain select t2.f1, t2.f2, t2.f3 from t1,t2
where t1.f1=t2.f1 and t2.f2 between t1.f1 and t2.f2;
id	select_type	table	type	possible_keys	key	key_len	ref	rows	Extra
1	SIMPLE	t1	ALL	NULL	NULL	NULL	NULL	3	Using where
1	SIMPLE	t2	ref	f1	f1	4	test.t1.f1	3	Using index condition(BKA); Using join buffer (flat, BKA join)
set join_cache_level=7;
select t2.f1, t2.f2, t2.f3 from t1,t2
where t1.f1=t2.f1 and t2.f2 between t1.f1 and t1.f2 and t2.f2 + 1 >= t1.f1 + 1;
f1	f2	f3
1	1	qwerty
2	2	qwerty
1	1	qwerty
2	2	qwerty
explain select t2.f1, t2.f2, t2.f3 from t1,t2
where t1.f1=t2.f1 and t2.f2 between t1.f1 and t2.f2;
id	select_type	table	type	possible_keys	key	key_len	ref	rows	Extra
1	SIMPLE	t1	ALL	NULL	NULL	NULL	NULL	3	Using where
1	SIMPLE	t2	ref	f1	f1	4	test.t1.f1	3	Using index condition(BKA); Using where; Using join buffer (flat, BKAH join)
set join_cache_level=8;
select t2.f1, t2.f2, t2.f3 from t1,t2
where t1.f1=t2.f1 and t2.f2 between t1.f1 and t1.f2 and t2.f2 + 1 >= t1.f1 + 1;
f1	f2	f3
1	1	qwerty
2	2	qwerty
1	1	qwerty
2	2	qwerty
explain select t2.f1, t2.f2, t2.f3 from t1,t2
where t1.f1=t2.f1 and t2.f2 between t1.f1 and t2.f2;
id	select_type	table	type	possible_keys	key	key_len	ref	rows	Extra
1	SIMPLE	t1	ALL	NULL	NULL	NULL	NULL	3	Using where
1	SIMPLE	t2	ref	f1	f1	4	test.t1.f1	3	Using index condition(BKA); Using where; Using join buffer (flat, BKAH join)
drop table t1,t2;
set join_cache_level=default;
#
# Bug #42955: join with GROUP BY/ORDER BY and when BKA is enabled 
#             
create table t1 (d int, id1 int, index idx1 (d, id1));
insert into t1 values
(3, 20), (2, 40), (3, 10), (1, 10), (3, 20), (1, 40), (2, 30), (3, 30);
create table t2 (id1 int, id2 int, index idx2 (id1));
insert into t2 values 
(20, 100), (30, 400), (20, 400), (30, 200), (10, 300), (10, 200), (40, 100),
(40, 200), (30, 300), (10, 400), (20, 200), (20, 300);
set join_cache_level=6;
explain
select t1.id1, sum(t2.id2) from t1 join t2 on t1.id1=t2.id1 
where t1.d=3 group by t1.id1;
id	select_type	table	type	possible_keys	key	key_len	ref	rows	Extra
1	SIMPLE	t1	ref	idx1	idx1	5	const	4	Using where; Using index; Using temporary; Using filesort
1	SIMPLE	t2	ref	idx2	idx2	5	test.t1.id1	2	Using join buffer (flat, BKA join)
select t1.id1, sum(t2.id2) from t1 join t2 on t1.id1=t2.id1 
where t1.d=3 group by t1.id1;
id1	sum(t2.id2)
10	900
20	2000
30	900
explain
select t1.id1  from t1 join t2 on t1.id1=t2.id1 
where t1.d=3 and t2.id2 > 200 order by t1.id1;
id	select_type	table	type	possible_keys	key	key_len	ref	rows	Extra
1	SIMPLE	t1	ref	idx1	idx1	5	const	4	Using where; Using index; Using temporary; Using filesort
1	SIMPLE	t2	ref	idx2	idx2	5	test.t1.id1	2	Using where; Using join buffer (flat, BKA join)
select t1.id1  from t1 join t2 on t1.id1=t2.id1 
where t1.d=3 and t2.id2 > 200 order by t1.id1;
id1
10
10
20
20
20
20
30
30
set join_cache_level=default;
drop table t1,t2;
#
# Bug #44019: star-like multi-join query executed join_cache_level=6 
#             
create table t1 (a int, b int, c int, d int);
create table t2 (b int, e varchar(16), index idx(b));
create table t3 (d int, f varchar(16), index idx(d));
create table t4 (c int, g varchar(16), index idx(c));
insert into t1 values
(5, 50, 500, 5000), (3, 30, 300, 3000), (9, 90, 900, 9000),
(2, 20, 200, 2000), (4, 40, 400, 4000), (8, 80, 800, 800),
(7, 70, 700, 7000);
insert into t2 values
(30, 'bbb'), (10, 'b'), (70, 'bbbbbbb'), (60, 'bbbbbb'),
(31, 'bbb'), (11, 'b'), (71, 'bbbbbbb'), (61, 'bbbbbb'),
(32, 'bbb'), (12, 'b'), (72, 'bbbbbbb'), (62, 'bbbbbb');
insert into t3 values
(4000, 'dddd'), (3000, 'ddd'), (1000, 'd'), (8000, 'dddddddd'),
(4001, 'dddd'), (3001, 'ddd'), (1001, 'd'), (8001, 'dddddddd'),
(4002, 'dddd'), (3002, 'ddd'), (1002, 'd'), (8002, 'dddddddd');
insert into t4 values
(200, 'cc'), (600, 'cccccc'), (300, 'ccc'), (500, 'ccccc'),
(201, 'cc'), (601, 'cccccc'), (301, 'ccc'), (501, 'ccccc'),
(202, 'cc'), (602, 'cccccc'), (302, 'ccc'), (502, 'ccccc');
analyze table t2,t3,t4;
set join_cache_level=1;
explain 
select t1.a, t1.b, t1.c, t1.d, t2.e, t3.f, t4.g from t1,t2,t3,t4
where t2.b=t1.b and t3.d=t1.d and t4.c=t1.c;
id	select_type	table	type	possible_keys	key	key_len	ref	rows	Extra
1	SIMPLE	t1	ALL	NULL	NULL	NULL	NULL	7	Using where
1	SIMPLE	t2	ref	idx	idx	5	test.t1.b	1	
1	SIMPLE	t3	ref	idx	idx	5	test.t1.d	1	
1	SIMPLE	t4	ref	idx	idx	5	test.t1.c	1	
select t1.a, t1.b, t1.c, t1.d, t2.e, t3.f, t4.g from t1,t2,t3,t4
where t2.b=t1.b and t3.d=t1.d and t4.c=t1.c;
a	b	c	d	e	f	g
3	30	300	3000	bbb	ddd	ccc
set join_cache_level=6;
explain 
select t1.a, t1.b, t1.c, t1.d, t2.e, t3.f, t4.g from t1,t2,t3,t4
where t2.b=t1.b and t3.d=t1.d and t4.c=t1.c;
id	select_type	table	type	possible_keys	key	key_len	ref	rows	Extra
1	SIMPLE	t1	ALL	NULL	NULL	NULL	NULL	7	Using where
1	SIMPLE	t2	ref	idx	idx	5	test.t1.b	1	Using join buffer (flat, BKA join)
1	SIMPLE	t3	ref	idx	idx	5	test.t1.d	1	Using join buffer (incremental, BKA join)
1	SIMPLE	t4	ref	idx	idx	5	test.t1.c	1	Using join buffer (incremental, BKA join)
select t1.a, t1.b, t1.c, t1.d, t2.e, t3.f, t4.g from t1,t2,t3,t4
where t2.b=t1.b and t3.d=t1.d and t4.c=t1.c;
a	b	c	d	e	f	g
3	30	300	3000	bbb	ddd	ccc
set join_cache_level=default;
drop table t1,t2,t3,t4;
#
# Bug #44250: Corruption of linked join buffers when using BKA 
#             
CREATE TABLE t1 (
id1 bigint(20) DEFAULT NULL,
id2 bigint(20) DEFAULT NULL,
id3 bigint(20) DEFAULT NULL,
num1 bigint(20) DEFAULT NULL,
num2 int(11) DEFAULT NULL,
num3 bigint(20) DEFAULT NULL
);
CREATE TABLE t2 (
id3 bigint(20) NOT NULL DEFAULT '0',
id4 bigint(20) DEFAULT NULL,
enum1 enum('Enabled','Disabled','Paused') DEFAULT NULL,
PRIMARY KEY (id3)
);
CREATE TABLE t3 (
id4 bigint(20) NOT NULL DEFAULT '0',
text1 text,
PRIMARY KEY (id4)
);
CREATE TABLE t4 (
id2 bigint(20) NOT NULL DEFAULT '0',
dummy int(11) DEFAULT '0',
PRIMARY KEY (id2)
);
CREATE TABLE t5 (
id1 bigint(20) NOT NULL DEFAULT '0',
id2 bigint(20) NOT NULL DEFAULT '0',
enum2 enum('Active','Deleted','Paused') DEFAULT NULL,
PRIMARY KEY (id1,id2)
);
set join_cache_level=8;
set join_buffer_size=2048;
EXPLAIN
SELECT STRAIGHT_JOIN t1.id1, t1.num3, t3.text1, t3.id4, t2.id3, t4.dummy
FROM t1 JOIN  t2 JOIN  t3 JOIN  t4 JOIN  t5 
WHERE t1.id1=t5.id1 AND t1.id2=t5.id2 and  t4.id2=t1.id2 AND
t5.enum2='Active' AND t3.id4=t2.id4 AND t2.id3=t1.id3 AND t3.text1<'D';
id	select_type	table	type	possible_keys	key	key_len	ref	rows	Extra
1	SIMPLE	t1	ALL	NULL	NULL	NULL	NULL	349	Using where
1	SIMPLE	t2	eq_ref	PRIMARY	PRIMARY	8	test.t1.id3	1	Using where; Using join buffer (flat, BKAH join)
1	SIMPLE	t3	eq_ref	PRIMARY	PRIMARY	8	test.t2.id4	1	Using where; Using join buffer (incremental, BKAH join)
1	SIMPLE	t4	eq_ref	PRIMARY	PRIMARY	8	test.t1.id2	1	Using join buffer (incremental, BKAH join)
1	SIMPLE	t5	eq_ref	PRIMARY	PRIMARY	16	test.t1.id1,test.t1.id2	1	Using where; Using join buffer (incremental, BKAH join)
SELECT STRAIGHT_JOIN t1.id1, t1.num3, t3.text1, t3.id4, t2.id3, t4.dummy
FROM t1 JOIN  t2 JOIN  t3 JOIN  t4 JOIN  t5 
WHERE t1.id1=t5.id1 AND t1.id2=t5.id2 and  t4.id2=t1.id2 AND
t5.enum2='Active' AND t3.id4=t2.id4 AND t2.id3=t1.id3 AND t3.text1<'D';
id1	num3	text1	id4	id3	dummy
228172702	14	AAAAAAAAAAAAAAAAAAAAAAAAAAAAAAAAAAAAAAAAAAAAAAAAAAAAAAAAAAAAAAAAAAAAAAAAAAAAAA	2567095402	2667134182	0
228172702	134	AAAAAAAAAAAAAAAAAAAAAAAAAAAAAAAAAAAAAAAAAAAAAAAAAAAAAAAAAAAAAAAAAAAAAAAAAAAAAA	2567095402	2667134182	0
228172702	15	AAAAAAAAAAAAAAAAAAAAAAAAAAAAAAAAAAAAAAAAAAAAAAAAAAAAAAAAAAAAAAAAAAAAAAAAAAAAAA	2567095402	2667134182	0
228172702	3	AAAAAAAAAAAAAAAAAAAAAAAAAAAAAAAAAAAAAAAAAAAAAAAAAAAAAAAAAAAAAAAAAAAAAAAAAAAAAA	2567095402	2667134182	0
228808822	61	CCCCCCCCCCCCCCCCCCCCCCCCCCCCCCCCCCCCCCCCCCCCCCCCCCCCCCCCCCCCCCCCCCCCCCCCCCCCCCCCCCCCCCC	826928662	935693782	0
228808822	13	CCCCCCCCCCCCCCCCCCCCCCCCCCCCCCCCCCCCCCCCCCCCCCCCCCCCCCCCCCCCCCCCCCCCCCCCCCCCCCCCCCCCCCC	826928662	935693782	0
228808822	60	CCCCCCCCCCCCCCCCCCCCCCCCCCCCCCCCCCCCCCCCCCCCCCCCCCCCCCCCCCCCCCCCCCCCCCCCCCCCCCCCCCCCCCC	826928662	935693782	0
228808822	13	CCCCCCCCCCCCCCCCCCCCCCCCCCCCCCCCCCCCCCCCCCCCCCCCCCCCCCCCCCCCCCCCCCCCCCCCCCCCCCCCCCCCCCC	826928662	935693782	0
228808822	3	CCCCCCCCCCCCCCCCCCCCCCCCCCCCCCCCCCCCCCCCCCCCCCCCCCCCCCCCCCCCCCCCCCCCCCCCCCCCCCCCCCCCCCC	826928662	935693782	0
228808822	4	CCCCCCCCCCCCCCCCCCCCCCCCCCCCCCCCCCCCCCCCCCCCCCCCCCCCCCCCCCCCCCCCCCCCCCCCCCCCCCCCCCCCCCC	826928662	935693782	0
228808822	6	CCCCCCCCCCCCCCCCCCCCCCCCCCCCCCCCCCCCCCCCCCCCCCCCCCCCCCCCCCCCCCCCCCCCCCCCCCCCCCCCCCCCCCC	826928662	935693782	0
228808822	18	CCCCCCCCCCCCCCCCCCCCCCCCCCCCCCCCCCCCCCCCCCCCCCCCCCCCCCCCCCCCCCCCCCCCCCCCCCCCCCCCCCCCCCC	826928662	935693782	0
228808822	1	CCCCCCCCCCCCCCCCCCCCCCCCCCCCCCCCCCCCCCCCCCCCCCCCCCCCCCCCCCCCCCCCCCCCCCCCCCCCCCCCCCCCCCC	826928662	935693782	0
228808822	3	CCCCCCCCCCCCCCCCCCCCCCCCCCCCCCCCCCCCCCCCCCCCCCCCCCCCCCCCCCCCCCCCCCCCCCCCCCCCCCCCCCCCCCC	826928662	935693782	0
228808822	17	CCCCCCCCCCCCCCCCCCCCCCCCCCCCCCCCCCCCCCCCCCCCCCCCCCCCCCCCCCCCCCCCCCCCCCCCCCCCCCCCCCCCCCC	826928662	935693782	0
228808822	50	CCCCCCCCCCCCCCCCCCCCCCCCCCCCCCCCCCCCCCCCCCCCCCCCCCCCCCCCCCCCCCCCCCCCCCCCCCCCCCCCCCCCCCC	826928662	935693782	0
228808822	4	CCCCCCCCCCCCCCCCCCCCCCCCCCCCCCCCCCCCCCCCCCCCCCCCCCCCCCCCCCCCCCCCCCCCCCCCCCCCCCCCCCCCCCC	826928662	935693782	0
228808822	89	CCCCCCCCCCCCCCCCCCCCCCCCCCCCCCCCCCCCCCCCCCCCCCCCCCCCCCCCCCCCCCCCCCCCCCCCCCCCCCCCCCCCCCC	2381969632	2482416112	0
228808822	19	CCCCCCCCCCCCCCCCCCCCCCCCCCCCCCCCCCCCCCCCCCCCCCCCCCCCCCCCCCCCCCCCCCCCCCCCCCCCCCCCCCCCCCC	2381969632	2482416112	0
228808822	9	CCCCCCCCCCCCCCCCCCCCCCCCCCCCCCCCCCCCCCCCCCCCCCCCCCCCCCCCCCCCCCCCCCCCCCCCCCCCCCCCCCCCCCC	2381969632	2482416112	0
228808822	84	CCCCCCCCCCCCCCCCCCCCCCCCCCCCCCCCCCCCCCCCCCCCCCCCCCCCCCCCCCCCCCCCCCCCCCCCCCCCCCCCCCCCCCC	2381969632	2482416112	0
228808822	14	CCCCCCCCCCCCCCCCCCCCCCCCCCCCCCCCCCCCCCCCCCCCCCCCCCCCCCCCCCCCCCCCCCCCCCCCCCCCCCCCCCCCCCC	2381969632	2482416112	0
228808822	1	CCCCCCCCCCCCCCCCCCCCCCCCCCCCCCCCCCCCCCCCCCCCCCCCCCCCCCCCCCCCCCCCCCCCCCCCCCCCCCCCCCCCCCC	2381969632	2482416112	0
228808822	10	CCCCCCCCCCCCCCCCCCCCCCCCCCCCCCCCCCCCCCCCCCCCCCCCCCCCCCCCCCCCCCCCCCCCCCCCCCCCCCCCCCCCCCC	2381969632	2482416112	0
228808822	26	CCCCCCCCCCCCCCCCCCCCCCCCCCCCCCCCCCCCCCCCCCCCCCCCCCCCCCCCCCCCCCCCCCCCCCCCCCCCCCCCCCCCCCC	2381969632	2482416112	0
228808822	4	CCCCCCCCCCCCCCCCCCCCCCCCCCCCCCCCCCCCCCCCCCCCCCCCCCCCCCCCCCCCCCCCCCCCCCCCCCCCCCCCCCCCCCC	2381969632	2482416112	0
228808822	3	CCCCCCCCCCCCCCCCCCCCCCCCCCCCCCCCCCCCCCCCCCCCCCCCCCCCCCCCCCCCCCCCCCCCCCCCCCCCCCCCCCCCCCC	2381969632	2482416112	0
228808822	1	CCCCCCCCCCCCCCCCCCCCCCCCCCCCCCCCCCCCCCCCCCCCCCCCCCCCCCCCCCCCCCCCCCCCCCCCCCCCCCCCCCCCCCC	2381969632	2482416112	0
228808822	3	CCCCCCCCCCCCCCCCCCCCCCCCCCCCCCCCCCCCCCCCCCCCCCCCCCCCCCCCCCCCCCCCCCCCCCCCCCCCCCCCCCCCCCC	2381969632	2482416112	0
228808822	28	CCCCCCCCCCCCCCCCCCCCCCCCCCCCCCCCCCCCCCCCCCCCCCCCCCCCCCCCCCCCCCCCCCCCCCCCCCCCCCCCCCCCCCC	2381969632	2482416112	0
228808822	62	CCCCCCCCCCCCCCCCCCCCCCCCCCCCCCCCCCCCCCCCCCCCCCCCCCCCCCCCCCCCCCCCCCCCCCCCCCCCCCCCCCCCCCC	2381969632	2482416112	0
set join_buffer_size=default;
set join_cache_level=default;
DROP TABLE t1,t2,t3,t4,t5;
#
# Bug#45267: Incomplete check caused wrong result.
#
CREATE TABLE t1 (
`pk` int(11) NOT NULL AUTO_INCREMENT PRIMARY KEY
);
CREATE TABLE t3 (
`pk` int(11) NOT NULL AUTO_INCREMENT PRIMARY KEY
);
INSERT INTO t3 VALUES
(1),(2),(3),(4),(5),(6),(7),(8),(9),(10),(11),(12),(13),(14),(15),
(16),(17),(18),(19),(20);
CREATE TABLE t2 (
`pk` int(11) NOT NULL AUTO_INCREMENT,
`int_nokey` int(11) NOT NULL,
`time_key` time NOT NULL,
PRIMARY KEY (`pk`),
KEY `time_key` (`time_key`)
);
INSERT INTO t2 VALUES (10,9,'22:36:46'),(11,0,'08:46:46');
SELECT DISTINCT t1.`pk`
FROM t1 RIGHT JOIN t2 STRAIGHT_JOIN t3 ON t2.`int_nokey`  ON t2.`time_key`
GROUP BY 1;
pk
NULL
DROP TABLE IF EXISTS t1, t2, t3;
#
# Bug #46328: Use of aggregate function without GROUP BY clause 
#             returns many rows (vs. one )
#             
CREATE TABLE t1 (
int_key int(11) NOT NULL,
KEY int_key (int_key)
);
INSERT INTO t1 VALUES
(0),(2),(2),(2),(3),(4),(5),(5),(6),(6),(8),(8),(9),(9);
CREATE TABLE t2 (
int_key int(11) NOT NULL,
KEY int_key (int_key)
);
INSERT INTO t2 VALUES (2),(3);

# The query shall return 1 record with a max value 9 and one of the 
# int_key values inserted above (undefined which one). A changed 
# execution plan may change the value in the second column
SELECT  MAX(t1.int_key), t1.int_key
FROM t1 STRAIGHT_JOIN t2  
ORDER BY t1.int_key;
MAX(t1.int_key)	int_key
9	0

explain 
SELECT  MAX(t1.int_key), t1.int_key
FROM t1 STRAIGHT_JOIN t2  
ORDER BY t1.int_key;
id	select_type	table	type	possible_keys	key	key_len	ref	rows	Extra
1	SIMPLE	t1	index	NULL	int_key	4	NULL	14	Using index
1	SIMPLE	t2	index	NULL	int_key	4	NULL	2	Using index; Using join buffer (flat, BNL join)

DROP TABLE t1,t2;
SET join_cache_level=default;
#
# Regression test for
# Bug#46733 - NULL value not returned for aggregate on empty result 
#             set w/ semijoin on
#
CREATE TABLE t1 (
i int(11) NOT NULL,
v varchar(1) DEFAULT NULL,
PRIMARY KEY (i)
);
INSERT INTO t1 VALUES (10,'a'),(11,'b'),(12,'c'),(13,'d');
CREATE TABLE t2 (
i int(11) NOT NULL,
v varchar(1) DEFAULT NULL,
PRIMARY KEY (i)
);
INSERT INTO t2 VALUES (1,'x'),(2,'y');

SELECT MAX(t1.i) 
FROM t1 JOIN t2 ON t2.v
ORDER BY t2.v;
MAX(t1.i)
NULL

EXPLAIN
SELECT MAX(t1.i) 
FROM t1 JOIN t2 ON t2.v
ORDER BY t2.v;
id	select_type	table	type	possible_keys	key	key_len	ref	rows	Extra
1	SIMPLE	t2	ALL	NULL	NULL	NULL	NULL	2	Using where
1	SIMPLE	t1	index	NULL	PRIMARY	4	NULL	4	Using index; Using join buffer (flat, BNL join)

DROP TABLE t1,t2;
#
# Bug #45092: join buffer contains two blob columns one of which is
#             used in the key employed to access the joined table
#
CREATE TABLE t1 (c1 int, c2 int, key (c2));
INSERT INTO t1 VALUES (1,1);
INSERT INTO t1 VALUES (2,2);
CREATE TABLE t2 (c1 text, c2 text);
INSERT INTO t2 VALUES('tt', 'uu');
INSERT INTO t2 VALUES('zzzz', 'xxxxxxxxx');
ANALYZE TABLE t1,t2;
set join_cache_level=6;
SELECT t1.*, t2.*, LENGTH(t2.c1), LENGTH(t2.c2) FROM t1,t2
WHERE t1.c2=LENGTH(t2.c2) and t1.c1=LENGTH(t2.c1);
c1	c2	c1	c2	LENGTH(t2.c1)	LENGTH(t2.c2)
2	2	tt	uu	2	2
set join_cache_level=default;
DROP TABLE t1,t2;
#
# Bug #51092: linked join buffer is used for a 3-way cross join query 
#             that selects only records of the first table
#
create table t1 (a int, b int);
insert into t1 values (1,1),(2,2);
create table t2 (a int, b int);
insert into t2 values (1,1),(2,2);
create table t3 (a int, b int);
insert into t3 values (1,1),(2,2);
explain select t1.* from t1,t2,t3;
id	select_type	table	type	possible_keys	key	key_len	ref	rows	Extra
1	SIMPLE	t1	ALL	NULL	NULL	NULL	NULL	2	
1	SIMPLE	t2	ALL	NULL	NULL	NULL	NULL	2	Using join buffer (flat, BNL join)
1	SIMPLE	t3	ALL	NULL	NULL	NULL	NULL	2	Using join buffer (flat, BNL join)
select t1.* from t1,t2,t3;
a	b
1	1
2	2
1	1
2	2
1	1
2	2
1	1
2	2
set join_cache_level=2;
explain select t1.* from t1,t2,t3;
id	select_type	table	type	possible_keys	key	key_len	ref	rows	Extra
1	SIMPLE	t1	ALL	NULL	NULL	NULL	NULL	2	
1	SIMPLE	t2	ALL	NULL	NULL	NULL	NULL	2	Using join buffer (flat, BNL join)
1	SIMPLE	t3	ALL	NULL	NULL	NULL	NULL	2	Using join buffer (incremental, BNL join)
select t1.* from t1,t2,t3;
a	b
1	1
2	2
1	1
2	2
1	1
2	2
1	1
2	2
set join_cache_level=default;
drop table t1,t2,t3;
#
# Bug #52394:  using join buffer for 3 table join with ref access 
# LP #623209: and no references to the columns of the middle table
#
set join_cache_level=6;
CREATE TABLE t1 (a int(11), b varchar(1));
INSERT INTO t1 VALUES (6,'r'),(27,'o');
CREATE TABLE t2(a int);
INSERT INTO t2 VALUES(1),(2),(3),(4),(5);
CREATE TABLE t3 (a int(11) primary key, b varchar(1));
INSERT INTO t3 VALUES
(14,'d'),(15,'z'),(16,'e'),(17,'h'),(18,'b'),(19,'s'),(20,'e'),
(21,'j'),(22,'e'),(23,'f'),(24,'v'),(25,'x'),(26,'m'),(27,'o');
EXPLAIN
SELECT t3.a FROM t1,t2,t3 WHERE t1.a = t3.a AND t1.b = t3.b;
id	select_type	table	type	possible_keys	key	key_len	ref	rows	Extra
1	SIMPLE	t1	ALL	NULL	NULL	NULL	NULL	2	Using where
1	SIMPLE	t2	ALL	NULL	NULL	NULL	NULL	5	Using join buffer (flat, BNL join)
1	SIMPLE	t3	eq_ref	PRIMARY	PRIMARY	4	test.t1.a	1	Using where; Using join buffer (incremental, BKA join)
SELECT t3.a FROM t1,t2,t3 WHERE t1.a = t3.a AND t1.b = t3.b;
a
27
27
27
27
27
DROP TABLE t1,t2,t3;
set join_cache_level=default;
#
# Bug #51084: Batched key access crashes for SELECT with
#             derived table and LEFT JOIN 
#
CREATE TABLE t1 (
carrier int,
id int PRIMARY KEY
);
INSERT INTO t1 VALUES (1,11),(1,12),(2,13);
CREATE TABLE t2 (
scan_date int,
package_id int
);
INSERT INTO t2 VALUES (2008,21),(2008,22);
CREATE TABLE t3 (
carrier int PRIMARY KEY,
id int
);
INSERT INTO t3 VALUES (1,31);
CREATE TABLE t4 (
carrier_id int,
INDEX carrier_id(carrier_id)
);
INSERT INTO t4 VALUES (31),(32);
SET join_cache_level=8;
SELECT COUNT(*)
FROM (t2 JOIN t1) LEFT JOIN (t3 JOIN t4 ON t3.id = t4.carrier_id)
ON t3.carrier = t1.carrier;
COUNT(*)
6
EXPLAIN
SELECT COUNT(*)
FROM (t2 JOIN t1) LEFT JOIN (t3 JOIN t4 ON t3.id = t4.carrier_id)
ON t3.carrier = t1.carrier;
id	select_type	table	type	possible_keys	key	key_len	ref	rows	Extra
1	SIMPLE	t2	ALL	NULL	NULL	NULL	NULL	2	
1	SIMPLE	t1	ALL	NULL	NULL	NULL	NULL	3	Using join buffer (flat, BNL join)
1	SIMPLE	t3	eq_ref	PRIMARY	PRIMARY	4	test.t1.carrier	1	Using where
1	SIMPLE	t4	ref	carrier_id	carrier_id	5	test.t3.id	2	Using index
SET join_cache_level=default;
DROP TABLE t1,t2,t3,t4;
#
# Bug #52636: allowing JOINs on NULL values w/ join_cache_level = 5-8
#
CREATE TABLE t1 (b int);
INSERT INTO t1 VALUES (NULL),(3);
CREATE TABLE t2 (a int, b int, KEY (b));
INSERT INTO t2 VALUES (100,NULL),(150,200);
set join_cache_level = 5;
explain SELECT t2.a FROM t1 LEFT JOIN t2 ON t2.b  = t1.b;
id	select_type	table	type	possible_keys	key	key_len	ref	rows	Extra
1	SIMPLE	t1	ALL	NULL	NULL	NULL	NULL	2	
1	SIMPLE	t2	ref	b	b	5	test.t1.b	2	Using where; Using join buffer (flat, BKA join)
SELECT t2.a FROM t1 LEFT JOIN t2 ON t2.b  = t1.b;
a
NULL
NULL
set join_cache_level = 8;
explain SELECT t2.a FROM t1 LEFT JOIN t2 ON t2.b  = t1.b;
id	select_type	table	type	possible_keys	key	key_len	ref	rows	Extra
1	SIMPLE	t1	ALL	NULL	NULL	NULL	NULL	2	
1	SIMPLE	t2	ref	b	b	5	test.t1.b	2	Using where; Using join buffer (flat, BKAH join)
SELECT t2.a FROM t1 LEFT JOIN t2 ON t2.b  = t1.b;
a
NULL
NULL
delete from t1;
INSERT INTO t1 VALUES (NULL),(NULL);
set join_cache_level = 5;
explain SELECT t2.a FROM t1 LEFT JOIN t2 ON t2.b  = t1.b;
id	select_type	table	type	possible_keys	key	key_len	ref	rows	Extra
1	SIMPLE	t1	ALL	NULL	NULL	NULL	NULL	2	
1	SIMPLE	t2	ref	b	b	5	test.t1.b	2	Using where; Using join buffer (flat, BKA join)
SELECT t2.a FROM t1 LEFT JOIN t2 ON t2.b  = t1.b;
a
NULL
NULL
DROP TABLE t1,t2;
CREATE TABLE t1 (b varchar(100));
INSERT INTO t1 VALUES (NULL),("some varchar");
CREATE TABLE t2 (a int, b varchar(100), KEY (b));
INSERT INTO t2 VALUES (100,NULL),(150,"varchar"),(200,NULL),(250,"long long varchar");
set join_cache_level = 5;
explain SELECT t2.a FROM t1 LEFT JOIN t2 ON t2.b  = t1.b;
id	select_type	table	type	possible_keys	key	key_len	ref	rows	Extra
1	SIMPLE	t1	ALL	NULL	NULL	NULL	NULL	2	
1	SIMPLE	t2	ref	b	b	103	test.t1.b	2	Using where; Using join buffer (flat, BKA join)
SELECT t2.a FROM t1 LEFT JOIN t2 ON t2.b  = t1.b;
a
NULL
NULL
set join_cache_level = 8;
explain SELECT t2.a FROM t1 LEFT JOIN t2 ON t2.b  = t1.b;
id	select_type	table	type	possible_keys	key	key_len	ref	rows	Extra
1	SIMPLE	t1	ALL	NULL	NULL	NULL	NULL	2	
1	SIMPLE	t2	ref	b	b	103	test.t1.b	2	Using where; Using join buffer (flat, BKAH join)
SELECT t2.a FROM t1 LEFT JOIN t2 ON t2.b  = t1.b;
a
NULL
NULL
set join_cache_level = default;
DROP TABLE t1,t2;
#
# Bug #54359: Extra rows with join_cache_level=7,8 and two joins
#             and multi-column index"
#
CREATE TABLE t1 (
pk int NOT NULL,
a int DEFAULT NULL,
b varchar(16) DEFAULT NULL,
c varchar(16) DEFAULT NULL,
INDEX idx (b,a))
;
INSERT INTO t1 VALUES (4,9,'k','k');
INSERT INTO t1 VALUES (12,5,'k','k');
set join_cache_level = 8;
EXPLAIN
SELECT t.a FROM t1 t, t1 s FORCE INDEX(idx)
WHERE s.pk AND s.a  >= t.pk AND  s.b  = t.c;
id	select_type	table	type	possible_keys	key	key_len	ref	rows	Extra
1	SIMPLE	t	ALL	NULL	NULL	NULL	NULL	2	Using where
1	SIMPLE	s	ref	idx	idx	19	test.t.c	1	Using index condition(BKA); Using where; Using join buffer (flat, BKAH join)
SELECT t.a FROM t1 t, t1 s FORCE INDEX(idx)
WHERE s.pk AND s.a  >= t.pk AND  s.b  = t.c;
a
9
9
set join_cache_level = default;
DROP TABLE t1;
#
# Bug #54235: Extra rows with join_cache_level=6,8 and two LEFT JOINs
#
CREATE TABLE t1 (a int);
CREATE TABLE t2 (a int);
CREATE TABLE t3 (a int);
CREATE TABLE t4 (a int);
INSERT INTO t1 VALUES (null), (2), (null), (1);
set join_cache_level = 6;
EXPLAIN
SELECT t1.a 
FROM t1 LEFT JOIN (t2 LEFT JOIN t3 ON t2.a) ON 0 
WHERE t1.a OR t3.a;
id	select_type	table	type	possible_keys	key	key_len	ref	rows	Extra
1	SIMPLE	t1	ALL	NULL	NULL	NULL	NULL	4	
1	SIMPLE	t2	ALL	NULL	NULL	NULL	NULL	0	Using where; Using join buffer (flat, BNL join)
1	SIMPLE	t3	ALL	NULL	NULL	NULL	NULL	0	Using where; Using join buffer (incremental, BNL join)
SELECT t1.a 
FROM t1 LEFT JOIN (t2 LEFT JOIN t3 ON t2.a) ON 0 
WHERE t1.a OR t3.a;
a
2
1
EXPLAIN
SELECT t1.a 
FROM t1 LEFT JOIN (t2 LEFT JOIN (t3 LEFT JOIN t4 ON 1) ON t2.a) ON 0
WHERE t1.a OR t4.a;
id	select_type	table	type	possible_keys	key	key_len	ref	rows	Extra
1	SIMPLE	t1	ALL	NULL	NULL	NULL	NULL	4	
1	SIMPLE	t2	ALL	NULL	NULL	NULL	NULL	0	Using where; Using join buffer (flat, BNL join)
1	SIMPLE	t3	ALL	NULL	NULL	NULL	NULL	0	Using where; Using join buffer (incremental, BNL join)
1	SIMPLE	t4	ALL	NULL	NULL	NULL	NULL	0	Using where; Using join buffer (incremental, BNL join)
SELECT t1.a 
FROM t1 LEFT JOIN (t2 LEFT JOIN (t3 LEFT JOIN t4 ON 1) ON t2.a) ON 0
WHERE t1.a OR t4.a;
a
2
1
set join_cache_level = default;
DROP TABLE t1,t2,t3,t4;
#
# Bug #663840: Memory overwrite causing crash with hash join
#
SET SESSION join_cache_level=3;
SET SESSION join_buffer_size=100;
Warnings:
Warning	1292	Truncated incorrect join_buffer_size value: '100'
CREATE TABLE t3 (
i int NOT NULL,
j int NOT NULL,
d date NOT NULL,
t time NOT NULL,
v varchar(1) NOT NULL,
u varchar(1) NOT NULL,
INDEX idx (v)
)  COLLATE=latin1_bin;
INSERT INTO t3 VALUES
(3,8,'2008-12-04','00:00:00','v','v'), (3,8,'2009-03-28','00:00:00','f','f'),
(3,5,'1900-01-01','00:55:47','v','v'), (2,8,'2009-10-02','00:00:00','s','s'),
(1,8,'1900-01-01','20:51:59','a','a'), (0,6,'2008-06-04','09:47:27','p','p'),
(8,7,'2009-01-13','21:58:29','z','z'), (5,2,'1900-01-01','22:45:53','a','a'),
(9,5,'2008-01-28','14:06:48','h','h'), (5,7,'2004-09-18','22:17:16','h','h'),
(4,2,'2006-10-14','14:59:37','v','v'), (2,9,'1900-01-01','23:37:40','v','v'),
(33,142,'2000-11-28','14:14:01','b','b'), (5,3,'2008-04-04','02:54:19','y','y'),
(1,0,'2002-07-13','06:34:26','v','v'), (9,3,'2003-01-03','18:07:38','m','m'),
(1,5,'2006-04-02','13:55:23','z','z'), (3,9,'2006-10-19','20:32:28','n','n'),
(8,1,'2005-06-08','11:57:44','d','d'), (231,107,'2006-12-26','03:10:35','a','a');
CREATE TABLE t1 SELECT * FROM t3;
DELETE FROM t1 WHERE i > 8;
CREATE TABLE t2 SELECT * FROM t3;
DELETE FROM t2 WHERE j > 10;
EXPLAIN
SELECT t1.i, t1.d,  t1.v, t2.i, t2.d, t2.t, t2.v FROM t1,t2,t3
WHERE t3.u <='a' AND t2.j < 5 AND t3.v = t2.u;
id	select_type	table	type	possible_keys	key	key_len	ref	rows	Extra
1	SIMPLE	t1	ALL	NULL	NULL	NULL	NULL	16	
1	SIMPLE	t2	ALL	NULL	NULL	NULL	NULL	18	Using where; Using join buffer (flat, BNL join)
1	SIMPLE	t3	ref	idx	idx	3	test.t2.u	2	Using where
SELECT t1.i, t1.d,  t1.v, t2.i, t2.d, t2.t, t2.v FROM t1,t2,t3
WHERE t3.u <='a' AND t2.j < 5 AND t3.v = t2.u;
i	d	v	i	d	t	v
0	2008-06-04	p	5	1900-01-01	22:45:53	a
0	2008-06-04	p	5	1900-01-01	22:45:53	a
0	2008-06-04	p	5	1900-01-01	22:45:53	a
1	1900-01-01	a	5	1900-01-01	22:45:53	a
1	1900-01-01	a	5	1900-01-01	22:45:53	a
1	1900-01-01	a	5	1900-01-01	22:45:53	a
1	2002-07-13	v	5	1900-01-01	22:45:53	a
1	2002-07-13	v	5	1900-01-01	22:45:53	a
1	2002-07-13	v	5	1900-01-01	22:45:53	a
1	2006-04-02	z	5	1900-01-01	22:45:53	a
1	2006-04-02	z	5	1900-01-01	22:45:53	a
1	2006-04-02	z	5	1900-01-01	22:45:53	a
2	1900-01-01	v	5	1900-01-01	22:45:53	a
2	1900-01-01	v	5	1900-01-01	22:45:53	a
2	1900-01-01	v	5	1900-01-01	22:45:53	a
2	2009-10-02	s	5	1900-01-01	22:45:53	a
2	2009-10-02	s	5	1900-01-01	22:45:53	a
2	2009-10-02	s	5	1900-01-01	22:45:53	a
3	1900-01-01	v	5	1900-01-01	22:45:53	a
3	1900-01-01	v	5	1900-01-01	22:45:53	a
3	1900-01-01	v	5	1900-01-01	22:45:53	a
3	2006-10-19	n	5	1900-01-01	22:45:53	a
3	2006-10-19	n	5	1900-01-01	22:45:53	a
3	2006-10-19	n	5	1900-01-01	22:45:53	a
3	2008-12-04	v	5	1900-01-01	22:45:53	a
3	2008-12-04	v	5	1900-01-01	22:45:53	a
3	2008-12-04	v	5	1900-01-01	22:45:53	a
3	2009-03-28	f	5	1900-01-01	22:45:53	a
3	2009-03-28	f	5	1900-01-01	22:45:53	a
3	2009-03-28	f	5	1900-01-01	22:45:53	a
4	2006-10-14	v	5	1900-01-01	22:45:53	a
4	2006-10-14	v	5	1900-01-01	22:45:53	a
4	2006-10-14	v	5	1900-01-01	22:45:53	a
5	1900-01-01	a	5	1900-01-01	22:45:53	a
5	1900-01-01	a	5	1900-01-01	22:45:53	a
5	1900-01-01	a	5	1900-01-01	22:45:53	a
5	2004-09-18	h	5	1900-01-01	22:45:53	a
5	2004-09-18	h	5	1900-01-01	22:45:53	a
5	2004-09-18	h	5	1900-01-01	22:45:53	a
5	2008-04-04	y	5	1900-01-01	22:45:53	a
5	2008-04-04	y	5	1900-01-01	22:45:53	a
5	2008-04-04	y	5	1900-01-01	22:45:53	a
8	2005-06-08	d	5	1900-01-01	22:45:53	a
8	2005-06-08	d	5	1900-01-01	22:45:53	a
8	2005-06-08	d	5	1900-01-01	22:45:53	a
8	2009-01-13	z	5	1900-01-01	22:45:53	a
8	2009-01-13	z	5	1900-01-01	22:45:53	a
8	2009-01-13	z	5	1900-01-01	22:45:53	a
DROP TABLE t1,t2,t3;
SET SESSION join_cache_level=DEFAULT;
SET SESSION join_buffer_size=DEFAULT;
#
# Bug #664508: 'Simple' GROUP BY + ORDER BY 
#              when join buffers are used
#
CREATE TABLE t1 (
pk int NOT NULL, i int NOT NULL, v  varchar(1) NOT NULL,
PRIMARY KEY (pk), INDEX idx1(i), INDEX idx2 (v,i)
) COLLATE latin1_bin;
INSERT INTO t1 VALUES
(10,8,'v'), (11,8,'f'), (12,5,'v'), (13,8,'s'), (14,8,'a'),
(15,6,'p'), (16,7,'z'), (17,2,'a'), (18,5,'h'), (19,7,'h'),
(25,3,'m'), (26,5,'z'), (27,9,'n'), (28,1,'d'), (29,107,'a');
CREATE TABLE t2 (
pk int NOT NULL, i int NOT NULL, v varchar(1) NOT NULL,
PRIMARY KEY (pk), INDEX idx1(i), INDEX idx2(v,i)
) COLLATE latin1_bin;
INSERT INTO t2 VALUES
(10,8,'v'), (11,8,'f'), (12,5,'v'), (13,8,'s'), (14,8,'a'),
(15,6,'p'), (16,7,'z'), (17,2,'a'), (18,5,'h'), (19,7,'h'),
(20,2,'v'), (21,9,'v'), (22,142,'b'), (23,3,'y'), (24,0,'v'),
(25,3,'m'), (26,5,'z'), (27,9,'n'), (28,1,'d'), (29,107,'a');
CREATE TABLE t3 (
pk int NOT NULL, i int NOT NULL,  v varchar(1) NOT NULL,
PRIMARY KEY (pk), INDEX idx1(i), INDEX idx2(v,i)
) COLLATE latin1_bin;
INSERT INTO t3 VALUES
(1,9,'x'), (2,5,'g'), (3,1,'o'), (4,0,'g'), (5,1,'v'),
(6,190,'m'), (7,6,'x'), (8,3,'c'), (9,4,'z'), (10,3,'i'),
(11,186,'x'), (12,1,'g'), (13,8,'q'), (14,226,'m'), (15,133,'p'),
(16,6,'e'), (17,3,'t'), (18,8,'j'), (19,5,'h'), (20,7,'w');
SET SESSION join_cache_level=1;
EXPLAIN
SELECT t2.v FROM t1, t2, t3 WHERE t3.v <> t2.v AND t3.pk = t2.i AND t1.v = t3.v 
GROUP BY t2.v ORDER BY t1.pk,t2.v;
id	select_type	table	type	possible_keys	key	key_len	ref	rows	Extra
1	SIMPLE	t2	index	idx1	idx2	7	NULL	20	Using index; Using temporary; Using filesort
1	SIMPLE	t3	eq_ref	PRIMARY,idx2	PRIMARY	4	test.t2.i	1	Using where
1	SIMPLE	t1	ref	idx2	idx2	3	test.t3.v	2	
SELECT t2.v FROM t1, t2, t3 WHERE t3.v <> t2.v AND t3.pk = t2.i AND t1.v = t3.v 
GROUP BY t2.v ORDER BY t1.pk,t2.v;
v
h
z
p
n
v
SET SESSION join_cache_level=6;
EXPLAIN
SELECT t2.v FROM t1, t2, t3 WHERE t3.v <> t2.v AND t3.pk = t2.i AND t1.v = t3.v 
GROUP BY t2.v ORDER BY t1.pk,t2.v;
id	select_type	table	type	possible_keys	key	key_len	ref	rows	Extra
1	SIMPLE	t2	ALL	idx1	NULL	NULL	NULL	20	Using temporary; Using filesort
1	SIMPLE	t3	eq_ref	PRIMARY,idx2	PRIMARY	4	test.t2.i	1	Using where; Using join buffer (flat, BKA join)
1	SIMPLE	t1	ref	idx2	idx2	3	test.t3.v	2	Using join buffer (incremental, BKA join)
SELECT t2.v FROM t1, t2, t3 WHERE t3.v <> t2.v AND t3.pk = t2.i AND t1.v = t3.v 
GROUP BY t2.v ORDER BY t1.pk,t2.v;
v
h
z
n
v
p
SET SESSION join_cache_level=4;
EXPLAIN
SELECT t2.v FROM t1, t2, t3 WHERE t3.v <> t2.v AND t3.pk = t2.i AND t1.v = t3.v 
GROUP BY t2.v ORDER BY t1.pk,t2.v;
id	select_type	table	type	possible_keys	key	key_len	ref	rows	Extra
1	SIMPLE	t2	ALL	idx1	NULL	NULL	NULL	20	Using temporary; Using filesort
1	SIMPLE	t3	eq_ref	PRIMARY,idx2	PRIMARY	4	test.t2.i	1	Using where; Using join buffer (flat, BNLH join)
1	SIMPLE	t1	ref	idx2	idx2	3	test.t3.v	2	Using join buffer (incremental, BNLH join)
SELECT t2.v FROM t1, t2, t3 WHERE t3.v <> t2.v AND t3.pk = t2.i AND t1.v = t3.v 
GROUP BY t2.v ORDER BY t1.pk,t2.v;
v
h
z
n
v
p
DROP TABLE t1,t2,t3;
SET SESSION join_cache_level=DEFAULT;
#
# Bug #668290: hash join with non-binary collations 
#
CREATE TABLE t1 (
i int DEFAULT NULL,
cl varchar(10) CHARACTER SET latin1 DEFAULT NULL,
cu varchar(10) CHARACTER SET utf8 DEFAULT NULL,
INDEX cl (cl),
INDEX cu (cu)
);
INSERT INTO t1 VALUES
(650903552,'cmxffkpsel','z'), (535298048,'tvtjrcmxff','y'),
(1626865664,'when','for'), (39649280,'rcvljitvtj','ercvljitvt'),
(792068096,'ttercvljit','jttercvlji');
INSERT INTO t1 SELECT * FROM t1;
CREATE TABLE t2 (
cu varchar(10) CHARACTER SET utf8 DEFAULT NULL,
i int DEFAULT NULL,
cl varchar(10) CHARACTER SET latin1 DEFAULT NULL,
INDEX cu (cu),
INDEX cl (cl)
);
INSERT INTO t2 VALUES 
('g',7,'like'), ('fujttercvl',6,'y'),
('s',2,'e'), ('didn\'t',0,'v'),
  ('gvdrodpedk',8,'chogvdrodp'), ('jichogvdro',7,'will');
EXPLAIN
SELECT t2.i FROM t1,t2 WHERE t1.cu = t2.cl ;
id	select_type	table	type	possible_keys	key	key_len	ref	rows	Extra
1	SIMPLE	t2	ALL	NULL	NULL	NULL	NULL	6	
1	SIMPLE	t1	ref	cu	cu	33	func	2	Using where; Using index
SELECT t2.i FROM t1,t2 WHERE t1.cu = t2.cl ;
i
6
6
SET SESSION join_cache_level = 4;
EXPLAIN
SELECT t2.i FROM t1,t2 WHERE t1.cu = t2.cl ;
id	select_type	table	type	possible_keys	key	key_len	ref	rows	Extra
1	SIMPLE	t2	ALL	NULL	NULL	NULL	NULL	6	
1	SIMPLE	t1	ref	cu	cu	33	func	2	Using where; Using index; Using join buffer (flat, BNLH join)
SELECT t2.i FROM t1,t2 WHERE t1.cu = t2.cl ;
i
6
6
SET SESSION join_cache_level = DEFAULT;
DROP TABLE t1,t2;
#
# Bug #669382: hash join using a ref with constant key parts 
#
CREATE TABLE t1 (a int);
INSERT INTO t1 VALUES
(9), (11), (7), (8), (4), (1), (12), (3), (5);
INSERT INTO t1 SELECT * FROM t1;
INSERT INTO t1 SELECT * FROM t1;
CREATE TABLE t2 (a int, b int, c int, INDEX idx (a,b));
INSERT INTO t2 VALUES
(8, 80, 800), (1, 10, 100), (1, 11, 101), (3, 30, 300),
(1, 12, 102), (8, 81, 801), (7, 70, 700), (12, 120, 1200),
(8, 82, 802), (1, 13, 103), (1, 14, 104), (3, 31, 301),
(1, 15, 105), (8, 83, 803), (7, 71, 701);
SET SESSION join_cache_level = 4;
SET SESSION join_buffer_size = 192;
EXPLAIN
SELECT t1.a, t2.c FROM t1,t2 WHERE t1.a=t2.a AND t2.b=99;
id	select_type	table	type	possible_keys	key	key_len	ref	rows	Extra
1	SIMPLE	t1	ALL	NULL	NULL	NULL	NULL	36	Using where
1	SIMPLE	t2	ref	idx	idx	10	test.t1.a,const	2	Using join buffer (flat, BNLH join)
SELECT t1.a, t2.c FROM t1,t2 WHERE t1.a=t2.a AND t2.b=99;
a	c
SET SESSION join_cache_level = DEFAULT;
SET SESSION join_buffer_size = DEFAULT;
DROP TABLE t1,t2;
#
# Bug #671901: hash join using a ref to a varchar field
#
CREATE TABLE t1 (
v varchar(10) CHARACTER SET latin1 COLLATE latin1_bin DEFAULT NULL,
i int  DEFAULT NULL
);
INSERT INTO t1 VALUES
('k',8), ('abcdefjh',-575340544), ('f',77), ('because', 2), ('f',-517472256),
('abcdefjhj',5), ('z',7);
CREATE TABLE t2 (
v varchar(10) CHARACTER SET latin1 COLLATE latin1_bin DEFAULT NULL,
i int DEFAULT NULL,
INDEX idx (v)
);
INSERT INTO t2 VALUES
('did',5), ('was',-1631322112), ('are',3), ('abcdefjhjk',3), 
('abcdefjhjk',4), ('tell',-824573952), ('t',0),('v',-1711013888),
('abcdefjhjk',1015414784), ('or',4), ('now',0), ('abcdefjhjk',-32702464),
('abcdefjhjk',4), ('time',1078394880), ('f',4), ('m',-1845559296), 
('ff', 5), ('abcdefjhjk',-1074397184);
EXPLAIN 
SELECT t1.v,t2.i FROM t1,t2 WHERE t2.v = t1.v;
id	select_type	table	type	possible_keys	key	key_len	ref	rows	Extra
1	SIMPLE	t1	ALL	NULL	NULL	NULL	NULL	7	Using where
1	SIMPLE	t2	ref	idx	idx	13	test.t1.v	2	
SELECT t1.v,t2.i FROM t1,t2 WHERE t2.v = t1.v;
v	i
f	4
f	4
EXPLAIN
SELECT t1.v,t2.i FROM t1,t2 WHERE t2.v = concat(t1.v, t1.v);
id	select_type	table	type	possible_keys	key	key_len	ref	rows	Extra
1	SIMPLE	t1	ALL	NULL	NULL	NULL	NULL	7	
1	SIMPLE	t2	ref	idx	idx	13	func	2	Using index condition
SELECT t1.v,t2.i FROM t1,t2 WHERE t2.v = concat(t1.v, t1.v);
v	i
f	5
f	5
SET SESSION join_cache_level = 4;
EXPLAIN 
SELECT t1.v,t2.i FROM t1,t2 WHERE t2.v = t1.v;
id	select_type	table	type	possible_keys	key	key_len	ref	rows	Extra
1	SIMPLE	t1	ALL	NULL	NULL	NULL	NULL	7	Using where
1	SIMPLE	t2	ref	idx	idx	13	test.t1.v	2	Using join buffer (flat, BNLH join)
SELECT t1.v,t2.i FROM t1,t2 WHERE t2.v = t1.v;
v	i
f	4
f	4
EXPLAIN
SELECT t1.v,t2.i FROM t1,t2 WHERE t2.v = concat(t1.v, t1.v);
id	select_type	table	type	possible_keys	key	key_len	ref	rows	Extra
1	SIMPLE	t1	ALL	NULL	NULL	NULL	NULL	7	
1	SIMPLE	t2	ref	idx	idx	13	func	2	Using where; Using join buffer (flat, BNLH join)
SELECT t1.v,t2.i FROM t1,t2 WHERE t2.v = concat(t1.v, t1.v);
v	i
f	5
f	5
SET SESSION join_cache_level = DEFAULT;
DROP TABLE t1,t2;
# Bug #672497: 3 way join with tiny incremental join buffer with
#              and a ref access from the first table 
#
CREATE TABLE t1 (
pk int PRIMARY KEY,
v varchar(10) CHARACTER SET latin1 COLLATE latin1_bin DEFAULT NULL,
INDEX idx (v)
);
INSERT INTO t1 VALUES
(1,'abcdefjhjk'), (2,'i'),(3,'abcdefjhjk'), (4,'well'), (5,'abcdefjhjk'),
(6,'abcdefjhjk'), (7,'that');
CREATE TABLE t2 (
pk int PRIMARY KEY,
i int DEFAULT NULL,
v varchar(1000) CHARACTER SET latin1 COLLATE latin1_bin DEFAULT NULL,
INDEX idx (v)
);
INSERT INTO t2 VALUES 
(1,6,'yes'), (2,NULL,'will'), (3,NULL,'o'), (4,NULL,'k'), (5,NULL,'she'),
(6,-1450835968,'abcdefjhjkl'), (7,-975831040,'abcdefjhjkl'), (8,NULL,'z'),
(10,-343932928,'t'),
(11,6,'yes'), (12,NULL,'will'), (13,NULL,'o'), (14,NULL,'k'), (15,NULL,'she'),
(16,-1450835968,'abcdefjhjkl'), (17,-975831040,'abcdefjhjkl'), (18,NULL,'z'),
(19,-343932928,'t');
CREATE TABLE t3 (
pk int NOT NULL PRIMARY KEY,
i int,
v varchar(1024) CHARACTER SET utf8 COLLATE utf8_bin DEFAULT NULL,
INDEX idx (v(333))
);
INSERT INTO t3 VALUES 
(1,7,'abcdefjhjkl'),(2,6,'y'), (3,NULL,'to'),(4,7,'n'),(5,7,'look'), (6,NULL,'all'),
(7,1443168256,'c'), (8,1427046400,'right'),
(11,7,'abcdefjhjkl'), (12,6,'y'), (13,NULL,'to'), (14,7,'n'), (15,7,'look'),
(16,NULL,'all'), (17,1443168256,'c'), (18,1427046400,'right'),
(21,7,'abcdefjhjkl'), (22,6,'y'), (23,NULL,'to'), (24,7,'n'), (25,7,'look'),
(26,NULL,'all'), (27,1443168256,'c'), (28,1427046400,'right'),
(31,7,'abcdefjhjkl'), (32,6,'y'), (33,NULL,'to'), (34,7,'n'), (35,7,'look'),
(36,NULL,'all'), (37,1443168256,'c'), (38,1427046400,'right');
SET SESSION join_buffer_size = 192;
SET SESSION join_cache_level = 4;
EXPLAIN
SELECT t3.i FROM t1,t2,t3
WHERE t1.v = t2.v AND t3.v = t1.v AND t2.i <> 0;
id	select_type	table	type	possible_keys	key	key_len	ref	rows	Extra
1	SIMPLE	t1	index	idx	idx	13	NULL	7	Using where; Using index
1	SIMPLE	t2	ref	idx	idx	1003	test.t1.v	2	Using where; Using join buffer (flat, BNLH join)
1	SIMPLE	t3	ref	idx	idx	1002	func	3	Using where; Using join buffer (incremental, BNLH join)
SELECT t3.i FROM t1,t2,t3
WHERE t1.v = t2.v AND t3.v = t1.v AND t2.i <> 0;
i
SET SESSION join_cache_level = DEFAULT;
SET SESSION join_buffer_size = DEFAULT;
DROP TABLE t1,t2,t3;
#
# Bug #672551: hash join over a long varchar field
#
CREATE TABLE t1 (
pk int PRIMARY KEY,
a varchar(512) CHARSET latin1 COLLATE latin1_bin DEFAULT NULL,
INDEX idx (a)
);
INSERT INTO t1 VALUES (2, 'aa'), (5, 'ccccccc'), (3, 'bb');
CREATE TABLE t2(
pk int PRIMARY KEY,
a varchar(512) CHARSET latin1 COLLATE latin1_bin DEFAULT NULL,
INDEX idx (a)
);
INSERT INTO t2 VALUES 
(10, 'a'), (20, 'c'), (30, 'aa'), (4, 'bb'),
(11, 'a'), (21, 'c'), (31, 'aa'), (41, 'cc'),
(12, 'a'), (22, 'c'), (32, 'bb'), (42, 'aa');
SELECT * FROM t1,t2 WHERE t2.a=t1.a;
pk	a	pk	a
2	aa	30	aa
2	aa	31	aa
2	aa	42	aa
3	bb	4	bb
3	bb	32	bb
SET SESSION join_cache_level = 4;
EXPLAIN
SELECT * FROM t1,t2 WHERE t2.a=t1.a;
id	select_type	table	type	possible_keys	key	key_len	ref	rows	Extra
1	SIMPLE	t1	ALL	idx	NULL	NULL	NULL	3	Using where
1	SIMPLE	t2	ref	idx	idx	515	test.t1.a	2	Using join buffer (flat, BNLH join)
SELECT * FROM t1,t2 WHERE t2.a=t1.a;
pk	a	pk	a
2	aa	30	aa
3	bb	4	bb
2	aa	31	aa
3	bb	32	bb
2	aa	42	aa
SET SESSION join_cache_level = DEFAULT;
DROP TABLE t1,t2;
#
# Bug #674431: nested outer join when join_cache_level is set to 7
#
CREATE TABLE t1 (a int, b varchar(32)) ;
INSERT INTO t1 VALUES (5,'h'), (NULL,'j');
CREATE TABLE t2 (a int, b varchar(32), c int) ;
INSERT INTO t2 VALUES (5,'h',100), (NULL,'j',200);
CREATE TABLE t3 (a int, b varchar(32), INDEX idx(b));
INSERT INTO t3 VALUES (77,'h'), (88,'g');
SET SESSION optimizer_switch = 'outer_join_with_cache=on';
SET SESSION join_cache_level = 7;
SELECT t3.a
FROM t1 LEFT JOIN
(t2 LEFT OUTER JOIN t3 ON t2.b = t3.b) ON t2.a = t1.b
WHERE t3.a BETWEEN 3 AND 11 OR t1.a <= t2.c;
a
SET SESSION optimizer_switch = 'outer_join_with_cache=off';
SET SESSION join_cache_level = DEFAULT;
DROP TABLE t1,t2,t3;
#
# Bug #52540: nested outer join when join_cache_level is set to 3
#
CREATE TABLE t1 (a int);
INSERT INTO t1 VALUES (2);
CREATE TABLE t2 (a varchar(10));
INSERT INTO t2 VALUES ('f'),('x');
CREATE TABLE t3 (pk int(11) PRIMARY KEY);
INSERT INTO t3 VALUES (2);
CREATE TABLE t4 (a varchar(10));
SET SESSION optimizer_switch = 'outer_join_with_cache=on';
SET SESSION join_cache_level = 3;
SELECT *
FROM t2 LEFT JOIN
((t1 JOIN t3 ON t1.a = t3.pk) LEFT JOIN t4 ON 1) ON 1;
a	a	pk	a
f	2	2	NULL
x	2	2	NULL
SET SESSION optimizer_switch = 'outer_join_with_cache=off';
SET SESSION join_cache_level = DEFAULT;
DROP TABLE t1,t2,t3,t4;
#
# Bug #674423: outer join with ON expression over only outer tables 
#
CREATE TABLE t1 (a int) ;
INSERT INTO t1 VALUES ('9');
CREATE TABLE t2 (pk int, a int) ;
INSERT INTO t2 VALUES ('9',NULL), ('1',NULL);
SET SESSION optimizer_switch = 'outer_join_with_cache=on';
SET SESSION join_cache_level = 0;
EXPLAIN
SELECT * FROM t2 LEFT JOIN t1 ON t2.a <> 0 WHERE t1.a <> 0 OR t2.pk < 9;
id	select_type	table	type	possible_keys	key	key_len	ref	rows	Extra
1	SIMPLE	t2	ALL	NULL	NULL	NULL	NULL	2	
1	SIMPLE	t1	ALL	NULL	NULL	NULL	NULL	1	Using where
SELECT * FROM t2 LEFT JOIN t1 ON t2.a <> 0 WHERE t1.a <>0 OR t2.pk < 9;
pk	a	a
1	NULL	NULL
SET SESSION join_cache_level = 1;
EXPLAIN
SELECT * FROM t2 LEFT JOIN t1 ON t2.a <> 0 WHERE t1.a <> 0 OR t2.pk < 9;
id	select_type	table	type	possible_keys	key	key_len	ref	rows	Extra
1	SIMPLE	t2	ALL	NULL	NULL	NULL	NULL	2	
1	SIMPLE	t1	ALL	NULL	NULL	NULL	NULL	1	Using where; Using join buffer (flat, BNL join)
SELECT * FROM t2 LEFT JOIN t1 ON t2.a <> 0 WHERE t1.a <> 0 OR t2.pk < 9;
pk	a	a
1	NULL	NULL
SET SESSION optimizer_switch = 'outer_join_with_cache=off';
SET SESSION join_cache_level = DEFAULT;
DROP TABLE t1,t2;
#
# Bug #675095: nested outer join using join buffer 
#
CREATE TABLE t1 (pk int, a1 int) ;
INSERT IGNORE INTO t1 VALUES (2,NULL), (8,0);
CREATE TABLE t2 (pk int, a2 int, c2 int, d2 int) ;
INSERT IGNORE INTO t2 VALUES  (9,0,0,2), (1,0,0,7);
CREATE TABLE t3 (pk int, a3 int, c3 int, d3 int) ;
INSERT IGNORE INTO t3 VALUES  (9,0,0,2), (1,0,0,7);
CREATE TABLE t4 (pk int, a4 int, INDEX idx(a4)) ;
INSERT IGNORE INTO t4 VALUES (2,NULL), (8,0);
CREATE TABLE t5 (pk int, a5 int) ;
INSERT IGNORE INTO t5 VALUES (2,0), (8,0);
SET SESSION optimizer_switch = 'outer_join_with_cache=on';
SET SESSION join_cache_level = 0;
EXPLAIN EXTENDED
SELECT *
FROM ((t1 LEFT JOIN (t2 JOIN t3 ON t2.c2 = t3.a3) ON t1.pk = t2.d2)
LEFT JOIN t4 ON t1.a1 = t4.a4) LEFT JOIN t5 ON t3.a3 = t5.a5;
id	select_type	table	type	possible_keys	key	key_len	ref	rows	filtered	Extra
1	SIMPLE	t1	ALL	NULL	NULL	NULL	NULL	2	100.00	
1	SIMPLE	t2	ALL	NULL	NULL	NULL	NULL	2	100.00	Using where
1	SIMPLE	t3	ALL	NULL	NULL	NULL	NULL	2	100.00	Using where
1	SIMPLE	t4	ref	idx	idx	5	test.t1.a1	2	100.00	Using where
1	SIMPLE	t5	ALL	NULL	NULL	NULL	NULL	2	100.00	Using where
Warnings:
Note	1003	select `test`.`t1`.`pk` AS `pk`,`test`.`t1`.`a1` AS `a1`,`test`.`t2`.`pk` AS `pk`,`test`.`t2`.`a2` AS `a2`,`test`.`t2`.`c2` AS `c2`,`test`.`t2`.`d2` AS `d2`,`test`.`t3`.`pk` AS `pk`,`test`.`t3`.`a3` AS `a3`,`test`.`t3`.`c3` AS `c3`,`test`.`t3`.`d3` AS `d3`,`test`.`t4`.`pk` AS `pk`,`test`.`t4`.`a4` AS `a4`,`test`.`t5`.`pk` AS `pk`,`test`.`t5`.`a5` AS `a5` from `test`.`t1` left join (`test`.`t2` join `test`.`t3`) on(((`test`.`t2`.`d2` = `test`.`t1`.`pk`) and (`test`.`t3`.`a3` = `test`.`t2`.`c2`))) left join `test`.`t4` on(((`test`.`t4`.`a4` = `test`.`t1`.`a1`) and (`test`.`t1`.`a1` is not null))) left join `test`.`t5` on((`test`.`t5`.`a5` = `test`.`t3`.`a3`)) where 1
SELECT *
FROM ((t1 LEFT JOIN (t2 JOIN t3 ON t2.c2 = t3.a3) ON t1.pk = t2.d2)
LEFT JOIN t4 ON t1.a1 = t4.a4) LEFT JOIN t5 ON t3.a3 = t5.a5;
pk	a1	pk	a2	c2	d2	pk	a3	c3	d3	pk	a4	pk	a5
2	NULL	9	0	0	2	9	0	0	2	NULL	NULL	2	0
2	NULL	9	0	0	2	9	0	0	2	NULL	NULL	8	0
2	NULL	9	0	0	2	1	0	0	7	NULL	NULL	2	0
2	NULL	9	0	0	2	1	0	0	7	NULL	NULL	8	0
8	0	NULL	NULL	NULL	NULL	NULL	NULL	NULL	NULL	8	0	NULL	NULL
SET SESSION join_cache_level = 2;
EXPLAIN EXTENDED
SELECT *
FROM ((t1 LEFT JOIN (t2 JOIN t3 ON t2.c2 = t3.a3) ON t1.pk = t2.d2)
LEFT JOIN t4 ON t1.a1 = t4.a4) LEFT JOIN t5 ON t3.a3 = t5.a5;
id	select_type	table	type	possible_keys	key	key_len	ref	rows	filtered	Extra
1	SIMPLE	t1	ALL	NULL	NULL	NULL	NULL	2	100.00	
1	SIMPLE	t2	ALL	NULL	NULL	NULL	NULL	2	100.00	Using where; Using join buffer (flat, BNL join)
1	SIMPLE	t3	ALL	NULL	NULL	NULL	NULL	2	100.00	Using where; Using join buffer (incremental, BNL join)
1	SIMPLE	t4	ref	idx	idx	5	test.t1.a1	2	100.00	Using where
1	SIMPLE	t5	ALL	NULL	NULL	NULL	NULL	2	100.00	Using where; Using join buffer (flat, BNL join)
Warnings:
Note	1003	select `test`.`t1`.`pk` AS `pk`,`test`.`t1`.`a1` AS `a1`,`test`.`t2`.`pk` AS `pk`,`test`.`t2`.`a2` AS `a2`,`test`.`t2`.`c2` AS `c2`,`test`.`t2`.`d2` AS `d2`,`test`.`t3`.`pk` AS `pk`,`test`.`t3`.`a3` AS `a3`,`test`.`t3`.`c3` AS `c3`,`test`.`t3`.`d3` AS `d3`,`test`.`t4`.`pk` AS `pk`,`test`.`t4`.`a4` AS `a4`,`test`.`t5`.`pk` AS `pk`,`test`.`t5`.`a5` AS `a5` from `test`.`t1` left join (`test`.`t2` join `test`.`t3`) on(((`test`.`t2`.`d2` = `test`.`t1`.`pk`) and (`test`.`t3`.`a3` = `test`.`t2`.`c2`))) left join `test`.`t4` on(((`test`.`t4`.`a4` = `test`.`t1`.`a1`) and (`test`.`t1`.`a1` is not null))) left join `test`.`t5` on((`test`.`t5`.`a5` = `test`.`t3`.`a3`)) where 1
SELECT *
FROM ((t1 LEFT JOIN (t2 JOIN t3 ON t2.c2 = t3.a3) ON t1.pk = t2.d2)
LEFT JOIN t4 ON t1.a1 = t4.a4) LEFT JOIN t5 ON t3.a3 = t5.a5;
pk	a1	pk	a2	c2	d2	pk	a3	c3	d3	pk	a4	pk	a5
2	NULL	9	0	0	2	9	0	0	2	NULL	NULL	2	0
2	NULL	9	0	0	2	1	0	0	7	NULL	NULL	2	0
2	NULL	9	0	0	2	9	0	0	2	NULL	NULL	8	0
2	NULL	9	0	0	2	1	0	0	7	NULL	NULL	8	0
8	0	NULL	NULL	NULL	NULL	NULL	NULL	NULL	NULL	8	0	NULL	NULL
SET SESSION join_cache_level = 1;
EXPLAIN EXTENDED
SELECT *
FROM ((t1 LEFT JOIN (t2 JOIN t3 ON t2.c2 = t3.a3) ON t1.pk = t2.d2)
LEFT JOIN t4 ON t1.a1 = t4.a4) LEFT JOIN t5 ON t3.a3 = t5.a5;
id	select_type	table	type	possible_keys	key	key_len	ref	rows	filtered	Extra
1	SIMPLE	t1	ALL	NULL	NULL	NULL	NULL	2	100.00	
1	SIMPLE	t2	ALL	NULL	NULL	NULL	NULL	2	100.00	Using where
1	SIMPLE	t3	ALL	NULL	NULL	NULL	NULL	2	100.00	Using where
1	SIMPLE	t4	ref	idx	idx	5	test.t1.a1	2	100.00	Using where
1	SIMPLE	t5	ALL	NULL	NULL	NULL	NULL	2	100.00	Using where; Using join buffer (flat, BNL join)
Warnings:
Note	1003	select `test`.`t1`.`pk` AS `pk`,`test`.`t1`.`a1` AS `a1`,`test`.`t2`.`pk` AS `pk`,`test`.`t2`.`a2` AS `a2`,`test`.`t2`.`c2` AS `c2`,`test`.`t2`.`d2` AS `d2`,`test`.`t3`.`pk` AS `pk`,`test`.`t3`.`a3` AS `a3`,`test`.`t3`.`c3` AS `c3`,`test`.`t3`.`d3` AS `d3`,`test`.`t4`.`pk` AS `pk`,`test`.`t4`.`a4` AS `a4`,`test`.`t5`.`pk` AS `pk`,`test`.`t5`.`a5` AS `a5` from `test`.`t1` left join (`test`.`t2` join `test`.`t3`) on(((`test`.`t2`.`d2` = `test`.`t1`.`pk`) and (`test`.`t3`.`a3` = `test`.`t2`.`c2`))) left join `test`.`t4` on(((`test`.`t4`.`a4` = `test`.`t1`.`a1`) and (`test`.`t1`.`a1` is not null))) left join `test`.`t5` on((`test`.`t5`.`a5` = `test`.`t3`.`a3`)) where 1
SELECT *
FROM ((t1 LEFT JOIN (t2 JOIN t3 ON t2.c2 = t3.a3) ON t1.pk = t2.d2)
LEFT JOIN t4 ON t1.a1 = t4.a4) LEFT JOIN t5 ON t3.a3 = t5.a5;
pk	a1	pk	a2	c2	d2	pk	a3	c3	d3	pk	a4	pk	a5
2	NULL	9	0	0	2	9	0	0	2	NULL	NULL	2	0
2	NULL	9	0	0	2	1	0	0	7	NULL	NULL	2	0
2	NULL	9	0	0	2	9	0	0	2	NULL	NULL	8	0
2	NULL	9	0	0	2	1	0	0	7	NULL	NULL	8	0
8	0	NULL	NULL	NULL	NULL	NULL	NULL	NULL	NULL	8	0	NULL	NULL
SET SESSION optimizer_switch = 'outer_join_with_cache=off';
SET SESSION join_cache_level = DEFAULT;
DROP TABLE t1,t2,t3,t4,t5;
#
# Bug #675516: nested outer join with 3 tables in the nest
#             using BNL + BNLH 
#
CREATE TABLE t1 (a1 int, b1 int, c1 int) ;
INSERT INTO t1 VALUES (7,8,0), (6,4,0);
CREATE TABLE t2 (a2 int) ;
INSERT INTO t2 VALUES (5);
CREATE TABLE t3 (a3 int, b3 int, c3 int, PRIMARY KEY (b3)) ;
INSERT INTO t3 VALUES (2,5,0);
CREATE TABLE t4 (a4 int, b4 int, c4 int) ;
INSERT INTO t4 VALUES (7,8,0);
SET SESSION optimizer_switch = 'outer_join_with_cache=on';
SET SESSION join_cache_level = 4;
EXPLAIN
SELECT * FROM
t1 LEFT JOIN 
((t2 JOIN t3 ON t2.a2 = t3.b3) JOIN t4 ON t4.b4 <> 0) ON t1.c1 = t3.c3
WHERE t3.a3 IS NULL;
id	select_type	table	type	possible_keys	key	key_len	ref	rows	Extra
1	SIMPLE	t1	ALL	NULL	NULL	NULL	NULL	2	
1	SIMPLE	t2	ALL	NULL	NULL	NULL	NULL	1	Using where; Using join buffer (flat, BNL join)
1	SIMPLE	t3	eq_ref	PRIMARY	PRIMARY	4	test.t2.a2	1	Using where; Using join buffer (incremental, BNLH join)
1	SIMPLE	t4	ALL	NULL	NULL	NULL	NULL	1	Using where; Using join buffer (incremental, BNL join)
SELECT * FROM
t1 LEFT JOIN 
((t2 JOIN t3 ON t2.a2 = t3.b3) JOIN t4 ON t4.b4 <> 0) ON t1.c1 = t3.c3
WHERE t3.a3 IS NULL;
a1	b1	c1	a2	a3	b3	c3	a4	b4	c4
SET SESSION join_cache_level = 0;
EXPLAIN
SELECT * FROM
t1 LEFT JOIN 
((t2 JOIN t3 ON t2.a2 = t3.b3) JOIN t4 ON t4.b4 <> 0) ON t1.c1 = t3.c3
WHERE t3.a3 IS NULL;
id	select_type	table	type	possible_keys	key	key_len	ref	rows	Extra
1	SIMPLE	t1	ALL	NULL	NULL	NULL	NULL	2	
1	SIMPLE	t2	ALL	NULL	NULL	NULL	NULL	1	Using where
1	SIMPLE	t3	eq_ref	PRIMARY	PRIMARY	4	test.t2.a2	1	Using where
1	SIMPLE	t4	ALL	NULL	NULL	NULL	NULL	1	Using where
SELECT * FROM
t1 LEFT JOIN 
((t2 JOIN t3 ON t2.a2 = t3.b3) JOIN t4 ON t4.b4 <> 0) ON t1.c1 = t3.c3
WHERE t3.a3 IS NULL;
a1	b1	c1	a2	a3	b3	c3	a4	b4	c4
SET SESSION optimizer_switch = 'outer_join_with_cache=off';
SET SESSION join_cache_level = DEFAULT;
DROP TABLE t1,t2,t3,t4;
#
# Bug #660963: nested outer join with join_cache_level set to 5
#
CREATE TABLE t1 (a1 int) ;
INSERT INTO t1 VALUES (0),(0);
CREATE TABLE t2 (a2 int, b2 int, PRIMARY KEY (a2)) ;
INSERT INTO t2 VALUES (2,1);
CREATE TABLE t3 (a3 int, b3 int, PRIMARY KEY (a3)) ;
INSERT INTO t3 VALUES (2,1);
SET SESSION optimizer_switch = 'outer_join_with_cache=on';
SET SESSION join_cache_level = 6;
EXPLAIN
SELECT * FROM t1 LEFT JOIN t2 JOIN t3 ON t3.a3 = t2.a2 ON t3.b3 <> 0 ;
id	select_type	table	type	possible_keys	key	key_len	ref	rows	Extra
1	SIMPLE	t1	ALL	NULL	NULL	NULL	NULL	2	
1	SIMPLE	t2	ALL	PRIMARY	NULL	NULL	NULL	1	Using where; Using join buffer (flat, BNL join)
1	SIMPLE	t3	eq_ref	PRIMARY	PRIMARY	4	test.t2.a2	1	Using where; Using join buffer (incremental, BKA join)
SELECT * FROM t1 LEFT JOIN t2 JOIN t3 ON t3.a3 = t2.a2 ON t3.b3 <> 0 ;
a1	a2	b2	a3	b3
0	2	1	2	1
0	2	1	2	1
SET SESSION join_cache_level = 5;
EXPLAIN
SELECT * FROM t1 LEFT JOIN t2 JOIN t3 ON t3.a3 = t2.a2 ON t3.b3 <> 0 ;
id	select_type	table	type	possible_keys	key	key_len	ref	rows	Extra
1	SIMPLE	t1	ALL	NULL	NULL	NULL	NULL	2	
1	SIMPLE	t2	ALL	PRIMARY	NULL	NULL	NULL	1	Using where; Using join buffer (flat, BNL join)
1	SIMPLE	t3	eq_ref	PRIMARY	PRIMARY	4	test.t2.a2	1	Using where; Using join buffer (incremental, BNLH join)
SELECT * FROM t1 LEFT JOIN t2 JOIN t3 ON t3.a3 = t2.a2 ON t3.b3 <> 0 ;
a1	a2	b2	a3	b3
0	2	1	2	1
0	2	1	2	1
SET SESSION optimizer_switch = 'outer_join_with_cache=off';
SET SESSION join_cache_level = DEFAULT;
DROP TABLE t1,t2,t3;
#
# Bug #675922: incremental buffer for BKA with access from previous
#      buffers from non-nullable columns whose values may be null
#
CREATE TABLE t1 (a1 varchar(32)) ;
INSERT INTO t1 VALUES ('s'),('k');
CREATE TABLE t2 (a2 int PRIMARY KEY, b2 varchar(32)) ;
INSERT INTO t2 VALUES (7,'s');
CREATE TABLE t3 (a3 int PRIMARY KEY, b3 varchar(32)) ;
INSERT INTO t3 VALUES (7,'s');
CREATE TABLE t4 (a4 int) ;
INSERT INTO t4 VALUES (9);
CREATE TABLE t5(a5 int PRIMARY KEY, b5 int) ;
INSERT INTO t5 VALUES (7,0);
SET SESSION optimizer_switch = 'outer_join_with_cache=on';
SET SESSION join_cache_level = 0;
EXPLAIN
SELECT t4.a4, t5.b5 
FROM ((t1 LEFT JOIN (t2 JOIN t3 ON t2.a2 = t3.a3) ON t2.b2 = t1.a1)
LEFT JOIN t4 ON t4.a4 <> 0) LEFT JOIN t5 ON t5.a5 = t2.a2;
id	select_type	table	type	possible_keys	key	key_len	ref	rows	Extra
1	SIMPLE	t1	ALL	NULL	NULL	NULL	NULL	2	
1	SIMPLE	t2	ALL	PRIMARY	NULL	NULL	NULL	1	Using where
1	SIMPLE	t3	eq_ref	PRIMARY	PRIMARY	4	test.t2.a2	1	Using index
1	SIMPLE	t4	ALL	NULL	NULL	NULL	NULL	1	Using where
1	SIMPLE	t5	eq_ref	PRIMARY	PRIMARY	4	test.t2.a2	1	Using where
SELECT t4.a4, t5.b5 
FROM ((t1 LEFT JOIN (t2 JOIN t3 ON t2.a2 = t3.a3) ON t2.b2 = t1.a1)
LEFT JOIN t4 ON t4.a4 <> 0) LEFT JOIN t5 ON t5.a5 = t2.a2;
a4	b5
9	0
9	NULL
SET SESSION join_cache_level = 6;
EXPLAIN
SELECT t4.a4, t5.b5 
FROM ((t1 LEFT JOIN (t2 JOIN t3 ON t2.a2 = t3.a3) ON t2.b2 = t1.a1)
LEFT JOIN t4 ON t4.a4 <> 0) LEFT JOIN t5 ON t5.a5 = t2.a2;
id	select_type	table	type	possible_keys	key	key_len	ref	rows	Extra
1	SIMPLE	t1	ALL	NULL	NULL	NULL	NULL	2	
1	SIMPLE	t2	ALL	PRIMARY	NULL	NULL	NULL	1	Using where
1	SIMPLE	t3	eq_ref	PRIMARY	PRIMARY	4	test.t2.a2	1	Using index
1	SIMPLE	t4	ALL	NULL	NULL	NULL	NULL	1	Using where; Using join buffer (flat, BNL join)
1	SIMPLE	t5	eq_ref	PRIMARY	PRIMARY	4	test.t2.a2	1	Using where; Using join buffer (incremental, BKA join)
SELECT t4.a4, t5.b5 
FROM ((t1 LEFT JOIN (t2 JOIN t3 ON t2.a2 = t3.a3) ON t2.b2 = t1.a1)
LEFT JOIN t4 ON t4.a4 <> 0) LEFT JOIN t5 ON t5.a5 = t2.a2;
a4	b5
9	0
9	NULL
SET SESSION optimizer_switch = 'outer_join_with_cache=off';
SET SESSION join_cache_level = DEFAULT;
DROP TABLE t1,t2,t3,t4,t5;
#
<<<<<<< HEAD
# Bug #670380: hash join for non-binary collation
#
CREATE TABLE t1 (pk int PRIMARY KEY, a varchar(32));
CREATE TABLE t2 (pk int PRIMARY KEY, a varchar(32), INDEX idx(a));
INSERT INTO t1 VALUES
(10,'AAA'), (20,'BBBB'), (30,'Cc'), (40,'DD'), (50,'ee');
INSERT INTO t2 VALUES
(1,'Bbbb'), (2,'BBB'), (3,'bbbb'), (4,'AaA'), (5,'CC'),
(6,'cC'), (7,'CCC'), (8,'AAA'), (9,'bBbB'), (10,'aaaa'),
(11,'a'), (12,'dd'), (13,'EE'), (14,'ee'), (15,'D');
SET SESSION join_cache_level = 4;
EXPLAIN
SELECT * FROM t1,t2 WHERE t1.a=t2.a;
id	select_type	table	type	possible_keys	key	key_len	ref	rows	Extra
1	SIMPLE	t1	ALL	NULL	NULL	NULL	NULL	5	Using where
1	SIMPLE	t2	ref	idx	idx	35	test.t1.a	2	Using join buffer (flat, BNLH join)
SELECT * FROM t1,t2 WHERE t1.a=t2.a;
pk	a	pk	a
20	BBBB	1	Bbbb
20	BBBB	3	bbbb
10	AAA	4	AaA
30	Cc	5	CC
30	Cc	6	cC
10	AAA	8	AAA
20	BBBB	9	bBbB
40	DD	12	dd
50	ee	13	EE
50	ee	14	ee
SET SESSION join_cache_level = DEFAULT;
DROP TABLE t1,t2;
#
# Bug #694092: incorrect detection of index only pushdown conditions
#
CREATE TABLE t1 (
f1 varchar(10), f3 int(11), PRIMARY KEY (f3)
);
INSERT INTO t1 VALUES ('y',1),('or',5);
CREATE TABLE t2 (
f3 int(11), f2 varchar(1024), f4 varchar(10), PRIMARY KEY (f3)
);
INSERT INTO t2 VALUES (6,'RPOYT','y'),(10,'JINQE','m');
SET SESSION join_cache_level = 1;
SET SESSION optimizer_switch = 'index_condition_pushdown=off';
EXPLAIN
SELECT * FROM t1,t2
WHERE t1.f1 = t2.f4 AND (t1.f3 = 1 AND t2.f3 = 4 OR t1.f3 = 2 AND t2.f3 = 6);
id	select_type	table	type	possible_keys	key	key_len	ref	rows	Extra
1	SIMPLE	t1	range	PRIMARY	PRIMARY	4	NULL	2	Using where; Using MRR
1	SIMPLE	t2	range	PRIMARY	PRIMARY	4	NULL	2	Using where; Using MRR; Using join buffer (flat, BNL join)
SELECT * FROM t1,t2
WHERE t1.f1 = t2.f4 AND (t1.f3 = 1 AND t2.f3 = 4 OR t1.f3 = 2 AND t2.f3 = 6);
f1	f3	f3	f2	f4
SET SESSION optimizer_switch = 'index_condition_pushdown=on';
EXPLAIN
SELECT * FROM t1,t2
WHERE t1.f1 = t2.f4 AND (t1.f3 = 1 AND t2.f3 = 4 OR t1.f3 = 2 AND t2.f3 = 6);
id	select_type	table	type	possible_keys	key	key_len	ref	rows	Extra
1	SIMPLE	t1	range	PRIMARY	PRIMARY	4	NULL	2	Using index condition; Using MRR
1	SIMPLE	t2	range	PRIMARY	PRIMARY	4	NULL	2	Using index condition; Using where; Using MRR; Using join buffer (flat, BNL join)
SELECT * FROM t1,t2
WHERE t1.f1 = t2.f4 AND (t1.f3 = 1 AND t2.f3 = 4 OR t1.f3 = 2 AND t2.f3 = 6);
f1	f3	f3	f2	f4
SET SESSION join_cache_level = DEFAULT;
SET SESSION optimizer_switch = DEFAULT;
DROP TABLE t1,t2;
CREATE TABLE t1 (f1 int, f2 varchar(10), KEY (f1), KEY (f2)) ;
INSERT INTO t1 VALUES
(4,'e'), (891879424,'l'), (-243400704,'ectlyqupbk'), (1851981824,'of'),
(-1495203840,'you'), (4,'no'), (-1436942336,'c'), (891420672,'DQQYO'),
(608698368,'qergldqmec'), (1,'x');
CREATE TABLE t2 (f3 varchar(64), KEY (f3));
INSERT INTO t2 VALUES 
('d'), ('UALLN'), ('d'), ('z'), ('r'), ('YVAKV'), ('d'), ('TNGZK'), ('e'),
('xucupaxdyythsgiw'), ('why'), ('ttugkxucupaxdyyt'), ('l'), ('LHTKN'),
('d'), ('o'), ('v'), ('KGLCJ'), ('your');
SET SESSION optimizer_switch='index_merge_sort_intersection=off';
SET SESSION optimizer_switch = 'index_condition_pushdown=off';
EXPLAIN SELECT * FROM t1,t2 
WHERE t2.f3 = t1.f2 AND t1.f1 IN (9, 0, 100) ORDER BY t1.f2 LIMIT 1;
id	select_type	table	type	possible_keys	key	key_len	ref	rows	Extra
1	SIMPLE	t1	range	f1,f2	f2	13	NULL	10	Using where
1	SIMPLE	t2	ref	f3	f3	67	test.t1.f2	2	Using where; Using index
SELECT * FROM t1,t2 
WHERE t2.f3 = t1.f2 AND t1.f1 IN (9, 0 ,100) ORDER BY t1.f2 LIMIT 1;
f1	f2	f3
SET SESSION optimizer_switch = DEFAULT;
SET SESSION optimizer_switch = 'index_condition_pushdown=on';
EXPLAIN SELECT * FROM t1,t2 
WHERE t2.f3 = t1.f2 AND t1.f1 IN (9, 0 ,100) ORDER BY t1.f2 LIMIT 1;
id	select_type	table	type	possible_keys	key	key_len	ref	rows	Extra
1	SIMPLE	t1	range	f1,f2	f2	13	NULL	10	Using where
1	SIMPLE	t2	ref	f3	f3	67	test.t1.f2	2	Using where; Using index
SELECT * FROM t1,t2 
WHERE t2.f3 = t1.f2 AND t1.f1 IN (9, 0 ,100) ORDER BY t1.f2 LIMIT 1;
f1	f2	f3
SET SESSION optimizer_switch = DEFAULT;
DROP TABLE t1,t2;
#
# Bug #694443: hash join using IS NULL the an equi-join condition
#
CREATE TABLE t1 (a int PRIMARY KEY);
INSERT INTO t1 VALUES
(7), (4), (9), (1), (3), (8), (2);
CREATE TABLE t2 (a int, b int, INDEX idx (a));
INSERT INTO t2 VALUES
(NULL,10), (4,80), (7,70), (6,11), (7,90), (NULL,40),
(4,77), (4,50), (NULL,41), (7,99), (7,88), (8,12),
(1,21), (4,90), (7,91), (8,22), (6,92), (NULL,42),
(2,78), (2,51), (1,43), (5,97), (5,89);
SET SESSION join_cache_level = 1;
EXPLAIN 
SELECT * FROM t1,t2 WHERE t1.a < 3 and t2.a IS NULL;
id	select_type	table	type	possible_keys	key	key_len	ref	rows	Extra
1	SIMPLE	t1	range	PRIMARY	PRIMARY	4	NULL	3	Using where; Using index
1	SIMPLE	t2	ref	idx	idx	5	const	4	Using index condition
SELECT * FROM t1,t2 WHERE t1.a < 3 and t2.a IS NULL;
a	a	b
1	NULL	10
1	NULL	40
1	NULL	41
1	NULL	42
2	NULL	10
2	NULL	40
2	NULL	41
2	NULL	42
SET SESSION join_cache_level = 4;
EXPLAIN 
SELECT * FROM t1,t2 WHERE t1.a < 3 and t2.a IS NULL;
id	select_type	table	type	possible_keys	key	key_len	ref	rows	Extra
1	SIMPLE	t1	range	PRIMARY	PRIMARY	4	NULL	3	Using where; Using index
1	SIMPLE	t2	ref	idx	idx	5	const	4	Using where; Using join buffer (flat, BNLH join)
SELECT * FROM t1,t2 WHERE t1.a < 3 and t2.a IS NULL;
a	a	b
1	NULL	10
2	NULL	10
1	NULL	40
2	NULL	40
1	NULL	41
2	NULL	41
1	NULL	42
2	NULL	42
SET SESSION join_cache_level = DEFAULT;
DROP TABLE t1,t2;
#
# Bug #697557: hash join on a varchar field 
#
CREATE TABLE t1 ( f1 varchar(10) , f2 int(11) , KEY (f1));
INSERT INTO t1 VALUES ('r',1), ('m',2);
CREATE TABLE t2 ( f1 varchar(10) , f2 int(11) , KEY (f1));
INSERT INTO t2 VALUES
('hgtofubn',1), ('GDOXZ',91), ('n',2), ('fggxgalh',88),
('hgtofu',1), ('GDO',101), ('n',3), ('fggxga',55),
('hgtofu',3), ('GDO',33), ('nn',3), ('fggxgarrr',77);
SET SESSION join_cache_level=3;
EXPLAIN 
SELECT * FROM t1,t2 WHERE t2.f1 = t1.f1;
id	select_type	table	type	possible_keys	key	key_len	ref	rows	Extra
1	SIMPLE	t1	ALL	f1	NULL	NULL	NULL	2	Using where
1	SIMPLE	t2	ref	f1	f1	13	test.t1.f1	2	Using join buffer (flat, BNLH join)
SELECT * FROM t1,t2 WHERE t2.f1 = t1.f1;
f1	f2	f1	f2
SET SESSION join_cache_level = DEFAULT;
=======
# Backported testcase for: Bug #45092: join buffer contains two blob columns one of which is
#   used in the key employed to access the joined table
#
CREATE TABLE t1 (c1 int, c2 int, key (c2));
INSERT INTO t1 VALUES (1,1);
INSERT INTO t1 VALUES (2,2);
CREATE TABLE t2 (c1 text, c2 text);
INSERT INTO t2 VALUES('tt', 'uu');
INSERT INTO t2 VALUES('zzzz', 'xxxxxxxxx');
ANALYZE TABLE t1,t2;
set join_cache_level=6;
SELECT t1.*, t2.*, LENGTH(t2.c1), LENGTH(t2.c2) FROM t1,t2
WHERE t1.c2=LENGTH(t2.c2) and t1.c1=LENGTH(t2.c1);
c1	c2	c1	c2	LENGTH(t2.c1)	LENGTH(t2.c2)
2	2	tt	uu	2	2
set join_cache_level=default;
>>>>>>> 942eae87
DROP TABLE t1,t2;
set @@optimizer_switch=@save_optimizer_switch;<|MERGE_RESOLUTION|>--- conflicted
+++ resolved
@@ -6057,7 +6057,6 @@
 SET SESSION join_cache_level = DEFAULT;
 DROP TABLE t1,t2,t3,t4,t5;
 #
-<<<<<<< HEAD
 # Bug #670380: hash join for non-binary collation
 #
 CREATE TABLE t1 (pk int PRIMARY KEY, a varchar(32));
@@ -6220,7 +6219,8 @@
 SELECT * FROM t1,t2 WHERE t2.f1 = t1.f1;
 f1	f2	f1	f2
 SET SESSION join_cache_level = DEFAULT;
-=======
+DROP TABLE t1,t2;
+#
 # Backported testcase for: Bug #45092: join buffer contains two blob columns one of which is
 #   used in the key employed to access the joined table
 #
@@ -6237,6 +6237,5 @@
 c1	c2	c1	c2	LENGTH(t2.c1)	LENGTH(t2.c2)
 2	2	tt	uu	2	2
 set join_cache_level=default;
->>>>>>> 942eae87
 DROP TABLE t1,t2;
 set @@optimizer_switch=@save_optimizer_switch;