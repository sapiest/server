# Initialise
--disable_warnings
drop table if exists t1,t2,t3,t4,t5,t6,t7,t8,t11,t12;
--enable_warnings

select (select 2);
explain extended select (select 2);
SELECT (SELECT 1) UNION SELECT (SELECT 2);
explain extended SELECT (SELECT 1) UNION SELECT (SELECT 2);
SELECT (SELECT (SELECT 0 UNION SELECT 0));
explain extended SELECT (SELECT (SELECT 0 UNION SELECT 0));
-- error 1247
SELECT (SELECT 1 FROM (SELECT 1) as b HAVING a=1) as a;
-- error 1247
SELECT (SELECT 1 FROM (SELECT 1) as b HAVING b=1) as a,(SELECT 1 FROM (SELECT 1) as c HAVING a=1) as b;
SELECT (SELECT 1),MAX(1) FROM (SELECT 1) as a;
-- error 1247
SELECT (SELECT a) as a;
EXPLAIN EXTENDED SELECT 1 FROM (SELECT 1 as a) as b  HAVING (SELECT a)=1;
SELECT 1 FROM (SELECT 1 as a) as b HAVING (SELECT a)=1;
-- error 1054
SELECT (SELECT 1), a;
SELECT 1 as a FROM (SELECT 1) as b HAVING (SELECT a)=1;
-- error 1054
SELECT 1 FROM (SELECT (SELECT a) b) c;
SELECT * FROM (SELECT 1 as id) b WHERE id IN (SELECT * FROM (SELECT 1 as id) c ORDER BY id);
-- error 1241
SELECT * FROM (SELECT 1) a  WHERE 1 IN (SELECT 1,1);
SELECT 1 IN (SELECT 1);
SELECT 1 FROM (SELECT 1 as a) b WHERE 1 IN (SELECT (SELECT a));
-- error 1221
select (SELECT 1 FROM (SELECT 1) a PROCEDURE ANALYSE(1));
-- error 1108
SELECT 1 FROM (SELECT 1) a PROCEDURE ANALYSE((SELECT 1));
-- error ER_BAD_FIELD_ERROR
SELECT (SELECT 1) as a FROM (SELECT 1) b WHERE (SELECT a) IS NULL;
-- error ER_BAD_FIELD_ERROR
SELECT (SELECT 1) as a FROM (SELECT 1) b WHERE (SELECT a) IS NOT NULL;
SELECT (SELECT 1,2,3) = ROW(1,2,3);
SELECT (SELECT 1,2,3) = ROW(1,2,1);
SELECT (SELECT 1,2,3) < ROW(1,2,1);
SELECT (SELECT 1,2,3) > ROW(1,2,1);
SELECT (SELECT 1,2,3) = ROW(1,2,NULL);
SELECT ROW(1,2,3) = (SELECT 1,2,3);
SELECT ROW(1,2,3) = (SELECT 1,2,1);
SELECT ROW(1,2,3) < (SELECT 1,2,1);
SELECT ROW(1,2,3) > (SELECT 1,2,1);
SELECT ROW(1,2,3) = (SELECT 1,2,NULL);
SELECT (SELECT 1.5,2,'a') = ROW(1.5,2,'a');
SELECT (SELECT 1.5,2,'a') = ROW(1.5,2,'b');
SELECT (SELECT 1.5,2,'a') = ROW('1.5b',2,'b');
SELECT (SELECT 'b',2,'a') = ROW(1.5,2,'a');
SELECT (SELECT 1.5,2,'a') = ROW(1.5,'2','a');
SELECT (SELECT 1.5,'c','a') = ROW(1.5,2,'a');

-- error 1241
SELECT (SELECT * FROM (SELECT 'test' a,'test' b) a);

SELECT 1 as a,(SELECT a+a) b,(SELECT b);

create table t1 (a int);
create table t2 (a int, b int);
create table t3 (a int);
create table t4 (a int not null, b int not null);
insert into t1 values (2);
insert into t2 values (1,7),(2,7);
insert into t4 values (4,8),(3,8),(5,9);
-- error 1247
select (select a from t1 where t1.a = a1) as a2, (select b from t2 where t2.b=a2) as a1;
select (select a from t1 where t1.a=t2.a), a from t2;
select (select a from t1 where t1.a=t2.b), a from t2;
select (select a from t1), a, (select 1 union select 2 limit 1) from t2;
select (select a from t3), a from t2;
select * from t2 where t2.a=(select a from t1);
insert into t3 values (6),(7),(3);
select * from t2 where t2.b=(select a from t3 order by 1 desc limit 1);
(select * from t2 where t2.b=(select a from t3 order by 1 desc limit 1)) union (select * from t4 order by a limit 2) limit 3;
(select * from t2 where t2.b=(select a from t3 order by 1 desc limit 1)) union (select * from t4 where t4.b=(select max(t2.a)*4 from t2) order by a);
explain extended (select * from t2 where t2.b=(select a from t3 order by 1 desc limit 1)) union (select * from t4 where t4.b=(select max(t2.a)*4 from t2) order by a);
select (select a from t3 where a<t2.a*4 order by 1 desc limit 1), a from t2;
select (select t3.a from t3 where a<8 order by 1 desc limit 1), a from 
(select * from t2 where a>1) as tt;
explain extended select (select t3.a from t3 where a<8 order by 1 desc limit 1), a from 
(select * from t2 where a>1) as tt;
select * from t1 where t1.a=(select t2.a from t2 where t2.b=(select max(a) from t3) order by 1 desc limit 1);
select * from t1 where t1.a=(select t2.a from t2 where t2.b=(select max(a) from t3 where t3.a > t1.a) order by 1 desc limit 1);
select * from t1 where t1.a=(select t2.a from t2 where t2.b=(select max(a) from t3 where t3.a < t1.a) order by 1 desc limit 1);
select b,(select avg(t2.a+(select min(t3.a) from t3 where t3.a >= t4.a)) from t2) from t4;
explain extended select b,(select avg(t2.a+(select min(t3.a) from t3 where t3.a >= t4.a)) from t2) from t4;
select * from t3 where exists (select * from t2 where t2.b=t3.a);
select * from t3 where not exists (select * from t2 where t2.b=t3.a);
select * from t3 where a in (select b from t2);
select * from t3 where a not in (select b from t2);
select * from t3 where a = some (select b from t2);
select * from t3 where a <> any (select b from t2);

# Rewrite: select * from t3 where not exists (select b from t2 where a <> b);
select * from t3 where a = all (select b from t2);

select * from t3 where a <> all (select b from t2);
insert into t2 values (100, 5);
select * from t3 where a < any (select b from t2);
select * from t3 where a < all (select b from t2);
select * from t3 where a >= any (select b from t2);
explain extended select * from t3 where a >= any (select b from t2);
select * from t3 where a >= all (select b from t2);
delete from t2 where a=100;
-- error 1241
select * from t3 where a in (select a,b from t2);
-- error 1241
select * from t3 where a in (select * from t2);
insert into t4 values (12,7),(1,7),(10,9),(9,6),(7,6),(3,9),(1,10);
# empty set
select b,max(a) as ma from t4 group by b having b < (select max(t2.a) from t2 where t2.b=t4.b);
insert into t2 values (2,10);
select b,max(a) as ma from t4 group by b having ma < (select max(t2.a) from t2 where t2.b=t4.b);
delete from t2 where a=2 and b=10;
select b,max(a) as ma from t4 group by b having b >= (select max(t2.a) from t2 where t2.b=t4.b);
create table t5 (a int);
select (select a from t1 where t1.a=t2.a union select a from t5 where t5.a=t2.a), a from t2;
insert into t5 values (5);
select (select a from t1 where t1.a=t2.a union select a from t5 where t5.a=t2.a), a from t2;
insert into t5 values (2);
select (select a from t1 where t1.a=t2.a union select a from t5 where t5.a=t2.a), a from t2;
explain extended select (select a from t1 where t1.a=t2.a union select a from t5 where t5.a=t2.a), a from t2;
-- error 1242
select (select a from t1 where t1.a=t2.a union all select a from t5 where t5.a=t2.a), a from t2;
create table t6 (patient_uq int, clinic_uq int, index i1 (clinic_uq));
create table t7( uq int primary key, name char(25));
insert into t7 values(1,"Oblastnaia bolnitsa"),(2,"Bolnitsa Krasnogo Kresta");
insert into t6 values (1,1),(1,2),(2,2),(1,3);
select * from t6 where exists (select * from t7 where uq = clinic_uq);
explain extended select * from t6 where exists (select * from t7 where uq = clinic_uq);

# not unique fields
-- error 1052
select * from t1 where a= (select a from t2,t4 where t2.b=t4.b);

# different tipes & group functions
drop table t1,t2,t3;

CREATE TABLE t3 (a varchar(20),b char(1) NOT NULL default '0');
INSERT INTO t3 VALUES ('W','a'),('A','c'),('J','b');
CREATE TABLE t2 (a varchar(20),b int NOT NULL default '0');
INSERT INTO t2 VALUES ('W','1'),('A','3'),('J','2');
CREATE TABLE t1 (a varchar(20),b date NOT NULL default '0000-00-00');
INSERT INTO t1 VALUES ('W','1732-02-22'),('A','1735-10-30'),('J','1743-04-13');
SELECT * FROM t1 WHERE b = (SELECT MIN(b) FROM t1);
SELECT * FROM t2 WHERE b = (SELECT MIN(b) FROM t2);
SELECT * FROM t3 WHERE b = (SELECT MIN(b) FROM t3);

CREATE TABLE `t8` (
  `pseudo` varchar(35) character set latin1 NOT NULL default '',
  `email` varchar(60) character set latin1 NOT NULL default '',
  PRIMARY KEY  (`pseudo`),
  UNIQUE KEY `email` (`email`)
) ENGINE=MyISAM CHARSET=latin1 ROW_FORMAT=DYNAMIC;

INSERT INTO t8 (pseudo,email) VALUES ('joce','test');
INSERT INTO t8 (pseudo,email) VALUES ('joce1','test1');
INSERT INTO t8 (pseudo,email) VALUES ('2joce1','2test1');
EXPLAIN EXTENDED SELECT pseudo,(SELECT email FROM t8 WHERE pseudo=(SELECT pseudo FROM t8 WHERE pseudo='joce')) FROM t8 WHERE pseudo=(SELECT pseudo FROM t8 WHERE pseudo='joce');
-- error 1241
SELECT pseudo FROM t8 WHERE pseudo=(SELECT pseudo,email FROM
t8 WHERE pseudo='joce');
-- error 1241
SELECT pseudo FROM t8 WHERE pseudo=(SELECT * FROM t8 WHERE
pseudo='joce');
SELECT pseudo FROM t8 WHERE pseudo=(SELECT pseudo FROM t8 WHERE pseudo='joce');
-- error 1242
SELECT pseudo FROM t8 WHERE pseudo=(SELECT pseudo FROM t8 WHERE pseudo LIKE '%joce%');

drop table if exists t1,t2,t3,t4,t5,t6,t7,t8;

#searchconthardwarefr3 forumconthardwarefr7
CREATE TABLE `t1` (
  `topic` mediumint(8) unsigned NOT NULL default '0',
  `date` date NOT NULL default '0000-00-00',
  `pseudo` varchar(35) character set latin1 NOT NULL default '',
  PRIMARY KEY  (`pseudo`,`date`,`topic`),
  KEY `topic` (`topic`)
) ENGINE=MyISAM ROW_FORMAT=DYNAMIC;
INSERT INTO t1 (topic,date,pseudo) VALUES
('43506','2002-10-02','joce'),('40143','2002-08-03','joce');
EXPLAIN EXTENDED SELECT DISTINCT date FROM t1 WHERE date='2002-08-03';
EXPLAIN EXTENDED SELECT (SELECT DISTINCT date FROM t1 WHERE date='2002-08-03');
SELECT DISTINCT date FROM t1 WHERE date='2002-08-03';
SELECT (SELECT DISTINCT date FROM t1 WHERE date='2002-08-03');
SELECT 1 FROM t1 WHERE 1=(SELECT 1 UNION SELECT 1) UNION ALL SELECT 1;
-- error 1242
SELECT 1 FROM t1 WHERE 1=(SELECT 1 UNION ALL SELECT 1) UNION SELECT 1;
EXPLAIN EXTENDED SELECT 1 FROM t1 WHERE 1=(SELECT 1 UNION SELECT 1);
drop table t1;

#forumconthardwarefr7 searchconthardwarefr7
CREATE TABLE `t1` (
  `numeropost` mediumint(8) unsigned NOT NULL auto_increment,
  `maxnumrep` int(10) unsigned NOT NULL default '0',
  PRIMARY KEY  (`numeropost`),
  UNIQUE KEY `maxnumrep` (`maxnumrep`)
) ENGINE=MyISAM ROW_FORMAT=FIXED;

INSERT INTO t1 (numeropost,maxnumrep) VALUES (40143,1),(43506,2);

CREATE TABLE `t2` (
      `mot` varchar(30) NOT NULL default '',
      `topic` mediumint(8) unsigned NOT NULL default '0',
      `date` date NOT NULL default '0000-00-00',
      `pseudo` varchar(35) NOT NULL default '',
       PRIMARY KEY  (`mot`,`pseudo`,`date`,`topic`)
    ) ENGINE=MyISAM ROW_FORMAT=DYNAMIC;

INSERT INTO t2 (mot,topic,date,pseudo) VALUES ('joce','40143','2002-10-22','joce'), ('joce','43506','2002-10-22','joce');
select numeropost as a FROM t1 GROUP BY (SELECT 1 FROM t1 HAVING a=1);
SELECT numeropost,maxnumrep FROM t1 WHERE exists (SELECT 1 FROM t2 WHERE (mot='joce') AND date >= '2002-10-21' AND t1.numeropost = t2.topic) ORDER BY maxnumrep DESC LIMIT 0, 20;
-- error 1054
SELECT (SELECT 1) as a FROM (SELECT 1 FROM t1 HAVING a=1) b;
-- error 1054
SELECT 1 IN (SELECT 1 FROM t2 HAVING a);

SELECT * from t2 where topic IN (SELECT topic FROM t2 GROUP BY topic);
SELECT * from t2 where topic IN (SELECT topic FROM t2 GROUP BY topic HAVING topic < 4100);
SELECT * from t2 where topic IN (SELECT SUM(topic) FROM t1);
SELECT * from t2 where topic = any (SELECT topic FROM t2 GROUP BY topic);
SELECT * from t2 where topic = any (SELECT topic FROM t2 GROUP BY topic HAVING topic < 4100);
SELECT * from t2 where topic = any (SELECT SUM(topic) FROM t1);
SELECT * from t2 where topic = all (SELECT topic FROM t2 GROUP BY topic);
SELECT * from t2 where topic = all (SELECT topic FROM t2 GROUP BY topic HAVING topic < 4100);
SELECT *, topic = all (SELECT topic FROM t2 GROUP BY topic HAVING topic < 4100) from t2;
SELECT * from t2 where topic = all (SELECT SUM(topic) FROM t2);
SELECT * from t2 where topic <> any (SELECT SUM(topic) FROM t2);
SELECT * from t2 where topic IN (SELECT topic FROM t2 GROUP BY topic HAVING topic < 41000);
SELECT * from t2 where topic = any (SELECT topic FROM t2 GROUP BY topic HAVING topic < 41000);
SELECT * from t2 where topic = all (SELECT topic FROM t2 GROUP BY topic HAVING topic < 41000);
SELECT *, topic = all (SELECT topic FROM t2 GROUP BY topic HAVING topic < 41000) from t2;
drop table t1,t2;

#forumconthardwarefr7
CREATE TABLE `t1` (
  `numeropost` mediumint(8) unsigned NOT NULL auto_increment,
  `maxnumrep` int(10) unsigned NOT NULL default '0',
  PRIMARY KEY  (`numeropost`),
  UNIQUE KEY `maxnumrep` (`maxnumrep`)
) ENGINE=MyISAM ROW_FORMAT=FIXED;

INSERT INTO t1 (numeropost,maxnumrep) VALUES (1,0),(2,1);
-- error 1242
select numeropost as a FROM t1 GROUP BY (SELECT 1 FROM t1 HAVING a=1);
-- error 1242
select numeropost as a FROM t1 ORDER BY (SELECT 1 FROM t1 HAVING a=1);
drop table t1;

create table t1 (a int);
insert into t1 values (1),(2),(3);
(select * from t1) union (select * from t1) order by (select a from t1 limit 1);
drop table t1;

#iftest
CREATE TABLE t1 (field char(1) NOT NULL DEFAULT 'b');
INSERT INTO t1 VALUES ();
-- error 1242
SELECT field FROM t1 WHERE 1=(SELECT 1 UNION ALL SELECT 1 FROM (SELECT 1) a HAVING field='b');
drop table t1;

# threadhardwarefr7
CREATE TABLE `t1` (
  `numeropost` mediumint(8) unsigned NOT NULL default '0',
  `numreponse` int(10) unsigned NOT NULL auto_increment,
  `pseudo` varchar(35) NOT NULL default '',
  PRIMARY KEY  (`numeropost`,`numreponse`),
  UNIQUE KEY `numreponse` (`numreponse`),
  KEY `pseudo` (`pseudo`,`numeropost`)
) ENGINE=MyISAM;
-- error 1247
SELECT (SELECT numeropost FROM t1 HAVING numreponse=a),numreponse FROM (SELECT * FROM t1) as a;
-- error 1054
SELECT numreponse, (SELECT numeropost FROM t1 HAVING numreponse=a) FROM (SELECT * FROM t1) as a;
SELECT numreponse, (SELECT numeropost FROM t1 HAVING numreponse=1) FROM (SELECT * FROM t1) as a;
INSERT INTO t1 (numeropost,numreponse,pseudo) VALUES (1,1,'joce'),(1,2,'joce'),(1,3,'test');
-- error 1242
EXPLAIN EXTENDED SELECT numreponse FROM t1 WHERE numeropost='1' AND numreponse=(SELECT 1 FROM t1 WHERE numeropost='1');
EXPLAIN EXTENDED SELECT MAX(numreponse) FROM t1 WHERE numeropost='1';
EXPLAIN EXTENDED SELECT numreponse FROM t1 WHERE numeropost='1' AND numreponse=(SELECT MAX(numreponse) FROM t1 WHERE numeropost='1');
drop table t1;

CREATE TABLE t1 (a int(1));
INSERT INTO t1 VALUES (1);
SELECT 1 FROM (SELECT a FROM t1) b HAVING (SELECT b.a)=1;
drop table t1;

#update with subselects
create table t1 (a int NOT NULL, b int, primary key (a));
create table t2 (a int NOT NULL, b int, primary key (a));
insert into t1 values (0, 10),(1, 11),(2, 12);
insert into t2 values (1, 21),(2, 22),(3, 23);
select * from t1;
-- error 1093
update t1 set b= (select b from t1);
-- error 1242
update t1 set b= (select b from t2);
update t1 set b= (select b from t2 where t1.a = t2.a);
select * from t1;
drop table t1, t2;

#delete with subselects
create table t1 (a int NOT NULL, b int, primary key (a));
create table t2 (a int NOT NULL, b int, primary key (a));
insert into t1 values (0, 10),(1, 11),(2, 12);
insert into t2 values (1, 21),(2, 12),(3, 23);
select * from t1;
select * from t1 where b = (select b from t2 where t1.a = t2.a);
-- error 1093
delete from t1 where b = (select b from t1);
-- error 1242
delete from t1 where b = (select b from t2);
delete from t1 where b = (select b from t2 where t1.a = t2.a);
select * from t1;
drop table t1, t2;

#multi-delete with subselects

create table t11 (a int NOT NULL, b int, primary key (a));
create table t12 (a int NOT NULL, b int, primary key (a));
create table t2 (a int NOT NULL, b int, primary key (a));
insert into t11 values (0, 10),(1, 11),(2, 12);
insert into t12 values (33, 10),(22, 11),(2, 12);
insert into t2 values (1, 21),(2, 12),(3, 23);
select * from t11;
select * from t12;
-- error 1093
delete t11.*, t12.* from t11,t12 where t11.a = t12.a and t11.b = (select b from t12 where t11.a = t12.a);
-- error 1242
delete t11.*, t12.* from t11,t12 where t11.a = t12.a and t11.b = (select b from t2);
delete t11.*, t12.* from t11,t12 where t11.a = t12.a and t11.b = (select b from t2 where t11.a = t2.a);
select * from t11;
select * from t12;
drop table t11, t12, t2;

#insert with subselects
CREATE TABLE t1 (x int);
create table t2 (a int);
create table t3 (b int);
insert into t2 values (1);
insert into t3 values (1),(2);
-- error 1093
INSERT INTO t1 (x) VALUES ((SELECT x FROM t1));
-- error 1242
INSERT INTO t1 (x) VALUES ((SELECT b FROM t3));
INSERT INTO t1 (x) VALUES ((SELECT a FROM t2));
select * from t1;
insert into t2 values (1);
INSERT DELAYED INTO t1 (x) VALUES ((SELECT SUM(a) FROM t2));
-- sleep 1
select * from t1;
INSERT INTO t1 (x) select (SELECT SUM(a)+1 FROM t2) FROM t2;
select * from t1;
# After this, only data based on old t1 records should have been added.
INSERT INTO t1 (x) select (SELECT SUM(x)+2 FROM t1) FROM t2;
select * from t1;
-- error 1054
INSERT DELAYED INTO t1 (x) VALUES ((SELECT SUM(x) FROM t2));
INSERT DELAYED INTO t1 (x) VALUES ((SELECT SUM(a) FROM t2));
-- sleep 1
select * from t1;
#
#TODO: should be uncommented after bug 380 fix pushed
#INSERT INTO t1 (x) SELECT (SELECT SUM(a)+b FROM t2) from t3;
#select * from t1;
drop table t1, t2, t3;

#replace with subselects
CREATE TABLE t1 (x int not null, y int, primary key (x));
create table t2 (a int);
create table t3 (a int);
insert into t2 values (1);
insert into t3 values (1),(2);
select * from t1;
-- error 1093
replace into t1 (x, y) VALUES ((SELECT x FROM t1), (SELECT a+1 FROM t2));
-- error 1242
replace into t1 (x, y) VALUES ((SELECT a FROM t3), (SELECT a+1 FROM t2));
replace into t1 (x, y) VALUES ((SELECT a FROM t2), (SELECT a+1 FROM t2));
select * from t1;
replace into t1 (x, y) VALUES ((SELECT a FROM t2), (SELECT a+2 FROM t2));
select * from t1;
replace DELAYED into t1 (x, y) VALUES ((SELECT a+3 FROM t2), (SELECT a FROM t2));
-- sleep 1
select * from t1;
replace DELAYED into t1 (x, y) VALUES ((SELECT a+3 FROM t2), (SELECT a+1 FROM t2));
-- sleep 1
select * from t1;
replace LOW_PRIORITY into t1 (x, y) VALUES ((SELECT a+1 FROM t2), (SELECT a FROM t2));
select * from t1;
drop table t1, t2, t3;

-- error 1096
SELECT * FROM (SELECT 1) b WHERE 1 IN (SELECT *);

CREATE TABLE t2 (id int(11) default NULL, KEY id (id)) ENGINE=MyISAM CHARSET=latin1;
INSERT INTO t2 VALUES (1),(2);
SELECT * FROM t2 WHERE id IN (SELECT 1);
EXPLAIN EXTENDED SELECT * FROM t2 WHERE id IN (SELECT 1);
SELECT * FROM t2 WHERE id IN (SELECT 1 UNION SELECT 3);
SELECT * FROM t2 WHERE id IN (SELECT 1+(select 1));
EXPLAIN EXTENDED SELECT * FROM t2 WHERE id IN (SELECT 1+(select 1));
EXPLAIN EXTENDED SELECT * FROM t2 WHERE id IN (SELECT 1 UNION SELECT 3);
SELECT * FROM t2 WHERE id IN (SELECT 5 UNION SELECT 3);
SELECT * FROM t2 WHERE id IN (SELECT 5 UNION SELECT 2);
-- error 1093
INSERT INTO t2 VALUES ((SELECT * FROM t2));
-- error 1093
INSERT INTO t2 VALUES ((SELECT id FROM t2));
SELECT * FROM t2;
CREATE TABLE t1 (id int(11) default NULL, KEY id (id)) ENGINE=MyISAM CHARSET=latin1;
INSERT INTO t1 values (1),(1);
-- error 1242
UPDATE t2 SET id=(SELECT * FROM t1);
drop table t2, t1;

#NULL test
create table t1 (a int);
insert into t1 values (1),(2),(3);
select 1 IN (SELECT * from t1);
select 10 IN (SELECT * from t1);
select NULL IN (SELECT * from t1);
update t1 set a=NULL where a=2;
select 1 IN (SELECT * from t1);
select 3 IN (SELECT * from t1);
select 10 IN (SELECT * from t1);
select 1 > ALL (SELECT * from t1);
select 10 > ALL (SELECT * from t1);
select 1 > ANY (SELECT * from t1);
select 10 > ANY (SELECT * from t1);
drop table t1;
create table t1 (a varchar(20));
insert into t1 values ('A'),('BC'),('DEF');
select 'A' IN (SELECT * from t1);
select 'XYZS' IN (SELECT * from t1);
select NULL IN (SELECT * from t1);
update t1 set a=NULL where a='BC';
select 'A' IN (SELECT * from t1);
select 'DEF' IN (SELECT * from t1);
select 'XYZS' IN (SELECT * from t1);
select 'A' > ALL (SELECT * from t1);
select 'XYZS' > ALL (SELECT * from t1);
select 'A' > ANY (SELECT * from t1);
select 'XYZS' > ANY (SELECT * from t1);
drop table t1;
create table t1 (a float);
insert into t1 values (1.5),(2.5),(3.5);
select 1.5 IN (SELECT * from t1);
select 10.5 IN (SELECT * from t1);
select NULL IN (SELECT * from t1);
update t1 set a=NULL where a=2.5;
select 1.5 IN (SELECT * from t1);
select 3.5 IN (SELECT * from t1);
select 10.5 IN (SELECT * from t1);
select 1.5 > ALL (SELECT * from t1);
select 10.5 > ALL (SELECT * from t1);
select 1.5 > ANY (SELECT * from t1);
select 10.5 > ANY (SELECT * from t1);
explain extended select (select a+1) from t1;
select (select a+1) from t1;
drop table t1;

#
# Null with keys
#

CREATE TABLE t1 (a int(11) NOT NULL default '0', PRIMARY KEY  (a));
CREATE TABLE t2 (a int(11) default '0', INDEX (a));
INSERT INTO t1 VALUES (1),(2),(3),(4);
INSERT INTO t2 VALUES (1),(2),(3);
SELECT t1.a, t1.a in (select t2.a from t2) FROM t1;
explain extended SELECT t1.a, t1.a in (select t2.a from t2) FROM t1;
CREATE TABLE t3 (a int(11) default '0');
INSERT INTO t3 VALUES (1),(2),(3);
SELECT t1.a, t1.a in (select t2.a from t2,t3 where t3.a=t2.a) FROM t1;
explain extended SELECT t1.a, t1.a in (select t2.a from t2,t3 where t3.a=t2.a) FROM t1;
drop table t1,t2,t3;

#LIMIT is not supported now
create table t1 (a float);
-- error 1235
select 10.5 IN (SELECT * from t1 LIMIT 1);
-- error 1235
select 10.5 IN (SELECT * from t1 LIMIT 1 UNION SELECT 1.5);
drop table t1;

create table t1 (a int, b int, c varchar(10));
create table t2 (a int);
insert into t1 values (1,2,'a'),(2,3,'b'),(3,4,'c');
insert into t2 values (1),(2),(NULL);
select a, (select a,b,c from t1 where t1.a=t2.a) = ROW(a,2,'a'),(select c from t1 where a=t2.a)  from t2;
select a, (select a,b,c from t1 where t1.a=t2.a) = ROW(a,3,'b'),(select c from t1 where a=t2.a) from t2;
select a, (select a,b,c from t1 where t1.a=t2.a) = ROW(a,4,'c'),(select c from t1 where a=t2.a) from t2;
drop table t1,t2;

create table t1 (a int, b real, c varchar(10));
insert into t1 values (1, 1, 'a'), (2,2,'b'), (NULL, 2, 'b');
select ROW(1, 1, 'a') IN (select a,b,c from t1);
select ROW(1, 2, 'a') IN (select a,b,c from t1);
select ROW(1, 1, 'a') IN (select b,a,c from t1);
select ROW(1, 1, 'a') IN (select a,b,c from t1 where a is not null);
select ROW(1, 2, 'a') IN (select a,b,c from t1 where a is not null);
select ROW(1, 1, 'a') IN (select b,a,c from t1 where a is not null);
select ROW(1, 1, 'a') IN (select a,b,c from t1 where c='b' or c='a');
select ROW(1, 2, 'a') IN (select a,b,c from t1 where c='b' or c='a');
select ROW(1, 1, 'a') IN (select b,a,c from t1 where c='b' or c='a');
-- error 1235
select ROW(1, 1, 'a') IN (select b,a,c from t1 limit 2);
drop table t1;

#
# DO & SET
#
create table t1 (a int);
insert into t1 values (1);
do @a:=(SELECT a from t1);
select @a;
set @a:=2;
set @a:=(SELECT a from t1);
select @a;
drop table t1;
-- error 1146
do (SELECT a from t1);
-- error 1146
set @a:=(SELECT a from t1);

CREATE TABLE t1 (a int, KEY(a)); 
HANDLER t1 OPEN;
-- error 1064
HANDLER t1 READ a=((SELECT 1));
HANDLER t1 CLOSE;
drop table t1;

create table t1 (a int);
create table t2 (b int);
insert into t1 values (1),(2);
insert into t2 values (1);
select a from t1 where a in (select a from t1 where a in (select b from t2));
drop table t1, t2;

create table t1 (a int, b int);
create table t2 like t1;
insert into t1 values (1,2),(1,3),(1,4),(1,5);
insert into t2 values (1,2),(1,3);
select * from t1 where row(a,b) in (select a,b from t2);
drop table t1, t2;

CREATE TABLE `t1` (`i` int(11) NOT NULL default '0',PRIMARY KEY  (`i`)) ENGINE=MyISAM CHARSET=latin1;
INSERT INTO t1 VALUES (1);
UPDATE t1 SET i=i+1 WHERE i=(SELECT MAX(i));
select * from t1;
drop table t1;

#test of uncacheable subqueries
CREATE TABLE t1 (a int(1));
EXPLAIN EXTENDED SELECT (SELECT RAND() FROM t1) FROM t1;
EXPLAIN EXTENDED SELECT (SELECT ENCRYPT('test') FROM t1) FROM t1;
EXPLAIN EXTENDED SELECT (SELECT BENCHMARK(1,1) FROM t1) FROM t1;
drop table t1;


CREATE TABLE `t1` (
  `mot` varchar(30) character set latin1 NOT NULL default '',
  `topic` mediumint(8) unsigned NOT NULL default '0',
  `date` date NOT NULL default '0000-00-00',
  `pseudo` varchar(35) character set latin1 NOT NULL default '',
  PRIMARY KEY  (`mot`,`pseudo`,`date`,`topic`),
  KEY `pseudo` (`pseudo`,`date`,`topic`),
  KEY `topic` (`topic`)
) ENGINE=MyISAM CHARSET=latin1 ROW_FORMAT=DYNAMIC;

CREATE TABLE `t2` (
  `mot` varchar(30) character set latin1 NOT NULL default '',
  `topic` mediumint(8) unsigned NOT NULL default '0',
  `date` date NOT NULL default '0000-00-00',
  `pseudo` varchar(35) character set latin1 NOT NULL default '',
  PRIMARY KEY  (`mot`,`pseudo`,`date`,`topic`),
  KEY `pseudo` (`pseudo`,`date`,`topic`),
  KEY `topic` (`topic`)
) ENGINE=MyISAM CHARSET=latin1 ROW_FORMAT=DYNAMIC;

CREATE TABLE `t3` (
  `numeropost` mediumint(8) unsigned NOT NULL auto_increment,
  `maxnumrep` int(10) unsigned NOT NULL default '0',
  PRIMARY KEY  (`numeropost`),
  UNIQUE KEY `maxnumrep` (`maxnumrep`)
) ENGINE=MyISAM CHARSET=latin1;
INSERT INTO t1 VALUES ('joce','1','','joce'),('test','2','','test');

INSERT INTO t2 VALUES ('joce','1','','joce'),('test','2','','test');

INSERT INTO t3 VALUES (1,1);

SELECT DISTINCT topic FROM t2 WHERE NOT EXISTS(SELECT * FROM t3 WHERE
numeropost=topic);
select * from t1;
DELETE FROM t1 WHERE topic IN (SELECT DISTINCT topic FROM t2 WHERE NOT
EXISTS(SELECT * FROM t3 WHERE numeropost=topic));
select * from t1;

drop table t1, t2, t3;

SELECT * FROM (SELECT 1 as a,(SELECT a)) a;
CREATE TABLE t1 SELECT * FROM (SELECT 1 as a,(SELECT 1)) a;
SHOW CREATE TABLE t1;
drop table t1;
CREATE TABLE t1 SELECT * FROM (SELECT 1 as a,(SELECT a)) a;
SHOW CREATE TABLE t1;
drop table t1;
CREATE TABLE t1 SELECT * FROM (SELECT 1 as a,(SELECT a+0)) a;
SHOW CREATE TABLE t1;
drop table t1;
CREATE TABLE t1 SELECT (SELECT 1 as a UNION SELECT 1+1 limit 1,1) as a;
select * from t1;
SHOW CREATE TABLE t1;
drop table t1;

create table t1 (a int);
insert into t1 values (1), (2), (3);
explain extended select a,(select (select rand() from t1 limit 1)  from t1 limit 1)
from t1;
drop table t1;

#
# error in IN
#
-- error 1146
select t1.Continent, t2.Name, t2.Population from t1 LEFT JOIN t2 ON t1.Code = t2.Country  where t2.Population IN (select max(t2.Population) AS Population from t2, t1 where t2.Country = t1.Code group by Continent);

#
# complex subquery
#

CREATE TABLE t1 (
  ID int(11) NOT NULL auto_increment,
  name char(35) NOT NULL default '',
  t2 char(3) NOT NULL default '',
  District char(20) NOT NULL default '',
  Population int(11) NOT NULL default '0',
  PRIMARY KEY  (ID)
) ENGINE=MyISAM;

INSERT INTO t1 VALUES (130,'Sydney','AUS','New South Wales',3276207);
INSERT INTO t1 VALUES (131,'Melbourne','AUS','Victoria',2865329);
INSERT INTO t1 VALUES (132,'Brisbane','AUS','Queensland',1291117);

CREATE TABLE t2 (
  Code char(3) NOT NULL default '',
  Name char(52) NOT NULL default '',
  Continent enum('Asia','Europe','North America','Africa','Oceania','Antarctica','South America') NOT NULL default 'Asia',
  Region char(26) NOT NULL default '',
  SurfaceArea float(10,2) NOT NULL default '0.00',
  IndepYear smallint(6) default NULL,
  Population int(11) NOT NULL default '0',
  LifeExpectancy float(3,1) default NULL,
  GNP float(10,2) default NULL,
  GNPOld float(10,2) default NULL,
  LocalName char(45) NOT NULL default '',
  GovernmentForm char(45) NOT NULL default '',
  HeadOfState char(60) default NULL,
  Capital int(11) default NULL,
  Code2 char(2) NOT NULL default '',
  PRIMARY KEY  (Code)
) ENGINE=MyISAM;

INSERT INTO t2 VALUES ('AUS','Australia','Oceania','Australia and New Zealand',7741220.00,1901,18886000,79.8,351182.00,392911.00,'Australia','Constitutional Monarchy, Federation','Elisabeth II',135,'AU');
INSERT INTO t2 VALUES ('AZE','Azerbaijan','Asia','Middle East',86600.00,1991,7734000,62.9,4127.00,4100.00,'Azärbaycan','Federal Republic','Heydär Äliyev',144,'AZ');

select t2.Continent, t1.Name, t1.Population from t2 LEFT JOIN t1 ON t2.Code = t1.t2  where t1.Population IN (select max(t1.Population) AS Population from t1, t2 where t1.t2 = t2.Code group by Continent); 

drop table t1, t2;

#
# constants in IN
#
CREATE TABLE `t1` (
  `id` mediumint(8) unsigned NOT NULL auto_increment,
  `pseudo` varchar(35) character set latin1 NOT NULL default '',
  PRIMARY KEY  (`id`),
  UNIQUE KEY `pseudo` (`pseudo`)
) ENGINE=MyISAM PACK_KEYS=1 ROW_FORMAT=DYNAMIC;
INSERT INTO t1 (pseudo) VALUES ('test');
SELECT 0 IN (SELECT 1 FROM t1 a);
EXPLAIN EXTENDED SELECT 0 IN (SELECT 1 FROM t1 a);
INSERT INTO t1 (pseudo) VALUES ('test1');
SELECT 0 IN (SELECT 1 FROM t1 a);
EXPLAIN EXTENDED SELECT 0 IN (SELECT 1 FROM t1 a);
drop table t1;

CREATE TABLE `t1` (
  `i` int(11) NOT NULL default '0',
  PRIMARY KEY  (`i`)
) ENGINE=MyISAM CHARSET=latin1;

INSERT INTO t1 VALUES (1);
UPDATE t1 SET i=i+(SELECT MAX(i) FROM (SELECT 1) t) WHERE i=(SELECT MAX(i));
UPDATE t1 SET i=i+1 WHERE i=(SELECT MAX(i));
-- error 1054
UPDATE t1 SET t.i=i+(SELECT MAX(i) FROM (SELECT 1) t);
select * from t1;
drop table t1;

#
# Multi update test
#
CREATE TABLE t1 (
  id int(11) default NULL
) ENGINE=MyISAM CHARSET=latin1;
INSERT INTO t1 VALUES (1),(1),(2),(2),(1),(3);
CREATE TABLE t2 (
  id int(11) default NULL,
  name varchar(15) default NULL
) ENGINE=MyISAM CHARSET=latin1;

INSERT INTO t2 VALUES (4,'vita'), (1,'vita'), (2,'vita'), (1,'vita');
update t1, t2 set t2.name='lenka' where t2.id in (select id from t1);
select * from t2;
drop table t1,t2;

#
# correct NULL in <CONSTANT> IN (SELECT ...)
#
create table t1 (a int, unique index indexa (a)); 
insert into t1 values (-1), (-4), (-2), (NULL); 
select -10 IN (select a from t1 FORCE INDEX (indexa)); 
drop table t1;

#
# Test optimization for sub selects
#
create table t1 (id int not null auto_increment primary key, salary int, key(salary));
insert into t1 (salary) values (100),(1000),(10000),(10),(500),(5000),(50000);
explain extended SELECT id FROM t1 where salary = (SELECT MAX(salary) FROM t1);
drop table t1;

CREATE TABLE t1 (
  ID int(10) unsigned NOT NULL auto_increment,
  SUB_ID int(3) unsigned NOT NULL default '0',
  REF_ID int(10) unsigned default NULL,
  REF_SUB int(3) unsigned default '0',
  PRIMARY KEY (ID,SUB_ID),
  UNIQUE KEY t1_PK (ID,SUB_ID),
  KEY t1_FK (REF_ID,REF_SUB),
  KEY t1_REFID (REF_ID)
) ENGINE=MyISAM CHARSET=cp1251;
INSERT INTO t1 VALUES (1,0,NULL,NULL),(2,0,NULL,NULL);
SELECT DISTINCT REF_ID FROM t1 WHERE ID= (SELECT DISTINCT REF_ID FROM t1 WHERE ID=2);
DROP TABLE t1;

#
# uninterruptable update
#
create table t1 (a int, b int);
create table t2 (a int, b int);

insert into t1 values (1,0), (2,0), (3,0);
insert into t2 values (1,1), (2,1), (3,1), (2,2);

update ignore t1 set b=(select b from t2 where t1.a=t2.a);
select * from t1;

drop table t1, t2;

#
# reduced subselect in ORDER BY & GROUP BY clauses
#

CREATE TABLE `t1` (
  `id` mediumint(8) unsigned NOT NULL auto_increment,
  `pseudo` varchar(35) NOT NULL default '',
  `email` varchar(60) NOT NULL default '',
  PRIMARY KEY  (`id`),
  UNIQUE KEY `email` (`email`),
  UNIQUE KEY `pseudo` (`pseudo`)
) ENGINE=MyISAM CHARSET=latin1 PACK_KEYS=1 ROW_FORMAT=DYNAMIC;
INSERT INTO t1 (id,pseudo,email) VALUES (1,'test','test'),(2,'test1','test1');
SELECT pseudo as a, pseudo as b FROM t1 GROUP BY (SELECT a) ORDER BY (SELECT id*1);
drop table if exists t1;

(SELECT 1 as a) UNION (SELECT 1) ORDER BY (SELECT a+0);

#
# IN subselect optimization test
#
create table t1 (a int not null, b int, primary key (a));
create table t2 (a int not null, primary key (a));
create table t3 (a int not null, b int, primary key (a));
insert into t1 values (1,10), (2,20), (3,30),  (4,40);
insert into t2 values (2), (3), (4), (5);
insert into t3 values (10,3), (20,4), (30,5);
select * from t2 where t2.a in (select a from t1);
explain extended select * from t2 where t2.a in (select a from t1);
select * from t2 where t2.a in (select a from t1 where t1.b <> 30);
explain extended select * from t2 where t2.a in (select a from t1 where t1.b <> 30);
select * from t2 where t2.a in (select t1.a from t1,t3 where t1.b=t3.a);
explain extended select * from t2 where t2.a in (select t1.a from t1,t3 where t1.b=t3.a);
drop table t1, t2, t3;
create table t1 (a int, b int, index a (a,b));
create table t2 (a int, index a (a));
create table t3 (a int, b int, index a (a));
insert into t1 values (1,10), (2,20), (3,30), (4,40);
disable_query_log;
# making table large enough
let $1 = 10000;
while ($1)
 {
  eval insert into t1 values (rand()*100000+200,rand()*100000); 
  dec $1;
 }
enable_query_log;
insert into t2 values (2), (3), (4), (5);
insert into t3 values (10,3), (20,4), (30,5);
select * from t2 where t2.a in (select a from t1);
explain extended select * from t2 where t2.a in (select a from t1);
select * from t2 where t2.a in (select a from t1 where t1.b <> 30);
explain extended select * from t2 where t2.a in (select a from t1 where t1.b <> 30);
select * from t2 where t2.a in (select t1.a from t1,t3 where t1.b=t3.a);
explain extended select * from t2 where t2.a in (select t1.a from t1,t3 where t1.b=t3.a);
insert into t1 values (3,31);
select * from t2 where t2.a in (select a from t1 where t1.b <> 30);
select * from t2 where t2.a in (select a from t1 where t1.b <> 30 and t1.b <> 31);
explain extended select * from t2 where t2.a in (select a from t1 where t1.b <> 30);
drop table t1, t2, t3;

#
# alloc_group_fields() working
#
create table t1 (a int, b int);
create table t2 (a int, b int);
create table t3 (a int, b int);
insert into t1 values (0,100),(1,2), (1,3), (2,2), (2,7), (2,-1), (3,10);
insert into t2 values (0,0), (1,1), (2,1), (3,1), (4,1);
insert into t3 values (3,3), (2,2), (1,1); 
select a,(select count(distinct t1.b) as sum from t1,t2 where t1.a=t2.a and t2.b > 0 and t1.a <= t3.b group by t1.a order by sum limit 1) from t3;
drop table t1,t2,t3;

#
# aggregate functions in HAVING test
#
create table t1 (s1 int);
create table t2 (s1 int);
insert into t1 values (1);
insert into t2 values (1);
select * from t1 where exists (select s1 from t2 having max(t2.s1)=t1.s1);
drop table t1,t2;

#
# update subquery with wrong field (to force name resolving
# in UPDATE name space)
#
create table t1 (s1 int);
create table t2 (s1 int);
insert into t1 values (1);
insert into t2 values (1);
-- error 1054
update t1 set  s1 = s1 + 1 where 1 = (select x.s1 as A from t2 WHERE t2.s1 > t1.s1 order by A);
DROP TABLE t1, t2;

#
# collation test
#
CREATE TABLE t1 (s1 CHAR(5) COLLATE latin1_german1_ci,
                 s2 CHAR(5) COLLATE latin1_swedish_ci);
INSERT INTO t1 VALUES ('z','?');
-- error 1267
select * from t1 where s1 > (select max(s2) from t1);
-- error 1267
select * from t1 where s1 > any (select max(s2) from t1);
drop table t1;

#
# aggregate functions reinitialization
#
create table t1(toid int,rd int);
create table t2(userid int,pmnew int,pmtotal int);
insert into t2 values(1,0,0),(2,0,0);
insert into t1 values(1,0),(1,0),(1,0),(1,12),(1,15),(1,123),(1,12312),(1,12312),(1,123),(2,0),(2,0),(2,1),(2,2);
select userid,pmtotal,pmnew, (select count(rd) from t1 where toid=t2.userid) calc_total, (select count(rd) from t1 where rd=0 and toid=t2.userid) calc_new from t2 where userid in (select distinct toid from t1);
drop table t1, t2;

#
# row union
#
create table t1 (s1 char(5));
-- error 1241
select (select 'a','b' from t1 union select 'a','b' from t1) from t1;
insert into t1 values ('tttt');
select * from t1 where ('a','b')=(select 'a','b' from t1 union select 'a','b' from t1);
explain extended (select * from t1);
(select * from t1);
drop table t1;

#
# IN optimisation test results
#
create table t1 (s1 char(5), index s1(s1));
create table t2 (s1 char(5), index s1(s1));
insert into t1 values ('a1'),('a2'),('a3');
insert into t2 values ('a1'),('a2');
select s1, s1 NOT IN (SELECT s1 FROM t2) from t1;
select s1, s1 = ANY (SELECT s1 FROM t2) from t1;
select s1, s1 <> ALL (SELECT s1 FROM t2) from t1;
select s1, s1 NOT IN (SELECT s1 FROM t2 WHERE s1 < 'a2') from t1;
explain extended select s1, s1 NOT IN (SELECT s1 FROM t2) from t1;
explain extended select s1, s1 = ANY (SELECT s1 FROM t2) from t1;
explain extended select s1, s1 <> ALL (SELECT s1 FROM t2) from t1;
explain extended select s1, s1 NOT IN (SELECT s1 FROM t2 WHERE s1 < 'a2') from t1;
drop table t1,t2;

#
# correct ALL optimisation
#
create table t2 (a int, b int);
create table t3 (a int);
insert into t3 values (6),(7),(3);
select * from t3 where a >= all (select b from t2);
explain extended select * from t3 where a >= all (select b from t2);
select * from t3 where a >= some (select b from t2);
explain extended select * from t3 where a >= some (select b from t2);
select * from t3 where a >= all (select b from t2 group by 1);
explain extended select * from t3 where a >= all (select b from t2 group by 1);
select * from t3 where a >= some (select b from t2 group by 1);
explain extended select * from t3 where a >= some (select b from t2 group by 1);
select * from t3 where NULL >= any (select b from t2);
explain extended select * from t3 where NULL >= any (select b from t2);
select * from t3 where NULL >= any (select b from t2 group by 1);
explain extended select * from t3 where NULL >= any (select b from t2 group by 1);
select * from t3 where NULL >= some (select b from t2);
explain extended select * from t3 where NULL >= some (select b from t2);
select * from t3 where NULL >= some (select b from t2 group by 1);
explain extended select * from t3 where NULL >= some (select b from t2 group by 1);
#
# optimized static ALL/ANY with grouping
#
insert into t2 values (2,2), (2,1), (3,3), (3,1);
select * from t3 where a > all (select max(b) from t2 group by a);
explain extended select * from t3 where a > all (select max(b) from t2 group by a);
drop table t2, t3;

#
# correct used_tables()
#

CREATE TABLE `t1` ( `id` mediumint(9) NOT NULL auto_increment, `taskid` bigint(20) NOT NULL default '0', `dbid` int(11) NOT NULL default '0', `create_date` datetime NOT NULL default '0000-00-00 00:00:00', `last_update` datetime NOT NULL default '0000-00-00 00:00:00', PRIMARY KEY  (`id`)) ENGINE=MyISAM CHARSET=latin1 AUTO_INCREMENT=3 ;
INSERT INTO `t1` (`id`, `taskid`, `dbid`, `create_date`,`last_update`) VALUES (1, 1, 15, '2003-09-29 10:31:36', '2003-09-29 10:31:36'), (2, 1, 21, now(), now());
CREATE TABLE `t2` (`db_id` int(11) NOT NULL auto_increment,`name` varchar(200) NOT NULL default '',`primary_uid` smallint(6) NOT NULL default '0',`secondary_uid` smallint(6) NOT NULL default '0',PRIMARY KEY  (`db_id`),UNIQUE KEY `name_2` (`name`),FULLTEXT KEY `name` (`name`)) ENGINE=MyISAM CHARSET=latin1 AUTO_INCREMENT=2147483647;
INSERT INTO `t2` (`db_id`, `name`, `primary_uid`, `secondary_uid`) VALUES (18, 'Not Set 1', 0, 0),(19, 'Valid', 1, 2),(20, 'Valid 2', 1, 2),(21, 'Should Not Return', 1, 2),(26, 'Not Set 2', 0, 0),(-1, 'ALL DB\'S', 0, 0);
CREATE TABLE `t3` (`taskgenid` mediumint(9) NOT NULL auto_increment,`dbid` int(11) NOT NULL default '0',`taskid` int(11) NOT NULL default '0',`mon` tinyint(4) NOT NULL default '1',`tues` tinyint(4) NOT NULL default '1',`wed` tinyint(4) NOT NULL default '1',`thur` tinyint(4) NOT NULL default '1',`fri` tinyint(4) NOT NULL default '1',`sat` tinyint(4) NOT NULL default '0',`sun` tinyint(4) NOT NULL default '0',`how_often` smallint(6) NOT NULL default '1',`userid` smallint(6) NOT NULL default '0',`active` tinyint(4) NOT NULL default '1',PRIMARY KEY  (`taskgenid`)) ENGINE=MyISAM CHARSET=latin1 AUTO_INCREMENT=2 ;
INSERT INTO `t3` (`taskgenid`, `dbid`, `taskid`, `mon`, `tues`,`wed`, `thur`, `fri`, `sat`, `sun`, `how_often`, `userid`, `active`) VALUES (1,-1, 1, 1, 1, 1, 1, 1, 0, 0, 1, 0, 1);
CREATE TABLE `t4` (`task_id` smallint(6) NOT NULL default '0',`description` varchar(200) NOT NULL default '') ENGINE=MyISAM CHARSET=latin1;
INSERT INTO `t4` (`task_id`, `description`) VALUES (1, 'Daily Check List'),(2, 'Weekly Status');
select  dbid, name, (date_format(now() , '%Y-%m-%d') - INTERVAL how_often DAY) >= ifnull((SELECT date_format(max(create_date),'%Y-%m-%d') FROM t1 WHERE dbid = b.db_id AND taskid = a.taskgenid), '1950-01-01') from t3 a, t2 b, t4  WHERE dbid = - 1 AND primary_uid = '1' AND t4.task_id = taskid;
SELECT dbid, name FROM t3 a, t2 b, t4 WHERE dbid = - 1 AND primary_uid = '1' AND ((date_format(now() , '%Y-%m-%d') - INTERVAL how_often DAY) >= ifnull((SELECT date_format(max(create_date),'%Y-%m-%d') FROM t1 WHERE dbid = b.db_id AND taskid = a.taskgenid), '1950-01-01')) AND t4.task_id = taskid;
drop table t1,t2,t3,t4;

#
# cardinality check
#
CREATE TABLE t1 (id int(11) default NULL) ENGINE=MyISAM CHARSET=latin1;
INSERT INTO t1 VALUES (1),(5);
CREATE TABLE t2 (id int(11) default NULL) ENGINE=MyISAM CHARSET=latin1;
INSERT INTO t2 VALUES (2),(6);
-- error 1241
select * from t1 where (1,2,6) in (select * from t2);
DROP TABLE t1,t2;

#
# DO and SET with errors
#
create table t1 (s1 int);
insert into t1 values (1);
insert into t1 values (2);
-- error 1242
set sort_buffer_size = (select s1 from t1);
do (select * from t1);
drop table t1;

#
# optimized ALL/ANY with union
#
create table t1 (s1 char);
insert into t1 values ('e');
select * from t1 where 'f' > any (select s1 from t1);
select * from t1 where 'f' > any (select s1 from t1 union select s1 from t1);
explain extended select * from t1 where 'f' > any (select s1 from t1 union select s1 from t1);
drop table t1;

#
# filesort in subquery (restoring join_tab)
#
CREATE TABLE t1 (number char(11) NOT NULL default '') ENGINE=MyISAM CHARSET=latin1;
INSERT INTO t1 VALUES ('69294728265'),('18621828126'),('89356874041'),('95895001874');
CREATE TABLE t2 (code char(5) NOT NULL default '',UNIQUE KEY code (code)) ENGINE=MyISAM CHARSET=latin1;
INSERT INTO t2 VALUES ('1'),('1226'),('1245'),('1862'),('18623'),('1874'),('1967'),('6');
select c.number as phone,(select p.code from t2 p where c.number like concat(p.code, '%') order by length(p.code) desc limit 1) as code from t1 c;
drop table t1, t2;

#
# unresolved field error
#
create table t1 (s1 int); 
create table t2 (s1 int);
-- error 1054
select * from t1 where (select count(*) from t2 where t1.s2) = 1;
-- error 1054
select * from t1 where (select count(*) from t2 group by t1.s2) = 1;
-- error 1054
select count(*) from t2 group by t1.s2;
drop table t1, t2;

#
# fix_fields() in add_ref_to_table_cond()
#
CREATE TABLE t1(COLA FLOAT NOT NULL,COLB FLOAT NOT NULL,COLC VARCHAR(20) DEFAULT NULL,PRIMARY KEY (COLA, COLB));
CREATE TABLE t2(COLA FLOAT NOT NULL,COLB FLOAT NOT NULL,COLC CHAR(1) NOT NULL,PRIMARY KEY (COLA));
INSERT INTO t1 VALUES (1,1,'1A3240'), (1,2,'4W2365');
INSERT INTO t2 VALUES (100, 200, 'C');
SELECT DISTINCT COLC FROM t1 WHERE COLA = (SELECT COLA FROM t2 WHERE COLB = 200 AND COLC ='C' LIMIT 1);
DROP TABLE t1, t2;

CREATE TABLE t1 (a int(1));
INSERT INTO t1 VALUES (1),(1),(1),(1),(1),(2),(3),(4),(5);
SELECT DISTINCT (SELECT a) FROM t1 LIMIT 100;
DROP TABLE t1;

#
# Bug 2198
#

create table t1 (a int, b decimal(13, 3)); 
insert into t1 values (1, 0.123);
select a, (select max(b) from t1) into outfile "subselect.out.file.1" from t1;
delete from t1;
load data infile "subselect.out.file.1" into table t1;
select * from t1;
drop table t1;

#
# Bug 2479
#

CREATE TABLE `t1` (
  `id` int(11) NOT NULL auto_increment,
  `id_cns` tinyint(3) unsigned NOT NULL default '0',
  `tipo` enum('','UNO','DUE') NOT NULL default '',
  `anno_dep` smallint(4) unsigned zerofill NOT NULL default '0000',
  `particolare` mediumint(8) unsigned NOT NULL default '0',
  `generale` mediumint(8) unsigned NOT NULL default '0',
  `bis` tinyint(3) unsigned NOT NULL default '0',
  PRIMARY KEY  (`id`),
  UNIQUE KEY `idx_cns_gen_anno` (`anno_dep`,`id_cns`,`generale`,`particolare`),
  UNIQUE KEY `idx_cns_par_anno` (`id_cns`,`anno_dep`,`tipo`,`particolare`,`bis`)
);
INSERT INTO `t1` VALUES (1,16,'UNO',1987,2048,9681,0),(2,50,'UNO',1987,1536,13987,0),(3,16,'UNO',1987,2432,14594,0),(4,16,'UNO',1987,1792,13422,0),(5,16,'UNO',1987,1025,10240,0),(6,16,'UNO',1987,1026,7089,0);
CREATE TABLE `t2` (
  `id` tinyint(3) unsigned NOT NULL auto_increment,
  `max_anno_dep` smallint(6) unsigned NOT NULL default '0',
  PRIMARY KEY  (`id`)
);
INSERT INTO `t2` VALUES (16,1987),(50,1990),(51,1990);

SELECT cns.id, cns.max_anno_dep, cns.max_anno_dep = (SELECT s.anno_dep FROM t1 AS s WHERE s.id_cns = cns.id ORDER BY s.anno_dep DESC LIMIT 1) AS PIPPO FROM t2 AS cns;

DROP TABLE t1, t2;

#
# GLOBAL LIMIT
#
create table t1 (a int);
insert into t1 values (1), (2), (3);
SET SQL_SELECT_LIMIT=1;
select sum(a) from (select * from t1) as a;
select 2 in (select * from t1);
SET SQL_SELECT_LIMIT=default;
drop table t1;

#
# Bug #3118: subselect + order by
#

CREATE TABLE t1 (a int, b int, INDEX (a));
INSERT INTO t1 VALUES (1, 1), (1, 2), (1, 3);
SELECT * FROM t1 WHERE a = (SELECT MAX(a) FROM t1 WHERE a = 1) ORDER BY b;
DROP TABLE t1;

# Item_cond fix field
#
create table t1(val varchar(10));
insert into t1 values ('aaa'), ('bbb'),('eee'),('mmm'),('ppp');
select count(*) from t1 as w1 where w1.val in (select w2.val from t1 as w2 where w2.val like 'm%') and w1.val in (select w3.val from t1 as w3 where w3.val like 'e%');
drop table t1;

#
# ref_or_null replacing with ref
#
create table t1 (id int not null, text varchar(20) not null default '', primary key (id));
insert into t1 (id, text) values (1, 'text1'), (2, 'text2'), (3, 'text3'), (4, 'text4'), (5, 'text5'), (6, 'text6'), (7, 'text7'), (8, 'text8'), (9, 'text9'), (10, 'text10'), (11, 'text11'), (12, 'text12');
select * from t1 where id not in (select id from t1 where id < 8);
select * from t1 as tt where not exists (select id from t1 where id < 8 and (id = tt.id or id is null) having id is not null);
explain extended select * from t1 where id not in (select id from t1 where id < 8);
explain extended select * from t1 as tt where not exists (select id from t1 where id < 8 and (id = tt.id or id is null) having id is not null);
insert into t1 (id, text) values (1000, 'text1000'), (1001, 'text1001');
create table t2 (id int not null, text varchar(20) not null default '', primary key (id));
insert into t2 (id, text) values (1, 'text1'), (2, 'text2'), (3, 'text3'), (4, 'text4'), (5, 'text5'), (6, 'text6'), (7, 'text7'), (8, 'text8'), (9, 'text9'), (10, 'text10'), (11, 'text1'), (12, 'text2'), (13, 'text3'), (14, 'text4'), (15, 'text5'), (16, 'text6'), (17, 'text7'), (18, 'text8'), (19, 'text9'), (20, 'text10'),(21, 'text1'), (22, 'text2'), (23, 'text3'), (24, 'text4'), (25, 'text5'), (26, 'text6'), (27, 'text7'), (28, 'text8'), (29, 'text9'), (30, 'text10'), (31, 'text1'), (32, 'text2'), (33, 'text3'), (34, 'text4'), (35, 'text5'), (36, 'text6'), (37, 'text7'), (38, 'text8'), (39, 'text9'), (40, 'text10'), (41, 'text1'), (42, 'text2'), (43, 'text3'), (44, 'text4'), (45, 'text5'), (46, 'text6'), (47, 'text7'), (48, 'text8'), (49, 'text9'), (50, 'text10');
select * from t1 a left join t2 b on (a.id=b.id or b.id is null) join t1 c on (if(isnull(b.id), 1000, b.id)=c.id);
explain extended select * from t1 a left join t2 b on (a.id=b.id or b.id is null) join t1 c on (if(isnull(b.id), 1000, b.id)=c.id);
drop table t1,t2;

#
# Static tables & rund() in subqueries
#
create table t1 (a int);
insert into t1 values (1);
explain select benchmark(1000, (select a from t1 where a=sha(rand())));
drop table t1;

#
# bug 3188
#
create table t1(id int);
create table t2(id int);
create table t3(flag int);
-- error 1064
select (select * from t3 where id not null) from t1, t2;
drop table t1,t2,t3;

#
# aggregate functions (Bug #3505)
#
CREATE TABLE t1 (id INT);
CREATE TABLE t2 (id INT);
INSERT INTO t1 VALUES (1), (2);
INSERT INTO t2 VALUES (1);
SELECT t1.id, ( SELECT COUNT(t.id) FROM t2 AS t WHERE t.id = t1.id ) AS c FROM t1 LEFT JOIN t2 USING (id);
SELECT id, ( SELECT COUNT(t.id) FROM t2 AS t WHERE t.id = t1.id ) AS c FROM t1 LEFT JOIN t2 USING (id);
SELECT t1.id, ( SELECT COUNT(t.id) FROM t2 AS t WHERE t.id = t1.id ) AS c FROM t1 LEFT JOIN t2 USING (id) ORDER BY t1.id;
SELECT id, ( SELECT COUNT(t.id) FROM t2 AS t WHERE t.id = t1.id ) AS c FROM t1 LEFT JOIN t2 USING (id) ORDER BY id;
DROP TABLE t1,t2;

#
# ALL/ANY test
#
CREATE TABLE t1 ( a int, b int );
INSERT INTO t1 VALUES (1,1),(2,2),(3,3);
SELECT a FROM t1 WHERE a > ANY ( SELECT a FROM t1 WHERE b = 2 );
SELECT a FROM t1 WHERE a < ANY ( SELECT a FROM t1 WHERE b = 2 );
SELECT a FROM t1 WHERE a = ANY ( SELECT a FROM t1 WHERE b = 2 );
SELECT a FROM t1 WHERE a >= ANY ( SELECT a FROM t1 WHERE b = 2 );
SELECT a FROM t1 WHERE a <= ANY ( SELECT a FROM t1 WHERE b = 2 );
SELECT a FROM t1 WHERE a <> ANY ( SELECT a FROM t1 WHERE b = 2 );
SELECT a FROM t1 WHERE a > ALL ( SELECT a FROM t1 WHERE b = 2 );
SELECT a FROM t1 WHERE a < ALL ( SELECT a FROM t1 WHERE b = 2 );
SELECT a FROM t1 WHERE a = ALL ( SELECT a FROM t1 WHERE b = 2 );
SELECT a FROM t1 WHERE a >= ALL ( SELECT a FROM t1 WHERE b = 2 );
SELECT a FROM t1 WHERE a <= ALL ( SELECT a FROM t1 WHERE b = 2 );
SELECT a FROM t1 WHERE a <> ALL ( SELECT a FROM t1 WHERE b = 2 );
# with index
ALTER TABLE t1 ADD INDEX (a);
SELECT a FROM t1 WHERE a > ANY ( SELECT a FROM t1 WHERE b = 2 );
SELECT a FROM t1 WHERE a < ANY ( SELECT a FROM t1 WHERE b = 2 );
SELECT a FROM t1 WHERE a = ANY ( SELECT a FROM t1 WHERE b = 2 );
SELECT a FROM t1 WHERE a >= ANY ( SELECT a FROM t1 WHERE b = 2 );
SELECT a FROM t1 WHERE a <= ANY ( SELECT a FROM t1 WHERE b = 2 );
SELECT a FROM t1 WHERE a <> ANY ( SELECT a FROM t1 WHERE b = 2 );
SELECT a FROM t1 WHERE a > ALL ( SELECT a FROM t1 WHERE b = 2 );
SELECT a FROM t1 WHERE a < ALL ( SELECT a FROM t1 WHERE b = 2 );
SELECT a FROM t1 WHERE a = ALL ( SELECT a FROM t1 WHERE b = 2 );
SELECT a FROM t1 WHERE a >= ALL ( SELECT a FROM t1 WHERE b = 2 );
SELECT a FROM t1 WHERE a <= ALL ( SELECT a FROM t1 WHERE b = 2 );
SELECT a FROM t1 WHERE a <> ALL ( SELECT a FROM t1 WHERE b = 2 );
# having clause test
SELECT a FROM t1 WHERE a > ANY (SELECT a FROM t1 HAVING a = 2);
SELECT a FROM t1 WHERE a < ANY (SELECT a FROM t1 HAVING a = 2);
SELECT a FROM t1 WHERE a = ANY (SELECT a FROM t1 HAVING a = 2);
SELECT a FROM t1 WHERE a >= ANY (SELECT a FROM t1 HAVING a = 2);
SELECT a FROM t1 WHERE a <= ANY (SELECT a FROM t1 HAVING a = 2);
SELECT a FROM t1 WHERE a <> ANY (SELECT a FROM t1 HAVING a = 2);
SELECT a FROM t1 WHERE a > ALL (SELECT a FROM t1 HAVING a = 2);
SELECT a FROM t1 WHERE a < ALL (SELECT a FROM t1 HAVING a = 2);
SELECT a FROM t1 WHERE a = ALL (SELECT a FROM t1 HAVING a = 2);
SELECT a FROM t1 WHERE a >= ALL (SELECT a FROM t1 HAVING a = 2);
SELECT a FROM t1 WHERE a <= ALL (SELECT a FROM t1 HAVING a = 2);
SELECT a FROM t1 WHERE a <> ALL (SELECT a FROM t1 HAVING a = 2);
# union test
SELECT a FROM t1 WHERE a > ANY (SELECT a FROM t1 WHERE b = 2 UNION SELECT a FROM t1 WHERE b = 2);
SELECT a FROM t1 WHERE a < ANY (SELECT a FROM t1 WHERE b = 2 UNION SELECT a FROM t1 WHERE b = 2);
SELECT a FROM t1 WHERE a = ANY (SELECT a FROM t1 WHERE b = 2 UNION SELECT a FROM t1 WHERE b = 2);
SELECT a FROM t1 WHERE a >= ANY (SELECT a FROM t1 WHERE b = 2 UNION SELECT a FROM t1 WHERE b = 2);
SELECT a FROM t1 WHERE a <= ANY (SELECT a FROM t1 WHERE b = 2 UNION SELECT a FROM t1 WHERE b = 2);
SELECT a FROM t1 WHERE a <> ANY (SELECT a FROM t1 WHERE b = 2 UNION SELECT a FROM t1 WHERE b = 2);
SELECT a FROM t1 WHERE a > ALL (SELECT a FROM t1 WHERE b = 2 UNION SELECT a FROM t1 WHERE b = 2);
SELECT a FROM t1 WHERE a < ALL (SELECT a FROM t1 WHERE b = 2 UNION SELECT a FROM t1 WHERE b = 2);
SELECT a FROM t1 WHERE a = ALL (SELECT a FROM t1 WHERE b = 2 UNION SELECT a FROM t1 WHERE b = 2);
SELECT a FROM t1 WHERE a >= ALL (SELECT a FROM t1 WHERE b = 2 UNION SELECT a FROM t1 WHERE b = 2);
SELECT a FROM t1 WHERE a <= ALL (SELECT a FROM t1 WHERE b = 2 UNION SELECT a FROM t1 WHERE b = 2);
SELECT a FROM t1 WHERE a <> ALL (SELECT a FROM t1 WHERE b = 2 UNION SELECT a FROM t1 WHERE b = 2);
# union + having test
SELECT a FROM t1 WHERE a > ANY (SELECT a FROM t1 HAVING a = 2 UNION SELECT a FROM t1 HAVING a = 2);
SELECT a FROM t1 WHERE a < ANY (SELECT a FROM t1 HAVING a = 2 UNION SELECT a FROM t1 HAVING a = 2);
SELECT a FROM t1 WHERE a = ANY (SELECT a FROM t1 HAVING a = 2 UNION SELECT a FROM t1 HAVING a = 2);
SELECT a FROM t1 WHERE a >= ANY (SELECT a FROM t1 HAVING a = 2 UNION SELECT a FROM t1 HAVING a = 2);
SELECT a FROM t1 WHERE a <= ANY (SELECT a FROM t1 HAVING a = 2 UNION SELECT a FROM t1 HAVING a = 2);
SELECT a FROM t1 WHERE a <> ANY (SELECT a FROM t1 HAVING a = 2 UNION SELECT a FROM t1 HAVING a = 2);
SELECT a FROM t1 WHERE a > ALL (SELECT a FROM t1 HAVING a = 2 UNION SELECT a FROM t1 HAVING a = 2);
SELECT a FROM t1 WHERE a < ALL (SELECT a FROM t1 HAVING a = 2 UNION SELECT a FROM t1 HAVING a = 2);
SELECT a FROM t1 WHERE a = ALL (SELECT a FROM t1 HAVING a = 2 UNION SELECT a FROM t1 HAVING a = 2);
SELECT a FROM t1 WHERE a >= ALL (SELECT a FROM t1 HAVING a = 2 UNION SELECT a FROM t1 HAVING a = 2);
SELECT a FROM t1 WHERE a <= ALL (SELECT a FROM t1 HAVING a = 2 UNION SELECT a FROM t1 HAVING a = 2);
SELECT a FROM t1 WHERE a <> ALL (SELECT a FROM t1 HAVING a = 2 UNION SELECT a FROM t1 HAVING a = 2);
# row tests
# < > >= <= and = ALL/ <> ANY do not support row operation
-- error 1241
SELECT a FROM t1 WHERE (1,2) > ANY (SELECT a FROM t1 WHERE b = 2);
-- error 1241
SELECT a FROM t1 WHERE a > ANY (SELECT a,2 FROM t1 WHERE b = 2);
-- error 1241
SELECT a FROM t1 WHERE (1,2) > ANY (SELECT a,2 FROM t1 WHERE b = 2);
-- error 1241
SELECT a FROM t1 WHERE (1,2) > ALL (SELECT a FROM t1 WHERE b = 2);
-- error 1241
SELECT a FROM t1 WHERE a > ALL (SELECT a,2 FROM t1 WHERE b = 2);
-- error 1241
SELECT a FROM t1 WHERE (1,2) > ALL (SELECT a,2 FROM t1 WHERE b = 2);
-- error 1241
SELECT a FROM t1 WHERE (1,2) = ALL (SELECT a,2 FROM t1 WHERE b = 2);
-- error 1241
SELECT a FROM t1 WHERE (1,2) <> ANY (SELECT a,2 FROM t1 WHERE b = 2);
# following should be converted to IN
-- error 1241
SELECT a FROM t1 WHERE (1,2) = ANY (SELECT a FROM t1 WHERE b = 2);
-- error 1241
SELECT a FROM t1 WHERE a = ANY (SELECT a,2 FROM t1 WHERE b = 2);
SELECT a FROM t1 WHERE (1,2) = ANY (SELECT a,2 FROM t1 WHERE b = 2);
-- error 1241
SELECT a FROM t1 WHERE (1,2) <> ALL (SELECT a FROM t1 WHERE b = 2);
-- error 1241
SELECT a FROM t1 WHERE a <> ALL (SELECT a,2 FROM t1 WHERE b = 2);
SELECT a FROM t1 WHERE (1,2) <> ALL (SELECT a,2 FROM t1 WHERE b = 2);
SELECT a FROM t1 WHERE (a,1) = ANY (SELECT a,1 FROM t1 WHERE b = 2);
SELECT a FROM t1 WHERE (a,1) <> ALL (SELECT a,1 FROM t1 WHERE b = 2);
SELECT a FROM t1 WHERE (a,1) = ANY (SELECT a,1 FROM t1 HAVING a = 2);
SELECT a FROM t1 WHERE (a,1) <> ALL (SELECT a,1 FROM t1 HAVING a = 2);
SELECT a FROM t1 WHERE (a,1) = ANY (SELECT a,1 FROM t1 WHERE b = 2 UNION SELECT a,1 FROM t1 WHERE b = 2);
SELECT a FROM t1 WHERE (a,1) <> ALL (SELECT a,1 FROM t1 WHERE b = 2 UNION SELECT a,1 FROM t1 WHERE b = 2);
SELECT a FROM t1 WHERE (a,1) = ANY (SELECT a,1 FROM t1 HAVING a = 2 UNION SELECT a,1 FROM t1 HAVING a = 2);
SELECT a FROM t1 WHERE (a,1) <> ALL (SELECT a,1 FROM t1 HAVING a = 2 UNION SELECT a,1 FROM t1 HAVING a = 2);
# without optimisation
SELECT a FROM t1 WHERE a > ANY (SELECT a FROM t1 WHERE b = 2 group by a);
SELECT a FROM t1 WHERE a < ANY (SELECT a FROM t1 WHERE b = 2 group by a);
SELECT a FROM t1 WHERE a = ANY (SELECT a FROM t1 WHERE b = 2 group by a);
SELECT a FROM t1 WHERE a >= ANY (SELECT a FROM t1 WHERE b = 2 group by a);
SELECT a FROM t1 WHERE a <= ANY (SELECT a FROM t1 WHERE b = 2 group by a);
SELECT a FROM t1 WHERE a <> ANY (SELECT a FROM t1 WHERE b = 2 group by a);
SELECT a FROM t1 WHERE a > ALL (SELECT a FROM t1 WHERE b = 2 group by a);
SELECT a FROM t1 WHERE a < ALL (SELECT a FROM t1 WHERE b = 2 group by a);
SELECT a FROM t1 WHERE a = ALL (SELECT a FROM t1 WHERE b = 2 group by a);
SELECT a FROM t1 WHERE a >= ALL (SELECT a FROM t1 WHERE b = 2 group by a);
SELECT a FROM t1 WHERE a <= ALL (SELECT a FROM t1 WHERE b = 2 group by a);
SELECT a FROM t1 WHERE a <> ALL (SELECT a FROM t1 WHERE b = 2 group by a);
# without optimisation + having
SELECT a FROM t1 WHERE a > ANY (SELECT a FROM t1 group by a HAVING a = 2);
SELECT a FROM t1 WHERE a < ANY (SELECT a FROM t1 group by a HAVING a = 2);
SELECT a FROM t1 WHERE a = ANY (SELECT a FROM t1 group by a HAVING a = 2);
SELECT a FROM t1 WHERE a >= ANY (SELECT a FROM t1 group by a HAVING a = 2);
SELECT a FROM t1 WHERE a <= ANY (SELECT a FROM t1 group by a HAVING a = 2);
SELECT a FROM t1 WHERE a <> ANY (SELECT a FROM t1 group by a HAVING a = 2);
SELECT a FROM t1 WHERE a > ALL (SELECT a FROM t1 group by a HAVING a = 2);
SELECT a FROM t1 WHERE a < ALL (SELECT a FROM t1 group by a HAVING a = 2);
SELECT a FROM t1 WHERE a = ALL (SELECT a FROM t1 group by a HAVING a = 2);
SELECT a FROM t1 WHERE a >= ALL (SELECT a FROM t1 group by a HAVING a = 2);
SELECT a FROM t1 WHERE a <= ALL (SELECT a FROM t1 group by a HAVING a = 2);
SELECT a FROM t1 WHERE a <> ALL (SELECT a FROM t1 group by a HAVING a = 2);
# EXISTS in string contence
SELECT concat(EXISTS(SELECT a FROM t1 WHERE b = 2 and a.a > t1.a), '-') from t1 a;
SELECT concat(EXISTS(SELECT a FROM t1 WHERE b = 2 and a.a < t1.a), '-') from t1 a;
SELECT concat(EXISTS(SELECT a FROM t1 WHERE b = 2 and a.a = t1.a), '-') from t1 a;
DROP TABLE t1;
CREATE TABLE t1 ( a double, b double );
INSERT INTO t1 VALUES (1,1),(2,2),(3,3);
SELECT a FROM t1 WHERE a > ANY (SELECT a FROM t1 WHERE b = 2e0);
SELECT a FROM t1 WHERE a < ANY (SELECT a FROM t1 WHERE b = 2e0);
SELECT a FROM t1 WHERE a = ANY (SELECT a FROM t1 WHERE b = 2e0);
SELECT a FROM t1 WHERE a >= ANY (SELECT a FROM t1 WHERE b = 2e0);
SELECT a FROM t1 WHERE a <= ANY (SELECT a FROM t1 WHERE b = 2e0);
SELECT a FROM t1 WHERE a <> ANY (SELECT a FROM t1 WHERE b = 2e0);
SELECT a FROM t1 WHERE a > ALL (SELECT a FROM t1 WHERE b = 2e0);
SELECT a FROM t1 WHERE a < ALL (SELECT a FROM t1 WHERE b = 2e0);
SELECT a FROM t1 WHERE a = ALL (SELECT a FROM t1 WHERE b = 2e0);
SELECT a FROM t1 WHERE a >= ALL (SELECT a FROM t1 WHERE b = 2e0);
SELECT a FROM t1 WHERE a <= ALL (SELECT a FROM t1 WHERE b = 2e0);
SELECT a FROM t1 WHERE a <> ALL (SELECT a FROM t1 WHERE b = 2e0);
DROP TABLE t1;
CREATE TABLE t1 ( a char(1), b char(1));
INSERT INTO t1 VALUES ('1','1'),('2','2'),('3','3');
SELECT a FROM t1 WHERE a > ANY (SELECT a FROM t1 WHERE b = '2');
SELECT a FROM t1 WHERE a < ANY (SELECT a FROM t1 WHERE b = '2');
SELECT a FROM t1 WHERE a = ANY (SELECT a FROM t1 WHERE b = '2');
SELECT a FROM t1 WHERE a >= ANY (SELECT a FROM t1 WHERE b = '2');
SELECT a FROM t1 WHERE a <= ANY (SELECT a FROM t1 WHERE b = '2');
SELECT a FROM t1 WHERE a <> ANY (SELECT a FROM t1 WHERE b = '2');
SELECT a FROM t1 WHERE a > ALL (SELECT a FROM t1 WHERE b = '2');
SELECT a FROM t1 WHERE a < ALL (SELECT a FROM t1 WHERE b = '2');
SELECT a FROM t1 WHERE a = ALL (SELECT a FROM t1 WHERE b = '2');
SELECT a FROM t1 WHERE a >= ALL (SELECT a FROM t1 WHERE b = '2');
SELECT a FROM t1 WHERE a <= ALL (SELECT a FROM t1 WHERE b = '2');
SELECT a FROM t1 WHERE a <> ALL (SELECT a FROM t1 WHERE b = '2');
DROP TABLE t1;


#
# SELECT(EXISTS * ...)optimisation
#
create table t1 (a int, b int);
insert into t1 values (1,2),(3,4);
select * from t1 up where exists (select * from t1 where t1.a=up.a);
explain extended select * from t1 up where exists (select * from t1 where t1.a=up.a);
drop table t1;

#
# Bug #4102: subselect in HAVING
#

CREATE TABLE t1 (t1_a int);
INSERT INTO t1 VALUES (1);
CREATE TABLE t2 (t2_a int, t2_b int, PRIMARY KEY (t2_a, t2_b));
INSERT INTO t2 VALUES (1, 1), (1, 2);
SELECT * FROM t1, t2 table2 WHERE t1_a = 1 AND table2.t2_a = 1
  HAVING table2.t2_b = (SELECT MAX(t2_b) FROM t2 WHERE t2_a = table2.t2_a);
DROP TABLE t1, t2;

#
# Test problem with NULL and derived tables (Bug #4097)
#

CREATE TABLE t1 (id int(11) default NULL,name varchar(10) default NULL);
INSERT INTO t1 VALUES (1,'Tim'),(2,'Rebecca'),(3,NULL);
CREATE TABLE t2 (id int(11) default NULL, pet varchar(10) default NULL);
INSERT INTO t2 VALUES (1,'Fido'),(2,'Spot'),(3,'Felix');
SELECT a.*, b.* FROM (SELECT * FROM t1) AS a JOIN t2 as b on a.id=b.id;
drop table t1,t2;

#
# outer fields resolving in INSERT/REPLACE and CRETE with SELECT
#
CREATE TABLE t1 ( a int, b int );
CREATE TABLE t2 ( c int, d int );
INSERT INTO t1 VALUES (1,2), (2,3), (3,4);
SELECT a AS abc, b FROM t1 outr WHERE b = 
  (SELECT MIN(b) FROM t1 WHERE a=outr.a);
INSERT INTO t2 SELECT a AS abc, b FROM t1 outr WHERE b = 
  (SELECT MIN(b) FROM t1 WHERE a=outr.a);
select * from t2;
CREATE TABLE t3 SELECT a AS abc, b FROM t1 outr WHERE b = 
  (SELECT MIN(b) FROM t1 WHERE a=outr.a);
select * from t3;
prepare stmt1 from "INSERT INTO t2 SELECT a AS abc, b FROM t1 outr WHERE b = (SELECT MIN(b) FROM t1 WHERE a=outr.a);";
execute stmt1;
deallocate prepare stmt1;
select * from t2;
drop table t3;
prepare stmt1 from "CREATE TABLE t3 SELECT a AS abc, b FROM t1 outr WHERE b = (SELECT MIN(b) FROM t1 WHERE a=outr.a);";
execute stmt1;
select * from t3;
deallocate prepare stmt1;
DROP TABLE t1, t2, t3;

#
# Aggregate function comparation with ALL/ANY/SOME subselect
#
CREATE TABLE `t1` ( `a` int(11) default NULL) ENGINE=MyISAM DEFAULT CHARSET=latin1;
insert into t1 values (1);
CREATE TABLE `t2` ( `b` int(11) default NULL, `a` int(11) default NULL) ENGINE=MyISAM DEFAULT CHARSET=latin1;
insert into t2 values (1,2);
select t000.a, count(*) `C` FROM t1 t000 GROUP BY t000.a HAVING count(*) > ALL (SELECT count(*) FROM t2 t001 WHERE t001.a=1);
drop table t1,t2;

#
# BUG#4769 - fulltext in subselect
#
create table t1 (a int not null auto_increment primary key, b varchar(40), fulltext(b)); 
insert into t1 (b) values ('ball'),('ball games'), ('games'), ('foo'), ('foobar'), ('Serg'), ('Sergei'),('Georg'), ('Patrik'),('Hakan'); 
create table t2 (a int); 
insert into t2 values (1),(3),(2),(7); 
select a,b from t1 where match(b) against ('Ball') > 0; 
select a from t2 where a in (select a from t1 where match(b) against ('Ball') > 0); 
drop table t1,t2;

#
# BUG#5003 - like in subselect
#
CREATE TABLE t1(`IZAVORGANG_ID` VARCHAR(11) CHARACTER SET latin1 COLLATE latin1_bin,`KUERZEL` VARCHAR(10) CHARACTER SET latin1 COLLATE latin1_bin,`IZAANALYSEART_ID` VARCHAR(11) CHARACTER SET latin1 COLLATE latin1_bin,`IZAPMKZ_ID` VARCHAR(11) CHARACTER SET latin1 COLLATE latin1_bin);
CREATE INDEX AK01IZAVORGANG ON t1(izaAnalyseart_id,Kuerzel);
INSERT INTO t1(`IZAVORGANG_ID`,`KUERZEL`,`IZAANALYSEART_ID`,`IZAPMKZ_ID`)VALUES('D0000000001','601','D0000000001','I0000000001');
INSERT INTO t1(`IZAVORGANG_ID`,`KUERZEL`,`IZAANALYSEART_ID`,`IZAPMKZ_ID`)VALUES('D0000000002','602','D0000000001','I0000000001');
INSERT INTO t1(`IZAVORGANG_ID`,`KUERZEL`,`IZAANALYSEART_ID`,`IZAPMKZ_ID`)VALUES('D0000000003','603','D0000000001','I0000000001');
INSERT INTO t1(`IZAVORGANG_ID`,`KUERZEL`,`IZAANALYSEART_ID`,`IZAPMKZ_ID`)VALUES('D0000000004','101','D0000000001','I0000000001');
SELECT `IZAVORGANG_ID` FROM t1 WHERE `KUERZEL` IN(SELECT MIN(`KUERZEL`)`Feld1` FROM t1 WHERE `KUERZEL` LIKE'601%'And`IZAANALYSEART_ID`='D0000000001');
drop table t1;

#
# Optimized IN with compound index
#
CREATE TABLE `t1` ( `aid` int(11) NOT NULL default '0', `bid` int(11) NOT NULL default '0', PRIMARY KEY  (`aid`,`bid`));
CREATE TABLE `t2` ( `aid` int(11) NOT NULL default '0', `bid` int(11) NOT NULL default '0', PRIMARY KEY  (`aid`,`bid`));
insert into t1 values (1,1),(1,2),(2,1),(2,2);
insert into t2 values (1,2),(2,2);
select * from t1 where t1.aid not in (select aid from t2 where bid=t1.bid);
alter table t2 drop primary key;
alter table t2 add key KEY1 (aid, bid);
select * from t1 where t1.aid not in (select aid from t2 where bid=t1.bid);
alter table t2 drop key KEY1;
alter table t2 add primary key (bid, aid);
select * from t1 where t1.aid not in (select aid from t2 where bid=t1.bid);
drop table t1,t2;

#
# resolving fields of grouped outer SELECT
#
CREATE TABLE t1 (howmanyvalues bigint, avalue int);
INSERT INTO t1 VALUES (1, 1),(2, 1),(2, 2),(3, 1),(3, 2),(3, 3),(4, 1),(4, 2),(4, 3),(4, 4);
SELECT howmanyvalues, count(*) from t1 group by howmanyvalues;
SELECT a.howmanyvalues, (SELECT count(*) from t1 b where b.howmanyvalues = a.howmanyvalues) as mycount from t1 a group by a.howmanyvalues;
CREATE INDEX t1_howmanyvalues_idx ON t1 (howmanyvalues);
SELECT a.howmanyvalues, (SELECT count(*) from t1 b where b.howmanyvalues+1 = a.howmanyvalues+1) as mycount from t1 a group by a.howmanyvalues;
SELECT a.howmanyvalues, (SELECT count(*) from t1 b where b.howmanyvalues = a.howmanyvalues) as mycount from t1 a group by a.howmanyvalues;
SELECT a.howmanyvalues, (SELECT count(*) from t1 b where b.howmanyvalues = a.avalue) as mycount from t1 a group by a.howmanyvalues;
drop table t1;

create table t1 (x int);
select  (select b.x from t1 as b where b.x=a.x) from t1 as a where a.x=2 group by a.x;
drop table t1;

#
# Test of correct maybe_null flag returning by subquwery for temporary table
# creation
#
CREATE TABLE `t1` ( `master` int(10) unsigned NOT NULL default '0', `map` smallint(6) unsigned NOT NULL default '0', `slave` int(10) unsigned NOT NULL default '0', `access` int(10) unsigned NOT NULL default '0', UNIQUE KEY `access_u` (`master`,`map`,`slave`));
INSERT INTO `t1` VALUES (1,0,0,700),(1,1,1,400),(1,5,5,400),(1,12,12,400),(1,12,32,400),(4,12,32,400);
CREATE TABLE `t2` ( `id` int(10) unsigned NOT NULL default '0', `pid` int(10) unsigned NOT NULL default '0', `map` smallint(6) unsigned NOT NULL default '0', `level` tinyint(4) unsigned NOT NULL default '0', `title` varchar(255) default NULL, PRIMARY KEY  (`id`,`pid`,`map`), KEY `level` (`level`), KEY `id` (`id`,`map`)) ;
INSERT INTO `t2` VALUES (6,5,12,7,'a'),(12,0,0,7,'a'),(12,1,0,7,'a'),(12,5,5,7,'a'),(12,5,12,7,'a');
-- error 1054
SELECT b.sc FROM (SELECT (SELECT a.access FROM t1 a WHERE a.map = op.map AND a.slave = op.pid AND a.master = 1) ac FROM t2 op WHERE op.id = 12 AND op.map = 0) b;
SELECT b.ac FROM (SELECT (SELECT a.access FROM t1 a WHERE a.map = op.map AND a.slave = op.pid AND a.master = 1) ac FROM t2 op WHERE op.id = 12 AND op.map = 0) b;
drop tables t1,t2;

#
# Test for bug #6462. "Same request on same data returns different
# results." a.k.a. "Proper cleanup of subqueries is missing for 
# SET and DO statements".
#
create table t1 (a int not null, b int not null, c int, primary key (a,b));
insert into t1 values (1,1,1), (2,2,2), (3,3,3);
set @b:= 0;
# Let us check that subquery will use covering index
explain select sum(a) from t1 where b > @b;
# This should not crash -debug server due to failing assertion
set @a:= (select sum(a) from t1 where b > @b);
# And this should not falsely report index usage
explain select a from t1 where c=2;
# Same for DO statement
do @a:= (select sum(a) from t1 where b > @b);
explain select a from t1 where c=2;
drop table t1;

#
# Subselect in non-select command just after connection
#
connect (root,localhost,root,,test,$MASTER_MYPORT,$MASTER_MYSOCK);
connection root;
set @got_val= (SELECT 1 FROM (SELECT 'A' as my_col) as T1 ) ;

#
# primary query with temporary table and subquery with groupping
#
create table t1 (a int, b int);
create table t2 (a int, b int);
insert into t1 values (1,1),(1,2),(1,3),(2,4),(2,5);
insert into t2 values (1,3),(2,1);
select distinct a,b, (select max(b) from t2 where t1.b=t2.a) from t1 order by t1.b;
drop table t1, t2;

#
# subqueries with full text search
#
create table t1 (id int);
create table t2 (id int, body text, fulltext (body));
insert into t1 values(1),(2),(3);
insert into t2 values (1,'test'), (2,'mysql'), (3,'test'), (4,'test');
select count(distinct id) from t1 where id in (select id from t2 where match(body) against ('mysql' in boolean mode));
drop table t2,t1;

#
# Equal operation under row and empty subquery
#
create table t1 (s1 int,s2 int);
insert into t1 values (20,15);
select * from t1 where  (('a',null) <=> (select 'a',s2 from t1 where s1 = 0));
drop table t1;

#
# ALL/ANY with NULL
#
create table t1 (s1 int);
insert into t1 values (1),(null);
select * from t1 where s1 < all (select s1 from t1);
select s1, s1 < all (select s1 from t1) from t1;
drop table t1;

#
# reference on changable fields from subquery
#
CREATE TABLE t1 (
  Code char(3) NOT NULL default '',
  Name char(52) NOT NULL default '',
  Continent enum('Asia','Europe','North America','Africa','Oceania','Antarctica','South America') NOT NULL default 'Asia',
  Region char(26) NOT NULL default '',
  SurfaceArea float(10,2) NOT NULL default '0.00',
  IndepYear smallint(6) default NULL,
  Population int(11) NOT NULL default '0',
  LifeExpectancy float(3,1) default NULL,
  GNP float(10,2) default NULL,
  GNPOld float(10,2) default NULL,
  LocalName char(45) NOT NULL default '',
  GovernmentForm char(45) NOT NULL default '',
  HeadOfState char(60) default NULL,
  Capital int(11) default NULL,
  Code2 char(2) NOT NULL default ''
) ENGINE=MyISAM;
INSERT INTO t1 VALUES ('XXX','Xxxxx','Oceania','Xxxxxx',26.00,0,0,0,0,0,'Xxxxx','Xxxxx','Xxxxx',NULL,'XX');
INSERT INTO t1 VALUES ('ASM','American Samoa','Oceania','Polynesia',199.00,0,68000,75.1,334.00,NULL,'Amerika Samoa','US Territory','George W. Bush',54,'AS');
INSERT INTO t1 VALUES ('ATF','French Southern territories','Antarctica','Antarctica',7780.00,0,0,NULL,0.00,NULL,'Terres australes françaises','Nonmetropolitan Territory of France','Jacques Chirac',NULL,'TF');
INSERT INTO t1 VALUES ('UMI','United States Minor Outlying Islands','Oceania','Micronesia/Caribbean',16.00,0,0,NULL,0.00,NULL,'United States Minor Outlying Islands','Dependent Territory of the US','George W. Bush',NULL,'UM');
/*!40000 ALTER TABLE t1 ENABLE KEYS */;
SELECT DISTINCT Continent AS c FROM t1 outr WHERE 
  Code <> SOME ( SELECT Code FROM t1 WHERE Continent = outr.Continent AND 
  Population < 200);
drop table t1;

#
# Test for BUG#7885: Server crash when 'any' subselect compared to
# non-existant field.
#
create table t1 (a1 int);
create table t2 (b1 int);
--error 1054
select * from t1 where a2 > any(select b1 from t2);
select * from t1 where a1 > any(select b1 from t2);
drop table t1,t2;


#
# Comparison subquery with * and row
#
create table t1 (a integer, b integer);
select (select * from t1) = (select 1,2);
select (select 1,2) = (select * from t1);
# queries whih can be converted to IN
select  row(1,2) = ANY (select * from t1);
select  row(1,2) != ALL (select * from t1);
drop table t1;

#
# Comparison subquery and row with nested rows
#
create table t1 (a integer, b integer);
-- error 1241
select row(1,(2,2)) in (select * from t1 );
-- error 1241
select row(1,(2,2)) = (select * from t1 );
-- error 1241
select (select * from t1) = row(1,(2,2));
drop table t1;

#
# Forward reference detection
#
create  table t1 (a integer);
insert into t1 values (1);
-- error 1247
select 1 = ALL (select 1 from t1 where 1 = xx ), 1 as xx ;
-- error 1247
select 1 = ALL (select 1 from t1 where 1 = xx ), 1 as xx;
select 1 as xx, 1 = ALL (  select 1 from t1 where 1 = xx );
-- error 1247
select 1 = ALL (select 1 from t1 where 1 = xx ), 1 as xx;
-- error 1247
select 1 = ALL (select 1 from t1 where 1 = xx ), 1 as xx from DUAL;
drop table t1;

#
# Test for BUG#8218
#
CREATE TABLE t1 (
  categoryId int(11) NOT NULL,
  courseId int(11) NOT NULL,
  startDate datetime NOT NULL,
  endDate datetime NOT NULL,
  createDate datetime NOT NULL,
  modifyDate timestamp NOT NULL,
  attributes text NOT NULL
);
INSERT INTO t1 VALUES (1,41,'2004-02-09','2010-01-01','2004-02-09','2004-02-09',''),
(1,86,'2004-08-16','2004-08-16','2004-08-16','2004-08-16',''),
(1,87,'2004-08-16','2004-08-16','2004-08-16','2004-08-16',''),
(2,52,'2004-03-15','2004-10-01','2004-03-15','2004-09-17',''),
(2,53,'2004-03-16','2004-10-01','2004-03-16','2004-09-17',''),
(2,88,'2004-08-16','2004-08-16','2004-08-16','2004-08-16',''),
(2,89,'2004-08-16','2004-08-16','2004-08-16','2004-08-16',''),
(3,51,'2004-02-09','2010-01-01','2004-02-09','2004-02-09',''),
(5,12,'2004-02-18','2010-01-01','2004-02-18','2004-02-18','');

CREATE TABLE t2 (
  userId int(11) NOT NULL,
  courseId int(11) NOT NULL,
  date datetime NOT NULL
);
INSERT INTO t2 VALUES (5141,71,'2003-11-18'),
(5141,72,'2003-11-25'),(5141,41,'2004-08-06'),
(5141,52,'2004-08-06'),(5141,53,'2004-08-06'),
(5141,12,'2004-08-06'),(5141,86,'2004-10-21'),
(5141,87,'2004-10-21'),(5141,88,'2004-10-21'),
(5141,89,'2004-10-22'),(5141,51,'2004-10-26');


CREATE TABLE t3 (
  groupId int(11) NOT NULL,
  parentId int(11) NOT NULL,
  startDate datetime NOT NULL,
  endDate datetime NOT NULL,
  createDate datetime NOT NULL,
  modifyDate timestamp NOT NULL,
  ordering int(11)
);
INSERT INTO t3 VALUES (12,9,'1000-01-01','3999-12-31','2004-01-29','2004-01-29',NULL);

CREATE TABLE t4 (
  id int(11) NOT NULL,
  groupTypeId int(11) NOT NULL,
  groupKey varchar(50) NOT NULL,
  name text,
  ordering int(11),
  description text,
  createDate datetime NOT NULL,
  modifyDate timestamp NOT NULL
);
INSERT INTO t4 VALUES (9,5,'stationer','stationer',0,'Stationer','2004-01-29','2004-01-29'),
(12,5,'group2','group2',0,'group2','2004-01-29','2004-01-29');

CREATE TABLE t5 (
  userId int(11) NOT NULL,
  groupId int(11) NOT NULL,
  createDate datetime NOT NULL,
  modifyDate timestamp NOT NULL
);
INSERT INTO t5 VALUES (5141,12,'2004-08-06','2004-08-06');

select
  count(distinct t2.userid) pass,
  groupstuff.*,
  count(t2.courseid) crse,
  t1.categoryid, 
  t2.courseid,
  date_format(date, '%b%y') as colhead
from t2   
join t1 on t2.courseid=t1.courseid  
join
(
  select 
    t5.userid,  
    parentid,  
    parentgroup,  
    childid,  
    groupname,  
    grouptypeid  
  from t5 
  join 
  (
     select t4.id as parentid,  
       t4.name as parentgroup,  
       t4.id as childid,  
       t4.name as groupname,  
       t4.grouptypeid  
     from   t4  
  ) as gin on t5.groupid=gin.childid 
) as groupstuff on t2.userid = groupstuff.userid 
group by 
  groupstuff.groupname, colhead , t2.courseid;

drop table t1, t2, t3, t4, t5;

#
# Transformation in left expression of subquery (BUG#8888)
#
create table t1 (a int);
insert into t1 values (1), (2), (3);
SELECT 1 FROM t1 WHERE (SELECT 1) in (SELECT 1);
drop table t1;

#
# subselect into HAVING clause (code covarage improvement)
#
create table t1 (a int);
create table t2 (a int);
insert into t1 values (1),(2);
insert into t2 values (0),(1),(2),(3);
select a from t2 where a in (select a from t1);
select a from t2 having a in (select a from t1);
prepare stmt1 from "select a from t2 where a in (select a from t1)";
execute stmt1;
execute stmt1;
deallocate prepare stmt1;
prepare stmt1 from "select a from t2 having a in (select a from t1)";
execute stmt1;
execute stmt1;
deallocate prepare stmt1;
drop table t1, t2;

#
# single row subqueries and row operations (code covarage improvement)
#
create table t1 (a int, b int);
insert into t1 values (1,2);
-- error 1241
select 1 = (select * from t1);
-- error 1241
select (select * from t1) = 1;
-- error 1241
select (1,2) = (select a from t1);
-- error 1241
select (select a from t1) = (1,2);
-- error 1241
select (1,2,3) = (select * from t1);
-- error 1241
select (select * from t1) = (1,2,3);
drop table t1;

#
# Item_int_with_ref check (BUG#10020)
#
CREATE TABLE `t1` (
  `itemid` bigint(20) unsigned NOT NULL auto_increment,
  `sessionid` bigint(20) unsigned default NULL,
  `time` int(10) unsigned NOT NULL default '0',
  `type` set('A','D','E','F','G','I','L','N','U') collate latin1_general_ci NOT
NULL default '',
  `data` text collate latin1_general_ci NOT NULL,
  PRIMARY KEY  (`itemid`)
) DEFAULT CHARSET=latin1 COLLATE=latin1_general_ci;
INSERT INTO `t1` VALUES (1, 1, 1, 'D', '');
CREATE TABLE `t2` (
  `sessionid` bigint(20) unsigned NOT NULL auto_increment,
  `pid` int(10) unsigned NOT NULL default '0',
  `date` int(10) unsigned NOT NULL default '0',
  `ip` varchar(15) collate latin1_general_ci NOT NULL default '',
  PRIMARY KEY  (`sessionid`)
) DEFAULT CHARSET=latin1 COLLATE=latin1_general_ci;
INSERT INTO `t2` VALUES (1, 1, 1, '10.10.10.1');
SELECT s.ip, count( e.itemid ) FROM `t1` e JOIN t2 s ON s.sessionid = e.sessionid WHERE e.sessionid = ( SELECT sessionid FROM t2 ORDER BY sessionid DESC LIMIT 1 ) GROUP BY s.ip HAVING count( e.itemid ) >0 LIMIT 0 , 30;
drop tables t1,t2;

# BUG#11821 : Select from subselect using aggregate function on an enum
# segfaults:
create table t1 (fld enum('0','1'));
insert into t1 values ('1');
select * from (select max(fld) from t1) as foo;
drop table t1;

#
# Bug #11867: queries with ROW(,elems>) IN (SELECT DISTINCT <cols> FROM ...)
#

CREATE TABLE t1 (one int, two int, flag char(1));
CREATE TABLE t2 (one int, two int, flag char(1));
INSERT INTO t1 VALUES(1,2,'Y'),(2,3,'Y'),(3,4,'Y'),(5,6,'N'),(7,8,'N');
INSERT INTO t2 VALUES(1,2,'Y'),(2,3,'Y'),(3,4,'Y'),(5,6,'N'),(7,8,'N');

SELECT * FROM t1
  WHERE ROW(one,two) IN (SELECT DISTINCT one,two FROM t2 WHERE flag = 'N');
SELECT * FROM t1
  WHERE ROW(one,two) IN (SELECT DISTINCT one,two FROM t1 WHERE flag = 'N');

insert into t2 values (null,null,'N');
insert into t2 values (null,3,'0');
insert into t2 values (null,5,'0');
insert into t2 values (10,null,'0');
insert into t1 values (10,3,'0');
insert into t1 values (10,5,'0');
insert into t1 values (10,10,'0');
SELECT one,two,ROW(one,two) IN (SELECT one,two FROM t2 WHERE flag = 'N') as 'test' from t1;
SELECT one,two from t1 where ROW(one,two) IN (SELECT one,two FROM t2 WHERE flag = 'N');
SELECT one,two,ROW(one,two) IN (SELECT one,two FROM t2 WHERE flag = 'N' group by one,two) as 'test' from t1;
SELECT one,two,ROW(one,two) IN (SELECT one,two FROM t2 WHERE flag = '0') as 'test' from t1;
SELECT one,two,ROW(one,two) IN (SELECT one,two FROM t2 WHERE flag = '0' group by one,two) as 'test' from t1;
explain extended SELECT one,two,ROW(one,two) IN (SELECT one,two FROM t2 WHERE flag = '0') as 'test' from t1;
explain extended SELECT one,two from t1 where ROW(one,two) IN (SELECT one,two FROM t2 WHERE flag = 'N');
explain extended SELECT one,two,ROW(one,two) IN (SELECT one,two FROM t2 WHERE flag = '0' group by one,two) as 'test' from t1;
DROP TABLE t1,t2;

#
# Bug #12392: where cond with IN predicate for rows and NULL values in table 
#

CREATE TABLE t1 (a char(5), b char(5));
INSERT INTO t1 VALUES (NULL,'aaa'), ('aaa','aaa');

SELECT * FROM t1 WHERE (a,b) IN (('aaa','aaa'), ('aaa','bbb'));

DROP TABLE t1;

#
# Bug #11479: subquery over left join with an empty inner table 
#

CREATE TABLE t1 (a int);
CREATE TABLE t2 (a int, b int);
CREATE TABLE t3 (b int NOT NULL);
INSERT INTO t1 VALUES (1), (2), (3), (4);
INSERT INTO t2 VALUES (1,10), (3,30);

SELECT * FROM t2 LEFT JOIN t3 ON t2.b=t3.b
  WHERE t3.b IS NOT NULL OR t2.a > 10;
SELECT * FROM t1
  WHERE t1.a NOT IN (SELECT a FROM t2 LEFT JOIN t3 ON t2.b=t3.b
                       WHERE t3.b IS NOT NULL OR t2.a > 10);

DROP TABLE t1,t2,t3;

#
# Bug#18503: Queries with a quantified subquery returning empty set may
# return a wrong result. 
#
CREATE TABLE t1 (f1 INT);
CREATE TABLE t2 (f2 INT);
INSERT INTO t1 VALUES (1);
SELECT * FROM t1 WHERE f1 > ALL (SELECT f2 FROM t2);
SELECT * FROM t1 WHERE f1 > ALL (SELECT f2 FROM t2 WHERE 1=0);
INSERT INTO t2 VALUES (1);
INSERT INTO t2 VALUES (2);
SELECT * FROM t1 WHERE f1 > ALL (SELECT f2 FROM t2 WHERE f2=0);
DROP TABLE t1, t2;

#
# Bug#16302: Quantified subquery without any tables gives wrong results
#
select 1 from dual where 1 < any (select 2);
select 1 from dual where 1 < all (select 2);
select 1 from dual where 2 > any (select 1);
select 1 from dual where 2 > all (select 1);
select 1 from dual where 1 < any (select 2 from dual);
select 1 from dual where 1 < all (select 2 from dual where 1!=1);

# BUG#20975 Wrong query results for subqueries within NOT
create table t1 (s1 char);
insert into t1 values (1),(2);

select * from t1 where (s1 < any (select s1 from t1));
select * from t1 where not (s1 < any (select s1 from t1));

select * from t1 where (s1 < ALL (select s1+1 from t1));
select * from t1 where not(s1 < ALL (select s1+1 from t1));

select * from t1 where (s1+1 = ANY (select s1 from t1));
select * from t1 where NOT(s1+1 = ANY (select s1 from t1));

select * from t1 where (s1 = ALL (select s1/s1 from t1));
select * from t1 where NOT(s1 = ALL (select s1/s1 from t1));
drop table t1;

#
# Bug #16255: Subquery in where
#
create table t1 (
  retailerID varchar(8) NOT NULL,
  statusID   int(10) unsigned NOT NULL,
  changed    datetime NOT NULL,
  UNIQUE KEY retailerID (retailerID, statusID, changed)
);

INSERT INTO t1 VALUES("0026", "1", "2005-12-06 12:18:56");
INSERT INTO t1 VALUES("0026", "2", "2006-01-06 12:25:53");
INSERT INTO t1 VALUES("0037", "1", "2005-12-06 12:18:56");
INSERT INTO t1 VALUES("0037", "2", "2006-01-06 12:25:53");
INSERT INTO t1 VALUES("0048", "1", "2006-01-06 12:37:50");
INSERT INTO t1 VALUES("0059", "1", "2006-01-06 12:37:50");

select * from t1 r1 
  where (r1.retailerID,(r1.changed)) in 
         (SELECT r2.retailerId,(max(changed)) from t1 r2 
          group by r2.retailerId);
drop table t1;

#
# Bug #21180: Subselect with index for both WHERE and ORDER BY 
#             produces empty result
#
create table t1(a int, primary key (a));
insert into t1 values (10);

create table t2 (a int primary key, b varchar(32), c int, unique key b(c, b));
insert into t2(a, c, b) values (1,10,'359'), (2,10,'35988'), (3,10,'35989');

explain SELECT sql_no_cache t1.a, r.a, r.b FROM t1 LEFT JOIN t2 r 
  ON r.a = (SELECT t2.a FROM t2 WHERE t2.c = t1.a AND t2.b <= '359899' 
             ORDER BY t2.c DESC, t2.b DESC LIMIT 1) WHERE t1.a = 10;
SELECT sql_no_cache t1.a, r.a, r.b FROM t1 LEFT JOIN t2 r 
  ON r.a = (SELECT t2.a FROM t2 WHERE t2.c = t1.a AND t2.b <= '359899' 
            ORDER BY t2.c DESC, t2.b DESC LIMIT 1) WHERE t1.a = 10;

explain SELECT sql_no_cache t1.a, r.a, r.b FROM t1 LEFT JOIN t2 r 
  ON r.a = (SELECT t2.a FROM t2 WHERE t2.c = t1.a AND t2.b <= '359899' 
            ORDER BY t2.c, t2.b LIMIT 1) WHERE t1.a = 10;
SELECT sql_no_cache t1.a, r.a, r.b FROM t1 LEFT JOIN t2 r 
  ON r.a = (SELECT t2.a FROM t2 WHERE t2.c = t1.a AND t2.b <= '359899' 
            ORDER BY t2.c, t2.b LIMIT 1) WHERE t1.a = 10;

drop table t1,t2;

#
# Bug #21853: assert failure for a grouping query with
#             an ALL/ANY quantified subquery in HAVING 
#

CREATE TABLE t1 (                  
  field1 int NOT NULL,                 
  field2 int NOT NULL,                 
  field3 int NOT NULL,                 
  PRIMARY KEY  (field1,field2,field3)  
);
CREATE TABLE t2 (             
  fieldA int NOT NULL,            
  fieldB int NOT NULL,            
  PRIMARY KEY  (fieldA,fieldB)     
); 

INSERT INTO t1 VALUES
  (1,1,1), (1,1,2), (1,2,1), (1,2,2), (1,2,3), (1,3,1);
INSERT INTO t2 VALUES (1,1), (1,2), (1,3);

SELECT field1, field2, COUNT(*)
  FROM t1 GROUP BY field1, field2;

SELECT field1, field2
  FROM  t1
    GROUP BY field1, field2
      HAVING COUNT(*) >= ALL (SELECT fieldB 
                                FROM t2 WHERE fieldA = field1);
SELECT field1, field2
  FROM  t1
    GROUP BY field1, field2
      HAVING COUNT(*) < ANY (SELECT fieldB 
                               FROM t2 WHERE fieldA = field1);

DROP TABLE t1, t2;

#
# Bug #23478: not top-level IN subquery returning a non-empty result set
#             with possible NULL values by index access from the outer query
#

CREATE TABLE t1(a int, INDEX (a));
INSERT INTO t1 VALUES (1), (3), (5), (7);
INSERT INTO t1 VALUES (NULL);

CREATE TABLE t2(a int);
INSERT INTO t2 VALUES (1),(2),(3);

EXPLAIN SELECT a, a IN (SELECT a FROM t1) FROM t2;
SELECT a, a IN (SELECT a FROM t1) FROM t2;

DROP TABLE t1,t2;

#
# Bug #11302: getObject() returns a String for a sub-query of type datetime
#
CREATE TABLE t1 (a DATETIME);
INSERT INTO t1 VALUES ('1998-09-23'), ('2003-03-25');

CREATE TABLE t2 AS SELECT 
  (SELECT a FROM t1 WHERE a < '2000-01-01') AS sub_a 
   FROM t1 WHERE a > '2000-01-01';
SHOW CREATE TABLE t2;

CREATE TABLE t3 AS (SELECT a FROM t1 WHERE a < '2000-01-01') UNION (SELECT a FROM t1 WHERE a > '2000-01-01'); 
SHOW CREATE TABLE t3;

DROP TABLE t1,t2,t3;

#
# Bug 24670: subquery witout tables but with a WHERE clause
#

CREATE TABLE t1 (a int);
INSERT INTO t1 VALUES (1), (2);

SELECT a FROM t1 WHERE (SELECT 1 FROM DUAL WHERE 1=0) > 0;
SELECT a FROM t1 WHERE (SELECT 1 FROM DUAL WHERE 1=0) IS NULL;
EXPLAIN SELECT a FROM t1 WHERE (SELECT 1 FROM DUAL WHERE 1=0) IS NULL;

DROP TABLE t1;

#
# Bug 24653: sorting by expressions containing subselects
#            that return more than one row
#

CREATE TABLE t1 (a int);
INSERT INTO t1 VALUES (2), (4), (1), (3);

CREATE TABLE t2 (b int, c int);
INSERT INTO t2 VALUES
  (2,1), (1,3), (2,1), (4,4), (2,2), (1,4);

SELECT a FROM t1 ORDER BY (SELECT c FROM t2 WHERE b > 2 );
--error 1242
SELECT a FROM t1 ORDER BY (SELECT c FROM t2 WHERE b > 1);
SELECT a FROM t1 ORDER BY (SELECT c FROM t2 WHERE b > 2), a;
--error 1242
SELECT a FROM t1 ORDER BY (SELECT c FROM t2 WHERE b > 1), a;

SELECT b, MAX(c) FROM t2 GROUP BY b, (SELECT c FROM t2 WHERE b > 2);
--error 1242
SELECT b, MAX(c) FROM t2 GROUP BY b, (SELECT c FROM t2 WHERE b > 1);


SELECT a FROM t1 GROUP BY a
  HAVING IFNULL((SELECT b FROM t2 WHERE b > 2),
                (SELECT c FROM t2 WHERE c=a AND b > 2 ORDER BY b)) > 3;
--error 1242
SELECT a FROM t1 GROUP BY a
  HAVING IFNULL((SELECT b FROM t2 WHERE b > 1),
                (SELECT c FROM t2 WHERE c=a AND b > 2 ORDER BY b)) > 3;

SELECT a FROM t1 GROUP BY a
  HAVING IFNULL((SELECT b FROM t2 WHERE b > 4),
                (SELECT c FROM t2 WHERE c=a AND b > 2 ORDER BY b)) > 3;
--error 1242
SELECT a FROM t1 GROUP BY a
  HAVING IFNULL((SELECT b FROM t2 WHERE b > 4),
                (SELECT c FROM t2 WHERE c=a AND b > 1 ORDER BY b)) > 3;

SELECT a FROM t1
  ORDER BY IFNULL((SELECT b FROM t2 WHERE b > 2),
                  (SELECT c FROM t2 WHERE c=a AND b > 2 ORDER BY b));
--error 1242
SELECT a FROM t1
  ORDER BY IFNULL((SELECT b FROM t2 WHERE b > 1),
                  (SELECT c FROM t2 WHERE c=a AND b > 1 ORDER BY b));

SELECT a FROM t1
  ORDER BY IFNULL((SELECT b FROM t2 WHERE b > 4),
                  (SELECT c FROM t2 WHERE c=a AND b > 2 ORDER BY b));
--error 1242
SELECT a FROM t1
  ORDER BY IFNULL((SELECT b FROM t2 WHERE b > 4),
                  (SELECT c FROM t2 WHERE c=a AND b > 1 ORDER BY b));

DROP TABLE t1,t2;

# End of 4.1 tests

#
#decimal-related tests
#
create table t1 (df decimal(5,1));
insert into t1 values(1.1);
insert into t1 values(2.2);

select * from t1 where df <= all (select avg(df) from t1 group by df);
select * from t1 where df >= all (select avg(df) from t1 group by df);
drop table t1;

create table t1 (df decimal(5,1));
insert into t1 values(1.1);
select 1.1 * exists(select * from t1);
drop table t1;

CREATE TABLE t1 (
  grp int(11) default NULL,
  a decimal(10,2) default NULL);

insert into t1 values (1, 1), (2, 2), (2, 3), (3, 4), (3, 5), (3, 6), (NULL, NULL);
select * from t1;
select min(a) from t1 group by grp;
drop table t1;

#
# Test for bug #9338: lame substitution of c1 instead of c2 
#

CREATE table t1 ( c1 integer );
INSERT INTO t1 VALUES ( 1 );
INSERT INTO t1 VALUES ( 2 );
INSERT INTO t1 VALUES ( 3 );

CREATE TABLE t2 ( c2 integer );
INSERT INTO t2 VALUES ( 1 );
INSERT INTO t2 VALUES ( 4 );
INSERT INTO t2 VALUES ( 5 );

SELECT * FROM t1 LEFT JOIN t2 ON c1 = c2 WHERE c2 IN (1);

SELECT * FROM t1 LEFT JOIN t2 ON c1 = c2
  WHERE c2 IN ( SELECT c2 FROM t2 WHERE c2 IN ( 1 ) );

DROP TABLE t1,t2;

#
# Test for bug #9516: wrong evaluation of not_null_tables attribute in SQ 
#
CREATE TABLE t1 ( c1 integer );
INSERT INTO t1 VALUES ( 1 );
INSERT INTO t1 VALUES ( 2 );
INSERT INTO t1 VALUES ( 3 );
INSERT INTO t1 VALUES ( 6 ); 
 
CREATE TABLE t2 ( c2 integer );
INSERT INTO t2 VALUES ( 1 );
INSERT INTO t2 VALUES ( 4 );
INSERT INTO t2 VALUES ( 5 );
INSERT INTO t2 VALUES ( 6 );

CREATE TABLE t3 ( c3 integer );
INSERT INTO t3 VALUES ( 7 );
INSERT INTO t3 VALUES ( 8 );

SELECT c1,c2 FROM t1 LEFT JOIN t2 ON c1 = c2 
  WHERE EXISTS (SELECT c3 FROM t3 WHERE c2 IS NULL );

DROP TABLE t1,t2,t3;

#
# Item_int_with_ref check (BUG#10020)
#
CREATE TABLE `t1` (
  `itemid` bigint(20) unsigned NOT NULL auto_increment,
  `sessionid` bigint(20) unsigned default NULL,
  `time` int(10) unsigned NOT NULL default '0',
  `type` set('A','D','E','F','G','I','L','N','U') collate latin1_general_ci NOT
NULL default '',
  `data` text collate latin1_general_ci NOT NULL,
  PRIMARY KEY  (`itemid`)
) DEFAULT CHARSET=latin1 COLLATE=latin1_general_ci;
INSERT INTO `t1` VALUES (1, 1, 1, 'D', '');
CREATE TABLE `t2` (
  `sessionid` bigint(20) unsigned NOT NULL auto_increment,
  `pid` int(10) unsigned NOT NULL default '0',
  `date` int(10) unsigned NOT NULL default '0',
  `ip` varchar(15) collate latin1_general_ci NOT NULL default '',
  PRIMARY KEY  (`sessionid`)
) DEFAULT CHARSET=latin1 COLLATE=latin1_general_ci;
INSERT INTO `t2` VALUES (1, 1, 1, '10.10.10.1');
SELECT s.ip, count( e.itemid ) FROM `t1` e JOIN t2 s ON s.sessionid = e.sessionid WHERE e.sessionid = ( SELECT sessionid FROM t2 ORDER BY sessionid DESC LIMIT 1 ) GROUP BY s.ip HAVING count( e.itemid ) >0 LIMIT 0 , 30;
drop tables t1,t2;

#
# Correct building of equal fields list (do not include outer
# fields) (BUG#6384)
#
CREATE TABLE t1 (EMPNUM   CHAR(3));
CREATE TABLE t2 (EMPNUM   CHAR(3) );
INSERT INTO t1 VALUES ('E1'),('E2');
INSERT INTO t2 VALUES ('E1');
DELETE FROM t1
WHERE t1.EMPNUM NOT IN
      (SELECT t2.EMPNUM
       FROM t2
       WHERE t1.EMPNUM = t2.EMPNUM);
select * from t1;
DROP TABLE t1,t2;

#
# Test for bug #11487: range access in a subquery
#

CREATE TABLE t1(select_id BIGINT, values_id BIGINT);
INSERT INTO t1 VALUES (1, 1);
CREATE TABLE t2 (select_id BIGINT, values_id BIGINT, 
                 PRIMARY KEY(select_id,values_id));
INSERT INTO t2 VALUES (0, 1), (0, 2), (0, 3), (1, 5);

SELECT values_id FROM t1 
WHERE values_id IN (SELECT values_id FROM t2
                    WHERE select_id IN (1, 0));
SELECT values_id FROM t1 
WHERE values_id IN (SELECT values_id FROM t2
                    WHERE select_id BETWEEN 0 AND 1);
SELECT values_id FROM t1 
WHERE values_id IN (SELECT values_id FROM t2
                    WHERE select_id = 0 OR select_id = 1);

DROP TABLE t1, t2;

# BUG#11821 : Select from subselect using aggregate function on an enum
# segfaults:
create table t1 (fld enum('0','1'));
insert into t1 values ('1');
select * from (select max(fld) from t1) as foo;
drop table t1;

#
# Test for bug #11762: subquery with an aggregate function in HAVING
#

CREATE TABLE t1 (a int, b int);
CREATE TABLE t2 (c int, d int);
CREATE TABLE t3 (e int);

INSERT INTO t1 VALUES 
  (1,10), (2,10), (1,20), (2,20), (3,20), (2,30), (4,40);
INSERT INTO t2 VALUES
  (2,10), (2,20), (4,10), (5,10), (3,20), (2,40);
INSERT INTO t3 VALUES (10), (30), (10), (20) ;

SELECT a, MAX(b), MIN(b) FROM t1 GROUP BY a;
SELECT * FROM t2;
SELECT * FROM t3;

SELECT a FROM t1 GROUP BY a
  HAVING a IN (SELECT c FROM t2 WHERE MAX(b)>20);
SELECT a FROM t1 GROUP BY a
  HAVING a IN (SELECT c FROM t2 WHERE MAX(b)<d);
SELECT a FROM t1 GROUP BY a
  HAVING a IN (SELECT c FROM t2 WHERE MAX(b)>d);
SELECT a FROM t1 GROUP BY a
  HAVING a IN (SELECT c FROM t2
                 WHERE d >= SOME(SELECT e FROM t3 WHERE MAX(b)=e));
SELECT a FROM t1 GROUP BY a
  HAVING a IN (SELECT c FROM t2
                 WHERE  EXISTS(SELECT e FROM t3 WHERE MAX(b)=e AND e <= d));
SELECT a FROM t1 GROUP BY a
  HAVING a IN (SELECT c FROM t2
                 WHERE d > SOME(SELECT e FROM t3 WHERE MAX(b)=e));
SELECT a FROM t1 GROUP BY a
  HAVING a IN (SELECT c FROM t2
                 WHERE  EXISTS(SELECT e FROM t3 WHERE MAX(b)=e AND e < d));
SELECT a FROM t1 GROUP BY a
  HAVING a IN (SELECT c FROM t2
                 WHERE MIN(b) < d AND 
                       EXISTS(SELECT e FROM t3 WHERE MAX(b)=e AND e <= d));

SELECT a, SUM(a) FROM t1 GROUP BY a;

SELECT a FROM t1
   WHERE EXISTS(SELECT c FROM t2 GROUP BY c HAVING SUM(a) = c) GROUP BY a;
SELECT a FROM t1 GROUP BY a
   HAVING EXISTS(SELECT c FROM t2 GROUP BY c HAVING SUM(a) = c);

SELECT a FROM t1
   WHERE a < 3 AND
         EXISTS(SELECT c FROM t2 GROUP BY c HAVING SUM(a) != c) GROUP BY a;
SELECT a FROM t1
   WHERE a < 3 AND
         EXISTS(SELECT c FROM t2 GROUP BY c HAVING SUM(a) != c);

SELECT t1.a FROM t1 GROUP BY t1.a
  HAVING t1.a < ALL(SELECT t2.c FROM t2 GROUP BY t2.c
                       HAVING EXISTS(SELECT t3.e FROM t3 GROUP BY t3.e
                                       HAVING SUM(t1.a+t2.c) < t3.e/4));
SELECT t1.a FROM t1 GROUP BY t1.a
       HAVING t1.a > ALL(SELECT t2.c FROM t2
                           WHERE EXISTS(SELECT t3.e FROM t3 GROUP BY t3.e
                                          HAVING SUM(t1.a+t2.c) < t3.e/4));
-- error 1111
SELECT t1.a FROM t1 GROUP BY t1.a
       HAVING t1.a > ALL(SELECT t2.c FROM t2
                           WHERE EXISTS(SELECT t3.e FROM t3 
                                          WHERE SUM(t1.a+t2.c) < t3.e/4));
-- error 1111 
SELECT t1.a from t1 GROUP BY t1.a HAVING AVG(SUM(t1.b)) > 20;

SELECT t1.a FROM t1 GROUP BY t1.a
  HAVING t1.a IN (SELECT t2.c FROM t2 GROUP BY t2.c
                    HAVING AVG(t2.c+SUM(t1.b)) > 20);
SELECT t1.a FROM t1 GROUP BY t1.a
  HAVING t1.a IN (SELECT t2.c FROM t2 GROUP BY t2.c
                    HAVING AVG(SUM(t1.b)) > 20);

SELECT t1.a, SUM(b) AS sum  FROM t1 GROUP BY t1.a
  HAVING t1.a IN (SELECT t2.c FROM t2 GROUP BY t2.c
                    HAVING t2.c+sum > 20);

DROP TABLE t1,t2,t3;

#
# Test for bug #16603: GROUP BY in a row subquery with a quantifier 
#                      when an index is defined on the grouping field

CREATE TABLE t1 (a varchar(5), b varchar(10));
INSERT INTO t1 VALUES
  ('AAA', 5), ('BBB', 4), ('BBB', 1), ('CCC', 2),
  ('CCC', 7), ('AAA', 2), ('AAA', 4), ('BBB', 3), ('AAA', 8);

SELECT * FROM t1 WHERE (a,b) = ANY (SELECT a, max(b) FROM t1 GROUP BY a);
EXPLAIN
SELECT * FROM t1 WHERE (a,b) = ANY (SELECT a, max(b) FROM t1 GROUP BY a);

ALTER TABLE t1 ADD INDEX(a);

SELECT * FROM t1 WHERE (a,b) = ANY (SELECT a, max(b) FROM t1 GROUP BY a);
EXPLAIN
SELECT * FROM t1 WHERE (a,b) = ANY (SELECT a, max(b) FROM t1 GROUP BY a);

DROP TABLE t1;

#
# Bug#17366: Unchecked Item_int results in server crash
#
create table t1( f1 int,f2 int);
insert into t1 values (1,1),(2,2);
select tt.t from (select 'crash1' as t, f2 from t1) as tt left join t1 on tt.t = 'crash2' and tt.f2 = t1.f2 where tt.t = 'crash1';
drop table t1;

#
# Bug #18306: server crash on delete using subquery.
#

create table t1 (c int, key(c));                              
insert into t1 values (1142477582), (1142455969);
create table t2 (a int, b int);
insert into t2 values (2, 1), (1, 0);
delete from t1 where c <= 1140006215 and (select b from t2 where a = 2) = 1;
drop table t1, t2;

#
# Bug #7549: Missing error message for invalid view selection with subquery
#

CREATE TABLE t1 (a INT);

--error 1054
CREATE VIEW v1 AS SELECT * FROM t1 WHERE no_such_column = ANY (SELECT 1);
--error 1054
CREATE VIEW v2 AS SELECT * FROM t1 WHERE no_such_column = (SELECT 1);
--error 1054
SELECT * FROM t1 WHERE no_such_column = ANY (SELECT 1);

DROP TABLE t1;

#
# Bug#19077: A nested materialized derived table is used before being populated.
#
create table t1 (i int, j bigint);
insert into t1 values (1, 2), (2, 2), (3, 2);
select * from (select min(i) from t1 where j=(select * from (select min(j) from t1) t2)) t3;
drop table t1;

# 
# Bug#19700: subselect returning BIGINT always returned it as SIGNED
#
CREATE TABLE t1 (i BIGINT UNSIGNED);
INSERT INTO t1 VALUES (10000000000000000000); # > MAX SIGNED BIGINT 9323372036854775807
INSERT INTO t1 VALUES (1);

CREATE TABLE t2 (i BIGINT UNSIGNED);
INSERT INTO t2 VALUES (10000000000000000000); # same as first table
INSERT INTO t2 VALUES (1);

/* simple test */
SELECT t1.i FROM t1 JOIN t2 ON t1.i = t2.i;

/* subquery test */
SELECT t1.i FROM t1 WHERE t1.i = (SELECT MAX(i) FROM t2);

/* subquery test with cast*/
SELECT t1.i FROM t1 WHERE t1.i = CAST((SELECT MAX(i) FROM t2) AS UNSIGNED);

DROP TABLE t1;
DROP TABLE t2;

# 
# Bug#20519: subselect with LIMIT M, N
#

CREATE TABLE t1 (
  id bigint(20) unsigned NOT NULL auto_increment,
  name varchar(255) NOT NULL,
  PRIMARY KEY  (id)
);
INSERT INTO t1 VALUES
  (1, 'Balazs'), (2, 'Joe'), (3, 'Frank');

CREATE TABLE t2 (
  id bigint(20) unsigned NOT NULL auto_increment,
  mid bigint(20) unsigned NOT NULL,
  date date NOT NULL,
  PRIMARY KEY  (id)
);
INSERT INTO t2 VALUES 
  (1, 1, '2006-03-30'), (2, 2, '2006-04-06'), (3, 3, '2006-04-13'),
  (4, 2, '2006-04-20'), (5, 1, '2006-05-01');

SELECT *,
      (SELECT date FROM t2 WHERE mid = t1.id
         ORDER BY date DESC LIMIT 0, 1) AS date_last,
      (SELECT date FROM t2 WHERE mid = t1.id
         ORDER BY date DESC LIMIT 3, 1) AS date_next_to_last
  FROM t1;
SELECT *,
      (SELECT COUNT(*) FROM t2 WHERE mid = t1.id
         ORDER BY date DESC LIMIT 1, 1) AS date_count
  FROM t1;
SELECT *,
      (SELECT date FROM t2 WHERE mid = t1.id
         ORDER BY date DESC LIMIT 0, 1) AS date_last,
      (SELECT date FROM t2 WHERE mid = t1.id
         ORDER BY date DESC LIMIT 1, 1) AS date_next_to_last
  FROM t1;
DROP TABLE t1,t2;

#
# Bug#20869: subselect with range access by DESC
#

CREATE TABLE t1 (
  i1 int(11) NOT NULL default '0',
  i2 int(11) NOT NULL default '0',
  t datetime NOT NULL default '0000-00-00 00:00:00',
  PRIMARY KEY  (i1,i2,t)
);
INSERT INTO t1 VALUES 
(24,1,'2005-03-03 16:31:31'),(24,1,'2005-05-27 12:40:07'),
(24,1,'2005-05-27 12:40:08'),(24,1,'2005-05-27 12:40:10'),
(24,1,'2005-05-27 12:40:25'),(24,1,'2005-05-27 12:40:30'),
(24,2,'2005-03-03 13:43:05'),(24,2,'2005-03-03 16:23:31'),
(24,2,'2005-03-03 16:31:30'),(24,2,'2005-05-27 12:37:02'),
(24,2,'2005-05-27 12:40:06');

CREATE TABLE t2 (
  i1 int(11) NOT NULL default '0',
  i2 int(11) NOT NULL default '0',
  t datetime default NULL,
  PRIMARY KEY  (i1)
);
INSERT INTO t2 VALUES (24,1,'2006-06-20 12:29:40');

EXPLAIN
SELECT * FROM t1,t2
  WHERE t1.t = (SELECT t1.t FROM t1 
                  WHERE t1.t < t2.t  AND t1.i2=1 AND t2.i1=t1.i1
                    ORDER BY t1.t DESC LIMIT 1);
SELECT * FROM t1,t2
  WHERE t1.t = (SELECT t1.t FROM t1 
                  WHERE t1.t < t2.t  AND t1.i2=1 AND t2.i1=t1.i1
                    ORDER BY t1.t DESC LIMIT 1);

DROP TABLE t1, t2;

#
# Bug#14654 : Cannot select from the same table twice within a UNION
# statement 
#
CREATE TABLE t1 (i INT);

(SELECT i FROM t1) UNION (SELECT i FROM t1);
SELECT sql_no_cache * FROM t1 WHERE NOT EXISTS 
  (
   (SELECT i FROM t1) UNION 
   (SELECT i FROM t1)
  );

SELECT * FROM t1 
WHERE NOT EXISTS (((SELECT i FROM t1) UNION (SELECT i FROM t1)));

#TODO:not supported
--error 1064
explain select ((select t11.i from t1 t11) union (select t12.i from t1 t12))
  from t1;
#supported
explain select * from t1 where not exists 
  ((select t11.i from t1 t11) union (select t12.i from t1 t12));

DROP TABLE t1;

#
# Bug#21798: memory leak during query execution with subquery in column 
#             list using a function
#
CREATE TABLE t1 (a VARCHAR(250), b INT auto_increment, PRIMARY KEY (b));
insert into t1 (a) values (FLOOR(rand() * 100));
insert into t1 (a) select FLOOR(rand() * 100) from t1;
insert into t1 (a) select FLOOR(rand() * 100) from t1;
insert into t1 (a) select FLOOR(rand() * 100) from t1;
insert into t1 (a) select FLOOR(rand() * 100) from t1;
insert into t1 (a) select FLOOR(rand() * 100) from t1;
insert into t1 (a) select FLOOR(rand() * 100) from t1;
insert into t1 (a) select FLOOR(rand() * 100) from t1;
insert into t1 (a) select FLOOR(rand() * 100) from t1;
insert into t1 (a) select FLOOR(rand() * 100) from t1;
insert into t1 (a) select FLOOR(rand() * 100) from t1;
insert into t1 (a) select FLOOR(rand() * 100) from t1;
insert into t1 (a) select FLOOR(rand() * 100) from t1;
insert into t1 (a) select FLOOR(rand() * 100) from t1;

SELECT a, 
       (SELECT REPEAT(' ',250) FROM t1 i1 
        WHERE i1.b=t1.a ORDER BY RAND() LIMIT 1) AS a 
FROM t1 ORDER BY a LIMIT 5;
DROP TABLE t1;

#
# Bug #21540: Subqueries with no from and aggregate functions return 
#              wrong results
CREATE TABLE t1 (a INT, b INT);
CREATE TABLE t2 (a INT);
INSERT INTO t2 values (1);
INSERT INTO t1 VALUES (1,1),(1,2),(2,3),(3,4);
SELECT (SELECT COUNT(DISTINCT t1.b) from t2) FROM t1 GROUP BY t1.a;
SELECT (SELECT COUNT(DISTINCT t1.b) from t2 union select 1 from t2 where 12 < 3)
  FROM t1 GROUP BY t1.a;
SELECT COUNT(DISTINCT t1.b), (SELECT COUNT(DISTINCT t1.b)) FROM t1 GROUP BY t1.a;
SELECT COUNT(DISTINCT t1.b), 
       (SELECT COUNT(DISTINCT t1.b) union select 1 from DUAL where 12 < 3)
  FROM t1 GROUP BY t1.a;
SELECT (
    SELECT (
      SELECT COUNT(DISTINCT t1.b)
    )
) 
FROM t1 GROUP BY t1.a;
SELECT (
  SELECT (
      SELECT (
        SELECT COUNT(DISTINCT t1.b)
      )
  ) 
  FROM t1 GROUP BY t1.a LIMIT 1) 
FROM t1 t2
GROUP BY t2.a;
DROP TABLE t1,t2;  

#
# Bug #21727: Correlated subquery that requires filesort:
#             slow with big sort_buffer_size 
#

CREATE TABLE t1 (a int, b int auto_increment, PRIMARY KEY (b));
CREATE TABLE t2 (x int auto_increment, y int, z int,
                 PRIMARY KEY (x), FOREIGN KEY (y) REFERENCES t1 (b));

disable_query_log;
let $1=3000;
while ($1)
{
  eval INSERT INTO t1(a) VALUES(RAND()*1000);
  eval SELECT MAX(b) FROM t1 INTO @id;
  let $2=10;
  while ($2)
  {
    eval INSERT INTO t2(y,z) VALUES(@id,RAND()*1000);
    dec $2;
  } 
  dec $1;
}
enable_query_log;

SET SESSION sort_buffer_size = 32 * 1024;
SELECT SQL_NO_CACHE COUNT(*) 
  FROM (SELECT  a, b, (SELECT x FROM t2 WHERE y=b ORDER BY z DESC LIMIT 1) c
          FROM t1) t;

SET SESSION sort_buffer_size = 8 * 1024 * 1024;
SELECT SQL_NO_CACHE COUNT(*) 
  FROM (SELECT  a, b, (SELECT x FROM t2 WHERE y=b ORDER BY z DESC LIMIT 1) c
          FROM t1) t;

DROP TABLE t1,t2;

#
# Bug #25219: EXIST subquery with UNION over a mix of
#             correlated and uncorrelated selects
#

CREATE TABLE t1 (id char(4) PRIMARY KEY, c int);
CREATE TABLE t2 (c int);

INSERT INTO t1 VALUES ('aa', 1);
INSERT INTO t2 VALUES (1);

SELECT * FROM t1
  WHERE EXISTS (SELECT c FROM t2 WHERE c=1
                UNION
                SELECT c from t2 WHERE c=t1.c);

INSERT INTO t1 VALUES ('bb', 2), ('cc', 3), ('dd',1);

SELECT * FROM t1
  WHERE EXISTS (SELECT c FROM t2 WHERE c=1
                UNION
                SELECT c from t2 WHERE c=t1.c);

INSERT INTO t2 VALUES (2);
CREATE TABLE t3 (c int);
INSERT INTO t3 VALUES (1);

SELECT * FROM t1
  WHERE EXISTS (SELECT t2.c FROM t2 JOIN t3 ON t2.c=t3.c WHERE t2.c=1
                UNION
                SELECT c from t2 WHERE c=t1.c);

DROP TABLE t1,t2,t3;

#                                                                             
# Bug#23800: Outer fields in correlated subqueries is used in a temporary     
#            table created for sorting.                                       
#                                                                             
CREATE TABLE t1(f1 int);
CREATE TABLE t2(f2 int, f21 int, f3 timestamp);
INSERT INTO t1 VALUES (1),(1),(2),(2);
INSERT INTO t2 VALUES (1,1,"2004-02-29 11:11:11"), (2,2,"2004-02-29 11:11:11");
SELECT ((SELECT f2 FROM t2 WHERE f21=f1 LIMIT 1) * COUNT(f1)) AS sq FROM t1 GROUP BY f1;
SELECT (SELECT SUM(1) FROM t2 ttt GROUP BY t2.f3 LIMIT 1) AS tt FROM t2;
PREPARE stmt1 FROM 'SELECT ((SELECT f2 FROM t2 WHERE f21=f1 LIMIT 1) * COUNT(f1)) AS sq FROM t1 GROUP BY f1';
EXECUTE stmt1;
EXECUTE stmt1;
DEALLOCATE PREPARE stmt1;
SELECT f2, AVG(f21), 
      (SELECT t.f3 FROM t2 AS t WHERE t2.f2=t.f2 AND t.f3=MAX(t2.f3)) AS test
  FROM t2 GROUP BY f2;
DROP TABLE t1,t2;                                                             
CREATE TABLE t1 (a int, b INT, c CHAR(10) NOT NULL);                          
INSERT INTO t1 VALUES                                                         
  (1,1,'a'), (1,2,'b'), (1,3,'c'), (1,4,'d'), (1,5,'e'),                      
  (2,1,'f'), (2,2,'g'), (2,3,'h'), (3,4,'i'), (3,3,'j'),                      
  (3,2,'k'), (3,1,'l'), (1,9,'m');                                            
SELECT a, MAX(b),                                                             
      (SELECT t.c FROM t1 AS t WHERE t1.a=t.a AND t.b=MAX(t1.b)) AS test      
  FROM t1 GROUP BY a;                                                         
DROP TABLE t1;      

#
# Bug#21904 (parser problem when using IN with a double "(())")
#

--disable_warnings
DROP TABLE IF EXISTS t1;
DROP TABLE IF EXISTS t2;
DROP TABLE IF EXISTS t1xt2;
--enable_warnings

CREATE TABLE t1 (
  id_1 int(5) NOT NULL,
  t varchar(4) DEFAULT NULL
);

CREATE TABLE t2 (
  id_2 int(5) NOT NULL,
  t varchar(4) DEFAULT NULL
);

CREATE TABLE t1xt2 (
  id_1 int(5) NOT NULL,
  id_2 int(5) NOT NULL
);

INSERT INTO t1 VALUES (1, 'a'), (2, 'b'), (3, 'c'), (4, 'd');

INSERT INTO t2 VALUES (2, 'bb'), (3, 'cc'), (4, 'dd'), (12, 'aa');

INSERT INTO t1xt2 VALUES (2, 2), (3, 3), (4, 4);

# subselect returns 0 rows

SELECT DISTINCT t1.id_1 FROM t1 WHERE
(12 IN (SELECT t1xt2.id_2 FROM t1xt2 WHERE t1.id_1 = t1xt2.id_1));

SELECT DISTINCT t1.id_1 FROM t1 WHERE
(12 IN ((SELECT t1xt2.id_2 FROM t1xt2 WHERE t1.id_1 = t1xt2.id_1)));

SELECT DISTINCT t1.id_1 FROM t1 WHERE
(12 IN (((SELECT t1xt2.id_2 FROM t1xt2 WHERE t1.id_1 = t1xt2.id_1))));

SELECT DISTINCT t1.id_1 FROM t1 WHERE
(12 NOT IN (SELECT t1xt2.id_2 FROM t1xt2 WHERE t1.id_1 = t1xt2.id_1));

SELECT DISTINCT t1.id_1 FROM t1 WHERE
(12 NOT IN ((SELECT t1xt2.id_2 FROM t1xt2 where t1.id_1 = t1xt2.id_1)));

SELECT DISTINCT t1.id_1 FROM t1 WHERE
(12 NOT IN (((SELECT t1xt2.id_2 FROM t1xt2 where t1.id_1 = t1xt2.id_1))));

insert INTO t1xt2 VALUES (1, 12);

# subselect returns 1 row

SELECT DISTINCT t1.id_1 FROM t1 WHERE
(12 IN (SELECT t1xt2.id_2 FROM t1xt2 WHERE t1.id_1 = t1xt2.id_1));

SELECT DISTINCT t1.id_1 FROM t1 WHERE
(12 IN ((SELECT t1xt2.id_2 FROM t1xt2 WHERE t1.id_1 = t1xt2.id_1)));

SELECT DISTINCT t1.id_1 FROM t1 WHERE
(12 IN (((SELECT t1xt2.id_2 FROM t1xt2 WHERE t1.id_1 = t1xt2.id_1))));

SELECT DISTINCT t1.id_1 FROM t1 WHERE
(12 NOT IN (SELECT t1xt2.id_2 FROM t1xt2 WHERE t1.id_1 = t1xt2.id_1));

SELECT DISTINCT t1.id_1 FROM t1 WHERE
(12 NOT IN ((SELECT t1xt2.id_2 FROM t1xt2 WHERE t1.id_1 = t1xt2.id_1)));

SELECT DISTINCT t1.id_1 FROM t1 WHERE
(12 NOT IN (((SELECT t1xt2.id_2 FROM t1xt2 WHERE t1.id_1 = t1xt2.id_1))));

insert INTO t1xt2 VALUES (2, 12);

# subselect returns more than 1 row

SELECT DISTINCT t1.id_1 FROM t1 WHERE
(12 IN (SELECT t1xt2.id_2 FROM t1xt2 WHERE t1.id_1 = t1xt2.id_1));

SELECT DISTINCT t1.id_1 FROM t1 WHERE
(12 IN ((SELECT t1xt2.id_2 FROM t1xt2 WHERE t1.id_1 = t1xt2.id_1)));

SELECT DISTINCT t1.id_1 FROM t1 WHERE
(12 IN (((SELECT t1xt2.id_2 FROM t1xt2 WHERE t1.id_1 = t1xt2.id_1))));

SELECT DISTINCT t1.id_1 FROM t1 WHERE
(12 NOT IN (SELECT t1xt2.id_2 FROM t1xt2 WHERE t1.id_1 = t1xt2.id_1));

SELECT DISTINCT t1.id_1 FROM t1 WHERE
(12 NOT IN ((SELECT t1xt2.id_2 FROM t1xt2 WHERE t1.id_1 = t1xt2.id_1)));

SELECT DISTINCT t1.id_1 FROM t1 WHERE
(12 NOT IN (((SELECT t1xt2.id_2 FROM t1xt2 WHERE t1.id_1 = t1xt2.id_1))));

DROP TABLE t1;
DROP TABLE t2;
DROP TABLE t1xt2;

#
# Bug #26728: derived table with concatanation of literals in select list
#  

CREATE TABLE t1 (a int);
INSERT INTO t1 VALUES (3), (1), (2);           

SELECT 'this is ' 'a test.' AS col1, a AS col2 FROM t1;
SELECT * FROM (SELECT 'this is ' 'a test.' AS col1, a AS t2 FROM t1) t;

DROP table t1;

#
# Bug #27257: COUNT(*) aggregated in outer query
#  

CREATE TABLE t1 (a int, b int);
CREATE TABLE t2 (m int, n int);
INSERT INTO t1 VALUES (2,2), (2,2), (3,3), (3,3), (3,3), (4,4);
INSERT INTO t2 VALUES (1,11), (2,22), (3,32), (4,44), (4,44);

SELECT COUNT(*), a,
       (SELECT m FROM t2 WHERE m = count(*) LIMIT 1)
  FROM t1 GROUP BY a;

SELECT COUNT(*), a,
       (SELECT MIN(m) FROM t2 WHERE m = count(*))
  FROM t1 GROUP BY a;

SELECT COUNT(*), a       
  FROM t1 GROUP BY a
    HAVING (SELECT MIN(m) FROM t2 WHERE m = count(*)) > 1;

DROP TABLE t1,t2;

#
# Bug #27229: GROUP_CONCAT in subselect with COUNT() as an argument 
#  

CREATE TABLE t1 (a int, b int);
CREATE TABLE t2 (m int, n int);
INSERT INTO t1 VALUES (2,2), (2,2), (3,3), (3,3), (3,3), (4,4);
INSERT INTO t2 VALUES (1,11), (2,22), (3,32), (4,44), (4,44);

SELECT COUNT(*) c, a,
       (SELECT GROUP_CONCAT(COUNT(a)) FROM t2 WHERE m = a)
  FROM t1 GROUP BY a;

SELECT COUNT(*) c, a,
       (SELECT GROUP_CONCAT(COUNT(a)+1) FROM t2 WHERE m = a)
  FROM t1 GROUP BY a;

DROP table t1,t2;

#
# Bug#27321: Wrong subquery result in a grouping select
#
CREATE TABLE t1 (a int, b INT, d INT, c CHAR(10) NOT NULL, PRIMARY KEY (a, b));
INSERT INTO t1 VALUES (1,1,0,'a'), (1,2,0,'b'), (1,3,0,'c'), (1,4,0,'d'),
(1,5,0,'e'), (2,1,0,'f'), (2,2,0,'g'), (2,3,0,'h'), (3,4,0,'i'), (3,3,0,'j'),
(3,2,0,'k'), (3,1,0,'l'), (1,9,0,'m'), (1,0,10,'n'), (2,0,5,'o'), (3,0,7,'p');

SELECT a, MAX(b),
  (SELECT t.c FROM t1 AS t WHERE t1.a=t.a AND t.b=MAX(t1.b + 0)) as test 
  FROM t1 GROUP BY a;
SELECT a x, MAX(b),
  (SELECT t.c FROM t1 AS t WHERE x=t.a AND t.b=MAX(t1.b + 0)) as test
  FROM t1 GROUP BY a;
SELECT a, AVG(b),
  (SELECT t.c FROM t1 AS t WHERE t1.a=t.a AND t.b=AVG(t1.b)) AS test
  FROM t1 WHERE t1.d=0 GROUP BY a;

SELECT tt.a,
 (SELECT (SELECT c FROM t1 as t WHERE t1.a=t.a AND t.d=MAX(t1.b + tt.a)
  LIMIT 1) FROM t1 WHERE t1.a=tt.a GROUP BY a LIMIT 1) as test 
  FROM t1 as tt;

SELECT tt.a,
 (SELECT (SELECT t.c FROM t1 AS t WHERE t1.a=t.a AND t.d=MAX(t1.b + tt.a)
  LIMIT 1)
  FROM t1 WHERE t1.a=tt.a GROUP BY a LIMIT 1) as test 
  FROM t1 as tt GROUP BY tt.a;

SELECT tt.a, MAX(
 (SELECT (SELECT t.c FROM t1 AS t WHERE t1.a=t.a AND t.d=MAX(t1.b + tt.a)
  LIMIT 1)
  FROM t1 WHERE t1.a=tt.a GROUP BY a LIMIT 1)) as test 
  FROM t1 as tt GROUP BY tt.a;

DROP TABLE t1;
#
# Bug #27348: SET FUNCTION used in  a subquery from WHERE condition 
#  

CREATE TABLE t1 (a int, b int);
INSERT INTO t1 VALUES (2,22),(1,11),(2,22);

SELECT a FROM t1 WHERE (SELECT COUNT(b) FROM DUAL) > 0 GROUP BY a;
SELECT a FROM t1 WHERE (SELECT COUNT(b) FROM DUAL) > 1 GROUP BY a;

SELECT a FROM t1 t0
  WHERE (SELECT COUNT(t0.b) FROM t1 t WHERE t.b>20) GROUP BY a;

SET @@sql_mode='ansi';
--error 1111
SELECT a FROM t1 WHERE (SELECT COUNT(b) FROM DUAL) > 0 GROUP BY a;
--error 1111
SELECT a FROM t1 WHERE (SELECT COUNT(b) FROM DUAL) > 1 GROUP BY a;

--error 1111
SELECT a FROM t1 t0
  WHERE (SELECT COUNT(t0.b) FROM t1 t WHERE t.b>20) GROUP BY a;

SET @@sql_mode=default;

DROP TABLE t1;

#
# Bug #27363: nested aggregates in outer, subquery / sum(select
# count(outer))
#
CREATE TABLE t1 (a INT); INSERT INTO t1 values (1),(1),(1),(1);
CREATE TABLE t2 (x INT); INSERT INTO t1 values (1000),(1001),(1002);

--error ER_INVALID_GROUP_FUNC_USE
SELECT SUM( (SELECT COUNT(a) FROM t2) ) FROM t1;
--error ER_INVALID_GROUP_FUNC_USE
SELECT SUM( (SELECT SUM(COUNT(a)) FROM t2) ) FROM t1;
SELECT COUNT(1) FROM DUAL;

--error ER_INVALID_GROUP_FUNC_USE
SELECT SUM( (SELECT AVG( (SELECT t1.a FROM t2) ) FROM DUAL) ) FROM t1;

--error ER_INVALID_GROUP_FUNC_USE
SELECT 
  SUM( (SELECT AVG( (SELECT COUNT(*) FROM t1 t HAVING t1.a < 12) ) FROM t2) )
FROM t1;

--error ER_INVALID_GROUP_FUNC_USE
SELECT t1.a as XXA, 
   SUM( (SELECT AVG( (SELECT COUNT(*) FROM t1 t HAVING XXA < 12) ) FROM t2) )
FROM t1;

DROP TABLE t1,t2;

#
# Bug #27807: Server crash when executing subquery with EXPLAIN
#  
CREATE TABLE t1 (a int, b int, KEY (a)); 
INSERT INTO t1 VALUES (1,1),(2,1);
EXPLAIN SELECT 1 FROM t1 WHERE a = (SELECT COUNT(*) FROM t1 GROUP BY b);
DROP TABLE t1;

#
# Bug #28377: grouping query with a correlated subquery in WHERE condition
#  

CREATE TABLE t1 (id int NOT NULL, st CHAR(2), INDEX idx(id));
INSERT INTO t1 VALUES
  (3,'FL'), (2,'GA'), (4,'FL'), (1,'GA'), (5,'NY'), (7,'FL'), (6,'NY');
CREATE TABLE t2 (id int NOT NULL, INDEX idx(id));
INSERT INTO t2 VALUES (7), (5), (1), (3);

SELECT id, st FROM t1 
  WHERE st IN ('GA','FL') AND EXISTS(SELECT 1 FROM t2 WHERE t2.id=t1.id);
SELECT id, st FROM t1 
  WHERE st IN ('GA','FL') AND EXISTS(SELECT 1 FROM t2 WHERE t2.id=t1.id)
    GROUP BY id;

SELECT id, st FROM t1 
  WHERE st IN ('GA','FL') AND NOT EXISTS(SELECT 1 FROM t2 WHERE t2.id=t1.id);
SELECT id, st FROM t1 
  WHERE st IN ('GA','FL') AND NOT EXISTS(SELECT 1 FROM t2 WHERE t2.id=t1.id)
    GROUP BY id;

DROP TABLE t1,t2;

#
# Bug #28728: crash with EXPLAIN EXTENDED for a query with a derived table
#             over a grouping subselect
# 

CREATE TABLE t1 (a int);

INSERT INTO t1 VALUES (1), (2);

EXPLAIN EXTENDED
SELECT * FROM (SELECT count(*) FROM t1 GROUP BY a) as res;

DROP TABLE t1;

#
# Bug #28811: crash for query containing subquery with ORDER BY and LIMIT 1 
#
 
CREATE TABLE t1 (
  a varchar(255) default NULL,
  b timestamp NOT NULL default CURRENT_TIMESTAMP on update CURRENT_TIMESTAMP,
  INDEX idx(a,b)
);
CREATE TABLE t2 (
  a varchar(255) default NULL
);

INSERT INTO t1 VALUES ('abcdefghijk','2007-05-07 06:00:24');
INSERT INTO t1 SELECT * FROM t1;
INSERT INTO t1 SELECT * FROM t1;
INSERT INTO t1 SELECT * FROM t1;
INSERT INTO t1 SELECT * FROM t1;
INSERT INTO t1 SELECT * FROM t1;
INSERT INTO t1 SELECT * FROM t1;
INSERT INTO t1 SELECT * FROM t1;
INSERT INTO t1 SELECT * FROM t1;
INSERT INTO `t1` VALUES ('asdf','2007-02-08 01:11:26');
INSERT INTO `t2` VALUES ('abcdefghijk');
INSERT INTO `t2` VALUES ('asdf');

SET session sort_buffer_size=8192;

SELECT (SELECT 1 FROM  t1 WHERE t1.a=t2.a ORDER BY t1.b LIMIT 1) AS d1 FROM t2;

DROP TABLE t1,t2;


#
# Bug #27333: subquery grouped for aggregate of outer query / no aggregate
# of subquery
#
CREATE TABLE t1 (a INTEGER, b INTEGER);
CREATE TABLE t2 (x INTEGER);
INSERT INTO t1 VALUES (1,11), (2,22), (2,22);
INSERT INTO t2 VALUES (1), (2);

# wasn't failing, but should
--error ER_SUBQUERY_NO_1_ROW
SELECT a, COUNT(b), (SELECT COUNT(b) FROM t2) FROM t1 GROUP BY a;

# fails as it should
--error ER_SUBQUERY_NO_1_ROW
SELECT a, COUNT(b), (SELECT COUNT(b)+0 FROM t2) FROM t1 GROUP BY a;

SELECT (SELECT SUM(t1.a)/AVG(t2.x) FROM t2) FROM t1;
DROP TABLE t1,t2;

# second test case from 27333
CREATE TABLE t1 (a INT, b INT);
INSERT INTO t1 VALUES (1, 2), (1,3), (1,4), (2,1), (2,2);

# returns no rows, when it should
SELECT a1.a, COUNT(*) FROM t1 a1 WHERE a1.a = 1
AND EXISTS( SELECT a2.a FROM t1 a2 WHERE a2.a = a1.a)
GROUP BY a1.a;
DROP TABLE t1;

#test cases from 29297
CREATE TABLE t1 (a INT);
CREATE TABLE t2 (a INT);
INSERT INTO t1 VALUES (1),(2);
INSERT INTO t2 VALUES (1),(2);
SELECT (SELECT SUM(t1.a) FROM t2 WHERE a=0) FROM t1;
--error ER_SUBQUERY_NO_1_ROW
SELECT (SELECT SUM(t1.a) FROM t2 WHERE a!=0) FROM t1;
SELECT (SELECT SUM(t1.a) FROM t2 WHERE a=1) FROM t1;
DROP TABLE t1,t2;

#
# Bug31048: Many nested subqueries may cause server crash.
#
create table t1(a int,b int,key(a),key(b));
insert into t1(a,b) values (1,2),(2,1),(2,3),(3,4),(5,4),(5,5),
  (6,7),(7,4),(5,3);
# test for the stack overflow bug
select sum(a),a from t1 where a> (
  select sum(a) from t1 where a> ( select sum(a) from t1 where a> (
  select sum(a) from t1 where a> ( select sum(a) from t1 where a> (
  select sum(a) from t1 where a> ( select sum(a) from t1 where a> (
  select sum(a) from t1 where a> ( select sum(a) from t1 where a> (
  select sum(a) from t1 where a> ( select sum(a) from t1 where a> (
  select sum(a) from t1 where a> ( select sum(a) from t1
  )group by b limit 1)group by b limit 1
  )group by b limit 1)group by b limit 1)group by b limit 1
  )group by b limit 1)group by b limit 1)group by b limit 1
  )group by b limit 1)group by b limit 1)group by b limit 1) 
group by a;
--replace_regex /overrun.*$/overrun detected/
--error 1436
select sum(a),a from t1 where a> (
  select sum(a) from t1 where a> ( select sum(a) from t1 where a> (
  select sum(a) from t1 where a> ( select sum(a) from t1 where a> (
  select sum(a) from t1 where a> ( select sum(a) from t1 where a> (
  select sum(a) from t1 where a> ( select sum(a) from t1 where a> (
  select sum(a) from t1 where a> ( select sum(a) from t1 where a> (
  select sum(a) from t1 where a> ( select sum(a) from t1 where a> (
  select sum(a) from t1 where a> ( select sum(a) from t1 where a> (
  select sum(a) from t1 where a> ( select sum(a) from t1 where a> (
  select sum(a) from t1 where a> ( select sum(a) from t1 where a> (
  select sum(a) from t1 where a> ( select sum(a) from t1 where a> (
  select sum(a) from t1 where a> ( select sum(a) from t1 where a> (
  select sum(a) from t1 where a> ( select sum(a) from t1 where a> (
  select sum(a) from t1 where a> ( select sum(a) from t1 where a> (
  select sum(a) from t1 where a> ( select sum(a) from t1 where a> (
  select sum(a) from t1 where a> ( select sum(a) from t1 where a> (
  select sum(a) from t1 
  )group by b limit 1)group by b limit 1)group by b limit 1
  )group by b limit 1)group by b limit 1)group by b limit 1
  )group by b limit 1)group by b limit 1)group by b limit 1
  )group by b limit 1)group by b limit 1)group by b limit 1
  )group by b limit 1)group by b limit 1)group by b limit 1
  )group by b limit 1)group by b limit 1)group by b limit 1
  )group by b limit 1)group by b limit 1)group by b limit 1
  )group by b limit 1)group by b limit 1)group by b limit 1
  )group by b limit 1)group by b limit 1)group by b limit 1
  )group by b limit 1)group by b limit 1)group by b limit 1) 
group by a;
# test for the memory consumption & subquery slowness bug
explain select sum(a),a from t1 where a> (
  select sum(a) from t1 where a> ( select sum(a) from t1 where a> (
  select sum(a) from t1 where a> ( select sum(a) from t1 where a> (
  select sum(a) from t1 where a> ( select sum(a) from t1 where a> (
  select sum(a) from t1 where a> ( select sum(a) from t1 where a> (
  select sum(a) from t1 where a> ( select sum(a) from t1 where a> (
  select sum(a) from t1 where a> ( select sum(a) from t1 
  )group by b limit 1)group by b limit 1
  )group by b limit 1)group by b limit 1)group by b limit 1
  )group by b limit 1)group by b limit 1)group by b limit 1
  )group by b limit 1)group by b limit 1)group by b limit 1) 
group by a;
--replace_regex /overrun.*$/overrun detected/
--error 1436
explain select sum(a),a from t1 where a> (
  select sum(a) from t1 where a> ( select sum(a) from t1 where a> (
  select sum(a) from t1 where a> ( select sum(a) from t1 where a> (
  select sum(a) from t1 where a> ( select sum(a) from t1 where a> (
  select sum(a) from t1 where a> ( select sum(a) from t1 where a> (
  select sum(a) from t1 where a> ( select sum(a) from t1 where a> (
  select sum(a) from t1 where a> ( select sum(a) from t1 where a> (
  select sum(a) from t1 where a> ( select sum(a) from t1 where a> (
  select sum(a) from t1 where a> ( select sum(a) from t1 where a> (
  select sum(a) from t1 where a> ( select sum(a) from t1 where a> (
  select sum(a) from t1 where a> ( select sum(a) from t1 where a> (
  select sum(a) from t1 where a> ( select sum(a) from t1 where a> (
  select sum(a) from t1 where a> ( select sum(a) from t1 where a> (
  select sum(a) from t1 where a> ( select sum(a) from t1 where a> (
  select sum(a) from t1 where a> ( select sum(a) from t1 where a> (
  select sum(a) from t1 where a> ( select sum(a) from t1 where a> (
  select sum(a) from t1 
  )group by b limit 1)group by b limit 1)group by b limit 1
  )group by b limit 1)group by b limit 1)group by b limit 1
  )group by b limit 1)group by b limit 1)group by b limit 1
  )group by b limit 1)group by b limit 1)group by b limit 1
  )group by b limit 1)group by b limit 1)group by b limit 1
  )group by b limit 1)group by b limit 1)group by b limit 1
  )group by b limit 1)group by b limit 1)group by b limit 1
  )group by b limit 1)group by b limit 1)group by b limit 1
  )group by b limit 1)group by b limit 1)group by b limit 1
  )group by b limit 1)group by b limit 1)group by b limit 1) 
group by a;
drop table t1;

#
# Bug #31884: Assertion + crash in subquery in the SELECT clause.
#

CREATE TABLE t1 (a1 INT, a2 INT);
CREATE TABLE t2 (b1 INT, b2 INT);

INSERT INTO t1 VALUES (100, 200);
INSERT INTO t1 VALUES (101, 201);
INSERT INTO t2 VALUES (101, 201);
INSERT INTO t2 VALUES (103, 203);

SELECT ((a1,a2) IN (SELECT * FROM t2 WHERE b2 > 0)) IS NULL FROM t1;
DROP TABLE t1, t2;

#
# Bug #28076: inconsistent binary/varbinary comparison
#

CREATE TABLE t1 (s1 BINARY(5), s2 VARBINARY(5));
INSERT INTO t1 VALUES (0x41,0x41), (0x42,0x42), (0x43,0x43);

SELECT s1, s2 FROM t1 WHERE s2 IN (SELECT s1 FROM t1);
SELECT s1, s2 FROM t1 WHERE (s2, 10) IN (SELECT s1, 10 FROM t1);

CREATE INDEX I1 ON t1 (s1);
CREATE INDEX I2 ON t1 (s2);

SELECT s1, s2 FROM t1 WHERE s2 IN (SELECT s1 FROM t1);
SELECT s1, s2 FROM t1 WHERE (s2, 10) IN (SELECT s1, 10 FROM t1);

TRUNCATE t1;
INSERT INTO t1 VALUES (0x41,0x41);
SELECT * FROM t1 WHERE s1 = (SELECT s2 FROM t1);

DROP TABLE t1;

CREATE TABLE t1 (a1 VARBINARY(2) NOT NULL DEFAULT '0', PRIMARY KEY (a1));
CREATE TABLE t2 (a2 BINARY(2) default '0', INDEX (a2));
CREATE TABLE t3 (a3 BINARY(2) default '0');
INSERT INTO t1 VALUES (1),(2),(3),(4);
INSERT INTO t2 VALUES (1),(2),(3);
INSERT INTO t3 VALUES (1),(2),(3);
SELECT LEFT(t2.a2, 1) FROM t2,t3 WHERE t3.a3=t2.a2;
SELECT t1.a1, t1.a1 in (SELECT t2.a2 FROM t2,t3 WHERE t3.a3=t2.a2) FROM t1;
DROP TABLE t1,t2,t3;

CREATE TABLE t1 (a1 BINARY(3) PRIMARY KEY, b1 VARBINARY(3));
CREATE TABLE t2 (a2 VARBINARY(3) PRIMARY KEY);
CREATE TABLE t3 (a3 VARBINARY(3) PRIMARY KEY);
INSERT INTO t1 VALUES (1,10), (2,20), (3,30), (4,40);
INSERT INTO t2 VALUES (2), (3), (4), (5);
INSERT INTO t3 VALUES (10), (20), (30);
SELECT LEFT(t1.a1,1) FROM t1,t3 WHERE t1.b1=t3.a3;
SELECT a2 FROM t2 WHERE t2.a2 IN (SELECT t1.a1 FROM t1,t3 WHERE t1.b1=t3.a3);
DROP TABLE t1, t2, t3;

#
<<<<<<< HEAD
# Bug #30788: Inconsistent retrieval of char/varchar
#

CREATE TABLE t1 (a CHAR(1), b VARCHAR(10));
INSERT INTO t1 VALUES ('a', 'aa');
INSERT INTO t1 VALUES ('a', 'aaa');
SELECT a,b FROM t1 WHERE b IN (SELECT a FROM t1);
CREATE INDEX I1 ON t1 (a);
CREATE INDEX I2 ON t1 (b);
EXPLAIN SELECT a,b FROM t1 WHERE b IN (SELECT a FROM t1);
SELECT a,b FROM t1 WHERE b IN (SELECT a FROM t1);

CREATE TABLE t2 (a VARCHAR(1), b VARCHAR(10));
INSERT INTO t2 SELECT * FROM t1;
CREATE INDEX I1 ON t2 (a);
CREATE INDEX I2 ON t2 (b);
EXPLAIN SELECT a,b FROM t2 WHERE b IN (SELECT a FROM t2);
SELECT a,b FROM t2 WHERE b IN (SELECT a FROM t2);
EXPLAIN
SELECT a,b FROM t1 WHERE b IN (SELECT a FROM t1 WHERE LENGTH(a)<500);
SELECT a,b FROM t1 WHERE b IN (SELECT a FROM t1 WHERE LENGTH(a)<500);

DROP TABLE t1,t2;

--echo End of 5.0 tests.

#
# Bug #27348: SET FUNCTION used in  a subquery from WHERE condition 
#  

CREATE TABLE t1 (a int, b int);
INSERT INTO t1 VALUES (2,22),(1,11),(2,22);

SELECT a FROM t1 WHERE (SELECT COUNT(b) FROM DUAL) > 0 GROUP BY a;
SELECT a FROM t1 WHERE (SELECT COUNT(b) FROM DUAL) > 1 GROUP BY a;

SELECT a FROM t1 t0
  WHERE (SELECT COUNT(t0.b) FROM t1 t WHERE t.b>20) GROUP BY a;

SET @@sql_mode='ansi';
--error 1111
SELECT a FROM t1 WHERE (SELECT COUNT(b) FROM DUAL) > 0 GROUP BY a;
--error 1111
SELECT a FROM t1 WHERE (SELECT COUNT(b) FROM DUAL) > 1 GROUP BY a;

--error 1111
SELECT a FROM t1 t0
  WHERE (SELECT COUNT(t0.b) FROM t1 t WHERE t.b>20) GROUP BY a;

SET @@sql_mode=default;
DROP TABLE t1;

# Bug#20835 (literal string with =any values)
#
CREATE TABLE t1 (s1 char(1));
INSERT INTO t1 VALUES ('a');
SELECT * FROM t1 WHERE _utf8'a' = ANY (SELECT s1 FROM t1);
DROP TABLE t1;
=======
# Bug #32400: Complex SELECT query returns correct result only on some
# occasions
#

CREATE TABLE t1(a INT, b INT);
INSERT INTO t1 VALUES (1,1), (1,2), (2,3), (2,4);

--error ER_BAD_FIELD_ERROR
EXPLAIN 
SELECT a AS out_a, MIN(b) FROM t1
WHERE b > (SELECT MIN(b) FROM t1 WHERE a = out_a)
GROUP BY a;

--error ER_BAD_FIELD_ERROR
SELECT a AS out_a, MIN(b) FROM t1
WHERE b > (SELECT MIN(b) FROM t1 WHERE a = out_a)
GROUP BY a;

EXPLAIN 
SELECT a AS out_a, MIN(b) FROM t1 t1_outer
WHERE b > (SELECT MIN(b) FROM t1 WHERE a = t1_outer.a)
GROUP BY a;

SELECT a AS out_a, MIN(b) FROM t1 t1_outer
WHERE b > (SELECT MIN(b) FROM t1 WHERE a = t1_outer.a)
GROUP BY a;

DROP TABLE t1;


--echo End of 5.0 tests.
>>>>>>> 846cbf3c
<|MERGE_RESOLUTION|>--- conflicted
+++ resolved
@@ -3146,7 +3146,6 @@
 DROP TABLE t1, t2, t3;
 
 #
-<<<<<<< HEAD
 # Bug #30788: Inconsistent retrieval of char/varchar
 #
 
@@ -3171,6 +3170,37 @@
 
 DROP TABLE t1,t2;
 
+#
+# Bug #32400: Complex SELECT query returns correct result only on some
+# occasions
+#
+
+CREATE TABLE t1(a INT, b INT);
+INSERT INTO t1 VALUES (1,1), (1,2), (2,3), (2,4);
+
+--error ER_BAD_FIELD_ERROR
+EXPLAIN 
+SELECT a AS out_a, MIN(b) FROM t1
+WHERE b > (SELECT MIN(b) FROM t1 WHERE a = out_a)
+GROUP BY a;
+
+--error ER_BAD_FIELD_ERROR
+SELECT a AS out_a, MIN(b) FROM t1
+WHERE b > (SELECT MIN(b) FROM t1 WHERE a = out_a)
+GROUP BY a;
+
+EXPLAIN 
+SELECT a AS out_a, MIN(b) FROM t1 t1_outer
+WHERE b > (SELECT MIN(b) FROM t1 WHERE a = t1_outer.a)
+GROUP BY a;
+
+SELECT a AS out_a, MIN(b) FROM t1 t1_outer
+WHERE b > (SELECT MIN(b) FROM t1 WHERE a = t1_outer.a)
+GROUP BY a;
+
+DROP TABLE t1;
+
+
 --echo End of 5.0 tests.
 
 #
@@ -3204,37 +3234,4 @@
 CREATE TABLE t1 (s1 char(1));
 INSERT INTO t1 VALUES ('a');
 SELECT * FROM t1 WHERE _utf8'a' = ANY (SELECT s1 FROM t1);
-DROP TABLE t1;
-=======
-# Bug #32400: Complex SELECT query returns correct result only on some
-# occasions
-#
-
-CREATE TABLE t1(a INT, b INT);
-INSERT INTO t1 VALUES (1,1), (1,2), (2,3), (2,4);
-
---error ER_BAD_FIELD_ERROR
-EXPLAIN 
-SELECT a AS out_a, MIN(b) FROM t1
-WHERE b > (SELECT MIN(b) FROM t1 WHERE a = out_a)
-GROUP BY a;
-
---error ER_BAD_FIELD_ERROR
-SELECT a AS out_a, MIN(b) FROM t1
-WHERE b > (SELECT MIN(b) FROM t1 WHERE a = out_a)
-GROUP BY a;
-
-EXPLAIN 
-SELECT a AS out_a, MIN(b) FROM t1 t1_outer
-WHERE b > (SELECT MIN(b) FROM t1 WHERE a = t1_outer.a)
-GROUP BY a;
-
-SELECT a AS out_a, MIN(b) FROM t1 t1_outer
-WHERE b > (SELECT MIN(b) FROM t1 WHERE a = t1_outer.a)
-GROUP BY a;
-
-DROP TABLE t1;
-
-
---echo End of 5.0 tests.
->>>>>>> 846cbf3c
+DROP TABLE t1;