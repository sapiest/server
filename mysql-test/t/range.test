--- conflicted
+++ resolved
@@ -416,11 +416,8 @@
 select count(*) from t2 where x = -16;
 select count(*) from t2 where x > -16;
 select count(*) from t2 where x = 18446744073709551601;
-<<<<<<< HEAD
 drop table t1,t2;
-=======
-
-drop table t1;
+
 --disable_warnings
 create table t1 (x bigint unsigned not null primary key) engine=innodb;
 --enable_warnings
@@ -436,7 +433,6 @@
 select count(*) from t1 where x = 18446744073709551601;
 
 drop table t1;
->>>>>>> 1abe8e69
 
 #
 # Bug #11185 incorrect comparison of unsigned int to signed constant
