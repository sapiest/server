--- conflicted
+++ resolved
@@ -28,12 +28,7 @@
 #ndb_dd_disk2memory : Bug #16466 
 ndb_autodiscover : Needs to be fixed w.r.t binlog
 ndb_autodiscover2 : Needs to be fixed w.r.t binlog
-<<<<<<< HEAD
 ndb_blob        : BLOB replication causes core in master1 (Pekka will fix)
-system_mysql_db : Needs fixing
-system_mysql_db_fix : Needs fixing
-=======
->>>>>>> dc354ec8
 #ndb_alter_table_row : sometimes wrong error 1015!=1046
 ndb_gis : garbled msgs from corrupt THD*
 ndb_binlog_ddl_multi : Bug #17038
