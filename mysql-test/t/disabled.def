##############################################################################
#
#  List the test cases that are to be disabled temporarily.
#
#  Separate the test case name and the comment with ':'.
#
#    <testcasename> : BUG#<xxxx> <date disabled> <disabler> <comment>
#
#  Do not use any TAB characters for whitespace.
#
##############################################################################
user_limits     : Bug#23921 random failure of user_limits.test
<<<<<<< HEAD

concurrent_innodb        : BUG#21579 2006-08-11 mleich innodb_concurrent random failures with varying differences
ctype_big5               : BUG#26711 2007-06-21 Lars Test has never worked on Double Whopper

federated_transactions   : Bug#29523 Transactions do not work
ndb_dd_backuprestore     : Bug#32659 ndb_dd_backuprestore.test fails randomly
binlog_multi_engine      : Bug#32663 binlog_multi_engine.test fails randomly
events                   : Bug#32664 events.test fails randomly
events_scheduling        : Bug#29830 Test case 'events_scheduling' fails on Mac OS X and Windows
lowercase_table3         : Bug#32667 lowercase_table3.test reports to error log
=======
im_life_cycle        : Bug#27851: Instance manager test im_life_cycle fails randomly
im_daemon_life_cycle : Bug#20294: Instance manager tests fail randomly
im_options_set       : Bug#20294: Instance manager tests fail randomly
im_options_unset     : Bug#20294: Instance manager tests fail randomly
im_utils             : Bug#20294: Instance manager tests fail randomly
grant_cache          : Bug#32651: grant_cache.test fails
rpl_log              : Bug#32653: rpl_log.test fails randomly
rpl_view             : Bug#32654: rpl_view.test fails randomly
>>>>>>> f53f8868
<|MERGE_RESOLUTION|>--- conflicted
+++ resolved
@@ -10,7 +10,6 @@
 #
 ##############################################################################
 user_limits     : Bug#23921 random failure of user_limits.test
-<<<<<<< HEAD
 
 concurrent_innodb        : BUG#21579 2006-08-11 mleich innodb_concurrent random failures with varying differences
 ctype_big5               : BUG#26711 2007-06-21 Lars Test has never worked on Double Whopper
@@ -21,13 +20,5 @@
 events                   : Bug#32664 events.test fails randomly
 events_scheduling        : Bug#29830 Test case 'events_scheduling' fails on Mac OS X and Windows
 lowercase_table3         : Bug#32667 lowercase_table3.test reports to error log
-=======
-im_life_cycle        : Bug#27851: Instance manager test im_life_cycle fails randomly
-im_daemon_life_cycle : Bug#20294: Instance manager tests fail randomly
-im_options_set       : Bug#20294: Instance manager tests fail randomly
-im_options_unset     : Bug#20294: Instance manager tests fail randomly
-im_utils             : Bug#20294: Instance manager tests fail randomly
-grant_cache          : Bug#32651: grant_cache.test fails
 rpl_log              : Bug#32653: rpl_log.test fails randomly
-rpl_view             : Bug#32654: rpl_view.test fails randomly
->>>>>>> f53f8868
+rpl_view             : Bug#32654: rpl_view.test fails randomly