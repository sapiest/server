--- conflicted
+++ resolved
@@ -1647,41 +1647,6 @@
 SET myisam_sort_buffer_size=@@global.myisam_sort_buffer_size;
 SET myisam_repair_threads=@@global.myisam_repair_threads;
 
-<<<<<<< HEAD
---echo End of 5.1 tests
-
-
---echo #
---echo # Bug#51327 MyISAM table is automatically repaired on ALTER
---echo #           even if myisam-recover is OFF
---echo #
-
-call mtr.add_suppression("Got an error from thread_id=.*ha_myisam.cc:");
-call mtr.add_suppression("MySQL thread id .*, query id .* localhost.*root Checking table");
-call mtr.add_suppression(" '\..test.t1'");
-
-let $MYSQLD_DATADIR = `SELECT @@datadir`;
---echo # Test that we can exchange a crashed partition with a table
-SELECT @@global.myisam_recover_options;
-CREATE TABLE t1 (a INT, KEY (a)) ENGINE=MyISAM;
-INSERT INTO t1 VALUES (1), (2);
-FLUSH TABLES;
-
---echo # replacing t.MYI with a corrupt + unclosed one created by doing:
---echo # 'create table t1 (a int key(a))' head -c1024 t1.MYI > corrupt_t1.MYI 
---remove_file $MYSQLD_DATADIR/test/t1.MYI
---copy_file std_data/corrupt_t1.MYI $MYSQLD_DATADIR/test/t1.MYI
-
-CHECK TABLE t1;
---echo # Alter table should report error and not auto-repair the table.
-# Remove the path to t1 to prevent platform differences
---replace_regex /'[^']+'/'t1'/
---error 145
-ALTER TABLE t1 ENGINE = MyISAM;
-CHECK TABLE t1;
-
-DROP TABLE t1;
-=======
 --echo #
 --echo # BUG#11757032 - 49030: OPTIMIZE TABLE BREAKS MYISAM TABLE WHEN
 --echo #                USING MYISAM_USE_MMAP ON WINDOWS
@@ -1701,4 +1666,35 @@
 SET GLOBAL myisam_use_mmap=default;
 
 --echo End of 5.1 tests
->>>>>>> eab67a79
+
+
+--echo #
+--echo # Bug#51327 MyISAM table is automatically repaired on ALTER
+--echo #           even if myisam-recover is OFF
+--echo #
+
+call mtr.add_suppression("Got an error from thread_id=.*ha_myisam.cc:");
+call mtr.add_suppression("MySQL thread id .*, query id .* localhost.*root Checking table");
+call mtr.add_suppression(" '\..test.t1'");
+
+let $MYSQLD_DATADIR = `SELECT @@datadir`;
+--echo # Test that we can exchange a crashed partition with a table
+SELECT @@global.myisam_recover_options;
+CREATE TABLE t1 (a INT, KEY (a)) ENGINE=MyISAM;
+INSERT INTO t1 VALUES (1), (2);
+FLUSH TABLES;
+
+--echo # replacing t.MYI with a corrupt + unclosed one created by doing:
+--echo # 'create table t1 (a int key(a))' head -c1024 t1.MYI > corrupt_t1.MYI 
+--remove_file $MYSQLD_DATADIR/test/t1.MYI
+--copy_file std_data/corrupt_t1.MYI $MYSQLD_DATADIR/test/t1.MYI
+
+CHECK TABLE t1;
+--echo # Alter table should report error and not auto-repair the table.
+# Remove the path to t1 to prevent platform differences
+--replace_regex /'[^']+'/'t1'/
+--error 145
+ALTER TABLE t1 ENGINE = MyISAM;
+CHECK TABLE t1;
+
+DROP TABLE t1;