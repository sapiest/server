#
# time functions
#
--disable_warnings
drop table if exists t1,t2,t3;
--enable_warnings

# Set timezone to GMT-3, to make it possible to use "interval 3 hour"
set time_zone="+03:00";

select from_days(to_days("960101")),to_days(960201)-to_days("19960101"),to_days(date_add(curdate(), interval 1 day))-to_days(curdate()),weekday("1997-11-29");
select period_add("9602",-12),period_diff(199505,"9404") ;

select now()-now(),weekday(curdate())-weekday(now()),unix_timestamp()-unix_timestamp(now());
select from_unixtime(unix_timestamp("1994-03-02 10:11:12")),from_unixtime(unix_timestamp("1994-03-02 10:11:12"),"%Y-%m-%d %h:%i:%s"),from_unixtime(unix_timestamp("1994-03-02 10:11:12"))+0;
select sec_to_time(9001),sec_to_time(9001)+0,time_to_sec("15:12:22"),
  sec_to_time(time_to_sec("0:30:47")/6.21);
select sec_to_time(time_to_sec('-838:59:59'));
select now()-curdate()*1000000-curtime();
select strcmp(current_timestamp(),concat(current_date()," ",current_time()));
select strcmp(localtime(),concat(current_date()," ",current_time()));
select strcmp(localtimestamp(),concat(current_date()," ",current_time()));
select date_format("1997-01-02 03:04:05", "%M %W %D %Y %y %m %d %h %i %s %w");
select date_format("1997-01-02", concat("%M %W %D ","%Y %y %m %d %h %i %s %w"));
select dayofmonth("1997-01-02"),dayofmonth(19970323);
select month("1997-01-02"),year("98-02-03"),dayofyear("1997-12-31");
select month("2001-02-00"),year("2001-00-00");
select DAYOFYEAR("1997-03-03"), WEEK("1998-03-03"), QUARTER(980303);
select HOUR("1997-03-03 23:03:22"), MINUTE("23:03:22"), SECOND(230322);

# Test of week and yearweek
select week(19980101),week(19970101),week(19980101,1),week(19970101,1);
select week(19981231),week(19971231),week(19981231,1),week(19971231,1);
select week(19950101),week(19950101,1);
select yearweek('1981-12-31',1),yearweek('1982-01-01',1),yearweek('1982-12-31',1),yearweek('1983-01-01',1);
select yearweek('1987-01-01',1),yearweek('1987-01-01');
select week("2000-01-01",0) as '2000', week("2001-01-01",0) as '2001', week("2002-01-01",0) as '2002',week("2003-01-01",0) as '2003', week("2004-01-01",0) as '2004', week("2005-01-01",0) as '2005', week("2006-01-01",0) as '2006';
select week("2000-01-06",0) as '2000', week("2001-01-06",0) as '2001', week("2002-01-06",0) as '2002',week("2003-01-06",0) as '2003', week("2004-01-06",0) as '2004', week("2005-01-06",0) as '2005', week("2006-01-06",0) as '2006';
select week("2000-01-01",1) as '2000', week("2001-01-01",1) as '2001', week("2002-01-01",1) as '2002',week("2003-01-01",1) as '2003', week("2004-01-01",1) as '2004', week("2005-01-01",1) as '2005', week("2006-01-01",1) as '2006';
select week("2000-01-06",1) as '2000', week("2001-01-06",1) as '2001', week("2002-01-06",1) as '2002',week("2003-01-06",1) as '2003', week("2004-01-06",1) as '2004', week("2005-01-06",1) as '2005', week("2006-01-06",1) as '2006';
select yearweek("2000-01-01",0) as '2000', yearweek("2001-01-01",0) as '2001', yearweek("2002-01-01",0) as '2002',yearweek("2003-01-01",0) as '2003', yearweek("2004-01-01",0) as '2004', yearweek("2005-01-01",0) as '2005', yearweek("2006-01-01",0) as '2006';
select yearweek("2000-01-06",0) as '2000', yearweek("2001-01-06",0) as '2001', yearweek("2002-01-06",0) as '2002',yearweek("2003-01-06",0) as '2003', yearweek("2004-01-06",0) as '2004', yearweek("2005-01-06",0) as '2005', yearweek("2006-01-06",0) as '2006';
select yearweek("2000-01-01",1) as '2000', yearweek("2001-01-01",1) as '2001', yearweek("2002-01-01",1) as '2002',yearweek("2003-01-01",1) as '2003', yearweek("2004-01-01",1) as '2004', yearweek("2005-01-01",1) as '2005', yearweek("2006-01-01",1) as '2006';
select yearweek("2000-01-06",1) as '2000', yearweek("2001-01-06",1) as '2001', yearweek("2002-01-06",1) as '2002',yearweek("2003-01-06",1) as '2003', yearweek("2004-01-06",1) as '2004', yearweek("2005-01-06",1) as '2005', yearweek("2006-01-06",1) as '2006';
select week(19981231,2), week(19981231,3), week(20000101,2), week(20000101,3);
select week(20001231,2),week(20001231,3);

select week(19981231,0) as '0', week(19981231,1) as '1', week(19981231,2) as '2', week(19981231,3) as '3', week(19981231,4) as '4', week(19981231,5) as '5', week(19981231,6) as '6', week(19981231,7) as '7';
select week(20000101,0) as '0', week(20000101,1) as '1', week(20000101,2) as '2', week(20000101,3) as '3', week(20000101,4) as '4', week(20000101,5) as '5', week(20000101,6) as '6', week(20000101,7) as '7';
select week(20000106,0) as '0', week(20000106,1) as '1', week(20000106,2) as '2', week(20000106,3) as '3', week(20000106,4) as '4', week(20000106,5) as '5', week(20000106,6) as '6', week(20000106,7) as '7';
select week(20001231,0) as '0', week(20001231,1) as '1', week(20001231,2) as '2', week(20001231,3) as '3', week(20001231,4) as '4', week(20001231,5) as '5', week(20001231,6) as '6', week(20001231,7) as '7';
select week(20010101,0) as '0', week(20010101,1) as '1', week(20010101,2) as '2', week(20010101,3) as '3', week(20010101,4) as '4', week(20010101,5) as '5', week(20010101,6) as '6', week(20010101,7) as '7';

select yearweek(20001231,0), yearweek(20001231,1), yearweek(20001231,2), yearweek(20001231,3), yearweek(20001231,4), yearweek(20001231,5), yearweek(20001231,6), yearweek(20001231,7);

set default_week_format = 6;
select week(20001231), week(20001231,6);
set default_week_format = 0;

set default_week_format = 2;
select week(20001231),week(20001231,2),week(20001231,0);
set default_week_format = 0;

select date_format('1998-12-31','%x-%v'),date_format('1999-01-01','%x-%v');
select date_format('1999-12-31','%x-%v'),date_format('2000-01-01','%x-%v');

select dayname("1962-03-03"),dayname("1962-03-03")+0;
select monthname("1972-03-04"),monthname("1972-03-04")+0;
select time_format(19980131000000,'%H|%I|%k|%l|%i|%p|%r|%S|%T');
select time_format(19980131010203,'%H|%I|%k|%l|%i|%p|%r|%S|%T');
select time_format(19980131131415,'%H|%I|%k|%l|%i|%p|%r|%S|%T');
select time_format(19980131010015,'%H|%I|%k|%l|%i|%p|%r|%S|%T');
select date_format(concat('19980131',131415),'%H|%I|%k|%l|%i|%p|%r|%S|%T| %M|%W|%D|%Y|%y|%a|%b|%j|%m|%d|%h|%s|%w');
select date_format(19980021000000,'%H|%I|%k|%l|%i|%p|%r|%S|%T| %M|%W|%D|%Y|%y|%a|%b|%j|%m|%d|%h|%s|%w');
select date_add("1997-12-31 23:59:59",INTERVAL 1 SECOND);
select date_add("1997-12-31 23:59:59",INTERVAL 1 MINUTE);
select date_add("1997-12-31 23:59:59",INTERVAL 1 HOUR);
select date_add("1997-12-31 23:59:59",INTERVAL 1 DAY);
select date_add("1997-12-31 23:59:59",INTERVAL 1 MONTH);
select date_add("1997-12-31 23:59:59",INTERVAL 1 YEAR);
select date_add("1997-12-31 23:59:59",INTERVAL "1:1" MINUTE_SECOND);
select date_add("1997-12-31 23:59:59",INTERVAL "1:1" HOUR_MINUTE);
select date_add("1997-12-31 23:59:59",INTERVAL "1:1" DAY_HOUR);
select date_add("1997-12-31 23:59:59",INTERVAL "1 1" YEAR_MONTH);
select date_add("1997-12-31 23:59:59",INTERVAL "1:1:1" HOUR_SECOND);
select date_add("1997-12-31 23:59:59",INTERVAL "1 1:1" DAY_MINUTE);
select date_add("1997-12-31 23:59:59",INTERVAL "1 1:1:1" DAY_SECOND);

select date_sub("1998-01-01 00:00:00",INTERVAL 1 SECOND);
select date_sub("1998-01-01 00:00:00",INTERVAL 1 MINUTE);
select date_sub("1998-01-01 00:00:00",INTERVAL 1 HOUR);
select date_sub("1998-01-01 00:00:00",INTERVAL 1 DAY);
select date_sub("1998-01-01 00:00:00",INTERVAL 1 MONTH);
select date_sub("1998-01-01 00:00:00",INTERVAL 1 YEAR);
select date_sub("1998-01-01 00:00:00",INTERVAL "1:1" MINUTE_SECOND);
select date_sub("1998-01-01 00:00:00",INTERVAL "1:1" HOUR_MINUTE);
select date_sub("1998-01-01 00:00:00",INTERVAL "1:1" DAY_HOUR);
select date_sub("1998-01-01 00:00:00",INTERVAL "1 1" YEAR_MONTH);
select date_sub("1998-01-01 00:00:00",INTERVAL "1:1:1" HOUR_SECOND);
select date_sub("1998-01-01 00:00:00",INTERVAL "1 1:1" DAY_MINUTE);
select date_sub("1998-01-01 00:00:00",INTERVAL "1 1:1:1" DAY_SECOND);

select date_add("1997-12-31 23:59:59",INTERVAL 100000 SECOND);
select date_add("1997-12-31 23:59:59",INTERVAL -100000 MINUTE);
select date_add("1997-12-31 23:59:59",INTERVAL 100000 HOUR);
select date_add("1997-12-31 23:59:59",INTERVAL -100000 DAY);
select date_add("1997-12-31 23:59:59",INTERVAL 100000 MONTH);
select date_add("1997-12-31 23:59:59",INTERVAL -100000 YEAR);
select date_add("1997-12-31 23:59:59",INTERVAL "10000:1" MINUTE_SECOND);
select date_add("1997-12-31 23:59:59",INTERVAL "-10000:1" HOUR_MINUTE);
select date_add("1997-12-31 23:59:59",INTERVAL "10000:1" DAY_HOUR);
select date_add("1997-12-31 23:59:59",INTERVAL "-100 1" YEAR_MONTH);
select date_add("1997-12-31 23:59:59",INTERVAL "10000:99:99" HOUR_SECOND);
select date_add("1997-12-31 23:59:59",INTERVAL " -10000 99:99" DAY_MINUTE);
select date_add("1997-12-31 23:59:59",INTERVAL "10000 99:99:99" DAY_SECOND);
select "1997-12-31 23:59:59" + INTERVAL 1 SECOND;
select INTERVAL 1 DAY + "1997-12-31";
select "1998-01-01 00:00:00" - INTERVAL 1 SECOND;

select date_sub("1998-01-02",INTERVAL 31 DAY);
select date_add("1997-12-31",INTERVAL 1 SECOND);
select date_add("1997-12-31",INTERVAL 1 DAY);
select date_add(NULL,INTERVAL 100000 SECOND);
select date_add("1997-12-31 23:59:59",INTERVAL NULL SECOND);
select date_add("1997-12-31 23:59:59",INTERVAL NULL MINUTE_SECOND);
select date_add("9999-12-31 23:59:59",INTERVAL 1 SECOND);
select date_sub("0000-00-00 00:00:00",INTERVAL 1 SECOND);
select date_add('1998-01-30',Interval 1 month);
select date_add('1998-01-30',Interval '2:1' year_month);
select date_add('1996-02-29',Interval '1' year);
select extract(YEAR FROM "1999-01-02 10:11:12");
select extract(YEAR_MONTH FROM "1999-01-02");
select extract(DAY FROM "1999-01-02");
select extract(DAY_HOUR FROM "1999-01-02 10:11:12");
select extract(DAY_MINUTE FROM "02 10:11:12");
select extract(DAY_SECOND FROM "225 10:11:12");
select extract(HOUR FROM "1999-01-02 10:11:12");
select extract(HOUR_MINUTE FROM "10:11:12");
select extract(HOUR_SECOND FROM "10:11:12");
select extract(MINUTE FROM "10:11:12");
select extract(MINUTE_SECOND FROM "10:11:12");
select extract(SECOND FROM "1999-01-02 10:11:12");
select extract(MONTH FROM "2001-02-00");

#
# test EXTRACT QUARTER (Bug #18100)
#

SELECT EXTRACT(QUARTER FROM '2004-01-15') AS quarter;
SELECT EXTRACT(QUARTER FROM '2004-02-15') AS quarter;
SELECT EXTRACT(QUARTER FROM '2004-03-15') AS quarter;
SELECT EXTRACT(QUARTER FROM '2004-04-15') AS quarter;
SELECT EXTRACT(QUARTER FROM '2004-05-15') AS quarter;
SELECT EXTRACT(QUARTER FROM '2004-06-15') AS quarter;
SELECT EXTRACT(QUARTER FROM '2004-07-15') AS quarter;
SELECT EXTRACT(QUARTER FROM '2004-08-15') AS quarter;
SELECT EXTRACT(QUARTER FROM '2004-09-15') AS quarter;
SELECT EXTRACT(QUARTER FROM '2004-10-15') AS quarter;
SELECT EXTRACT(QUARTER FROM '2004-11-15') AS quarter;
SELECT EXTRACT(QUARTER FROM '2004-12-15') AS quarter;
#
# MySQL Bugs: #12356: DATE_SUB or DATE_ADD incorrectly returns null
#
SELECT DATE_SUB(str_to_date('9999-12-31 00:01:00','%Y-%m-%d %H:%i:%s'), INTERVAL 1 MINUTE);
SELECT DATE_ADD(str_to_date('9999-12-30 23:59:00','%Y-%m-%d %H:%i:%s'), INTERVAL 1 MINUTE);

#
# Test big intervals (Bug #3498)
#
SELECT "1900-01-01 00:00:00" + INTERVAL 2147483648 SECOND;
SELECT "1900-01-01 00:00:00" + INTERVAL "1:2147483647" MINUTE_SECOND;
SELECT "1900-01-01 00:00:00" + INTERVAL "100000000:214748364700" MINUTE_SECOND;SELECT "1900-01-01 00:00:00" + INTERVAL 1<<37 SECOND;
SELECT "1900-01-01 00:00:00" + INTERVAL 1<<31 MINUTE;
SELECT "1900-01-01 00:00:00" + INTERVAL 1<<20 HOUR;

SELECT "1900-01-01 00:00:00" + INTERVAL 1<<38 SECOND;
SELECT "1900-01-01 00:00:00" + INTERVAL 1<<33 MINUTE;
SELECT "1900-01-01 00:00:00" + INTERVAL 1<<30 HOUR;
SELECT "1900-01-01 00:00:00" + INTERVAL "1000000000:214748364700" MINUTE_SECOND;

#
# Bug #614 (multiple extracts in where)
#

create table t1 (ctime varchar(20));
insert into t1 values ('2001-01-12 12:23:40');
select ctime, hour(ctime) from t1;
select ctime from t1 where extract(MONTH FROM ctime) = 1 AND extract(YEAR FROM ctime) = 2001;
drop table t1;

#
# Test bug with monthname() and NULL
#

create table t1 (id int);
create table t2 (id int, date date);
insert into t1 values (1);
insert into t2 values (1, "0000-00-00");
insert into t1 values (2);
insert into t2 values (2, "2000-01-01");
select monthname(date) from t1 inner join t2 on t1.id = t2.id;
select monthname(date) from t1 inner join t2 on t1.id = t2.id order by t1.id;
drop table t1,t2;

#
# Test bug with month() and year() on text fields with wrong information

CREATE TABLE t1 (updated text) ENGINE=MyISAM;
INSERT INTO t1 VALUES ('');
SELECT month(updated) from t1;
SELECT year(updated) from t1;
drop table t1;

#
# Check that functions work identically on 0000-00-00 as a constant and on a
# column
#

create table t1 (d date, dt datetime, t timestamp, c char(10));
insert into t1 values ("0000-00-00", "0000-00-00", "0000-00-00", "0000-00-00");
select dayofyear("0000-00-00"),dayofyear(d),dayofyear(dt),dayofyear(t),dayofyear(c) from t1;
select dayofmonth("0000-00-00"),dayofmonth(d),dayofmonth(dt),dayofmonth(t),dayofmonth(c) from t1;
select month("0000-00-00"),month(d),month(dt),month(t),month(c) from t1;
select quarter("0000-00-00"),quarter(d),quarter(dt),quarter(t),quarter(c) from t1;
select week("0000-00-00"),week(d),week(dt),week(t),week(c) from t1;
select year("0000-00-00"),year(d),year(dt),year(t),year(c) from t1;
select yearweek("0000-00-00"),yearweek(d),yearweek(dt),yearweek(t),yearweek(c) from t1;
select to_days("0000-00-00"),to_days(d),to_days(dt),to_days(t),to_days(c) from t1;
select extract(MONTH FROM "0000-00-00"),extract(MONTH FROM d),extract(MONTH FROM dt),extract(MONTH FROM t),extract(MONTH FROM c) from t1;
drop table t1;


#
# Test problem with TIMESTAMP and BETWEEN
#

CREATE TABLE t1 ( start datetime default NULL);
INSERT INTO t1 VALUES ('2002-10-21 00:00:00'),('2002-10-28 00:00:00'),('2002-11-04 00:00:00');
CREATE TABLE t2 ( ctime1 timestamp NOT NULL, ctime2 timestamp NOT NULL);
INSERT INTO t2 VALUES (20021029165106,20021105164731);
CREATE TABLE t3 (ctime1 char(19) NOT NULL, ctime2 char(19) NOT NULL);
INSERT INTO t3 VALUES ("2002-10-29 16:51:06","2002-11-05 16:47:31");

# The following statement should be fixed to return a row in 4.1
select * from t1, t2 where t1.start between t2.ctime1 and t2.ctime2;
select * from t1, t2 where t1.start >= t2.ctime1 and t1.start <= t2.ctime2;
select * from t1, t3 where t1.start between t3.ctime1 and t3.ctime2;
drop table t1,t2,t3;

#
# Test unix timestamp
#
select @a:=FROM_UNIXTIME(1);
select unix_timestamp(@a);
select unix_timestamp('1969-12-01 19:00:01');

#
# Tests for bug #6439 "unix_timestamp() function returns wrong datetime 
# values for too big argument", bug #7515 "from_unixtime(0) now
# returns NULL instead of the epoch" and bug #9191
# "TIMESTAMP/from_unixtime() no longer accepts 2^31-1."
# unix_timestamp() should return error for too big or negative argument.
# It should return Epoch value for zero argument since it seems that many
# users rely on this fact, from_unixtime() should work with values
# up to INT_MAX32 because of the same reason.
#
select from_unixtime(-1);
# check for from_unixtime(2^31-1) and from_unixtime(2^31)
select from_unixtime(2147483647);
select from_unixtime(2147483648);
select from_unixtime(0);

#
# Some more tests for bug #9191 "TIMESTAMP/from_unixtime() no
# longer accepts 2^31-1". Here we test that from_unixtime and
# unix_timestamp are consistent, when working with boundary dates.
#
select unix_timestamp(from_unixtime(2147483647));
select unix_timestamp(from_unixtime(2147483648));

# check for invalid dates

# bad year
select unix_timestamp('2039-01-20 01:00:00');
select unix_timestamp('1968-01-20 01:00:00');
# bad month
select unix_timestamp('2038-02-10 01:00:00');
select unix_timestamp('1969-11-20 01:00:00');
# bad day
select unix_timestamp('2038-01-20 01:00:00');
select unix_timestamp('1969-12-30 01:00:00');

#
# Check negative shift (we subtract several days for boundary dates during
# conversion).
select unix_timestamp('2038-01-17 12:00:00');

#
# Check positive shift. (it happens only on
# platfroms with unsigned time_t, such as QNX)
#
select unix_timestamp('1970-01-01 03:00:01');

# check bad date, close to the boundary (we cut them off in the very end)
select unix_timestamp('2038-01-19 07:14:07');


#
# Test types from + INTERVAL
#

CREATE TABLE t1 (datetime datetime, timestamp timestamp, date date, time time);
INSERT INTO t1 values ("2001-01-02 03:04:05", "2002-01-02 03:04:05", "2003-01-02", "06:07:08");
SELECT * from t1;
select date_add("1997-12-31",INTERVAL 1 SECOND);
select date_add("1997-12-31",INTERVAL "1 1" YEAR_MONTH);

select date_add(datetime, INTERVAL 1 SECOND) from t1;
select date_add(datetime, INTERVAL 1 YEAR) from t1;

select date_add(date,INTERVAL 1 SECOND) from t1;
select date_add(date,INTERVAL 1 MINUTE) from t1;
select date_add(date,INTERVAL 1 HOUR) from t1;
select date_add(date,INTERVAL 1 DAY) from t1;
select date_add(date,INTERVAL 1 MONTH) from t1;
select date_add(date,INTERVAL 1 YEAR) from t1;
select date_add(date,INTERVAL "1:1" MINUTE_SECOND) from t1;
select date_add(date,INTERVAL "1:1" HOUR_MINUTE) from t1;
select date_add(date,INTERVAL "1:1" DAY_HOUR) from t1;
select date_add(date,INTERVAL "1 1" YEAR_MONTH) from t1;
select date_add(date,INTERVAL "1:1:1" HOUR_SECOND) from t1;
select date_add(date,INTERVAL "1 1:1" DAY_MINUTE) from t1;
select date_add(date,INTERVAL "1 1:1:1" DAY_SECOND) from t1;
select date_add(date,INTERVAL "1" WEEK) from t1;
select date_add(date,INTERVAL "1" QUARTER) from t1;
select timestampadd(MINUTE, 1, date) from t1;
select timestampadd(WEEK, 1, date) from t1;
select timestampadd(SQL_TSI_SECOND, 1, date) from t1;
# Prepared statements doesn't support FRAC_SECOND yet
--disable_ps_protocol
select timestampadd(SQL_TSI_FRAC_SECOND, 1, date) from t1;
--enable_ps_protocol

select timestampdiff(MONTH, '2001-02-01', '2001-05-01') as a;
select timestampdiff(YEAR, '2002-05-01', '2001-01-01') as a;
select timestampdiff(QUARTER, '2002-05-01', '2001-01-01') as a;
select timestampdiff(MONTH, '2000-03-28', '2000-02-29') as a;
select timestampdiff(MONTH, '1991-03-28', '2000-02-29') as a;
select timestampdiff(SQL_TSI_WEEK, '2001-02-01', '2001-05-01') as a;
select timestampdiff(SQL_TSI_HOUR, '2001-02-01', '2001-05-01') as a;
select timestampdiff(SQL_TSI_DAY, '2001-02-01', '2001-05-01') as a;
select timestampdiff(SQL_TSI_MINUTE, '2001-02-01 12:59:59', '2001-05-01 12:58:59') as a;
select timestampdiff(SQL_TSI_SECOND, '2001-02-01 12:59:59', '2001-05-01 12:58:58') as a;
select timestampdiff(SQL_TSI_FRAC_SECOND, '2001-02-01 12:59:59.120000', '2001-05-01 12:58:58.119999') as a;

select timestampdiff(SQL_TSI_DAY, '1986-02-01', '1986-03-01') as a1,
       timestampdiff(SQL_TSI_DAY, '1900-02-01', '1900-03-01') as a2,
       timestampdiff(SQL_TSI_DAY, '1996-02-01', '1996-03-01') as a3,
       timestampdiff(SQL_TSI_DAY, '2000-02-01', '2000-03-01') as a4;

# bug 16226
SELECT TIMESTAMPDIFF(day,'2006-01-10 14:30:28','2006-01-11 14:30:27');
SELECT TIMESTAMPDIFF(day,'2006-01-10 14:30:28','2006-01-11 14:30:28');
SELECT TIMESTAMPDIFF(day,'2006-01-10 14:30:28','2006-01-11 14:30:29');
SELECT TIMESTAMPDIFF(day,'2006-01-10 14:30:28','2006-01-12 14:30:27');
SELECT TIMESTAMPDIFF(day,'2006-01-10 14:30:28','2006-01-12 14:30:28');
SELECT TIMESTAMPDIFF(day,'2006-01-10 14:30:28','2006-01-12 14:30:29');

SELECT TIMESTAMPDIFF(week,'2006-01-10 14:30:28','2006-01-17 14:30:27');
SELECT TIMESTAMPDIFF(week,'2006-01-10 14:30:28','2006-01-17 14:30:28');
SELECT TIMESTAMPDIFF(week,'2006-01-10 14:30:28','2006-01-17 14:30:29');
SELECT TIMESTAMPDIFF(week,'2006-01-10 14:30:28','2006-01-24 14:30:27');
SELECT TIMESTAMPDIFF(week,'2006-01-10 14:30:28','2006-01-24 14:30:28');
SELECT TIMESTAMPDIFF(week,'2006-01-10 14:30:28','2006-01-24 14:30:29');

SELECT TIMESTAMPDIFF(month,'2006-01-10 14:30:28','2006-02-10 14:30:27');
SELECT TIMESTAMPDIFF(month,'2006-01-10 14:30:28','2006-02-10 14:30:28');
SELECT TIMESTAMPDIFF(month,'2006-01-10 14:30:28','2006-02-10 14:30:29');
SELECT TIMESTAMPDIFF(month,'2006-01-10 14:30:28','2006-03-10 14:30:27');
SELECT TIMESTAMPDIFF(month,'2006-01-10 14:30:28','2006-03-10 14:30:28');
SELECT TIMESTAMPDIFF(month,'2006-01-10 14:30:28','2006-03-10 14:30:29');

SELECT TIMESTAMPDIFF(year,'2006-01-10 14:30:28','2007-01-10 14:30:27');
SELECT TIMESTAMPDIFF(year,'2006-01-10 14:30:28','2007-01-10 14:30:28');
SELECT TIMESTAMPDIFF(year,'2006-01-10 14:30:28','2007-01-10 14:30:29');
SELECT TIMESTAMPDIFF(year,'2006-01-10 14:30:28','2008-01-10 14:30:27');
SELECT TIMESTAMPDIFF(year,'2006-01-10 14:30:28','2008-01-10 14:30:28');
SELECT TIMESTAMPDIFF(year,'2006-01-10 14:30:28','2008-01-10 14:30:29');

# end of bug

select date_add(time,INTERVAL 1 SECOND) from t1;
drop table t1;

# test for last_day
select last_day('2000-02-05') as f1, last_day('2002-12-31') as f2,
       last_day('2003-03-32') as f3, last_day('2003-04-01') as f4,
       last_day('2001-01-01 01:01:01') as f5, last_day(NULL),
       last_day('2001-02-12');

create table t1 select last_day('2000-02-05') as a,
                from_days(to_days("960101")) as b;
describe t1;
select * from t1;
drop table t1;
select last_day('2000-02-05') as a,
       from_days(to_days("960101")) as b;

select date_add(last_day("1997-12-1"), INTERVAL 1 DAY);
select length(last_day("1997-12-1"));
select last_day("1997-12-1")+0;
select last_day("1997-12-1")+0.0;

# Test SAPDB UTC_% functions. This part is TZ dependant (It is supposed that
# TZ variable set to GMT-3

select strcmp(date_sub(localtimestamp(), interval 3 hour), utc_timestamp())=0;
select strcmp(date_format(date_sub(localtimestamp(), interval 3 hour),"%T"), utc_time())=0;
select strcmp(date_format(date_sub(localtimestamp(), interval 3 hour),"%Y-%m-%d"), utc_date())=0;
select strcmp(date_format(utc_timestamp(),"%T"), utc_time())=0;
select strcmp(date_format(utc_timestamp(),"%Y-%m-%d"), utc_date())=0;
select strcmp(concat(utc_date(),' ',utc_time()),utc_timestamp())=0;

explain extended select period_add("9602",-12),period_diff(199505,"9404"),from_days(to_days("960101")),dayofmonth("1997-01-02"), month("1997-01-02"), monthname("1972-03-04"),dayofyear("0000-00-00"),HOUR("1997-03-03 23:03:22"),MINUTE("23:03:22"),SECOND(230322),QUARTER(980303),WEEK("1998-03-03"),yearweek("2000-01-01",1),week(19950101,1),year("98-02-03"),weekday(curdate())-weekday(now()),dayname("1962-03-03"),unix_timestamp(),sec_to_time(time_to_sec("0:30:47")/6.21),curtime(),utc_time(),curdate(),utc_date(),utc_timestamp(),date_format("1997-01-02 03:04:05", "%M %W %D %Y %y %m %d %h %i %s %w"),from_unixtime(unix_timestamp("1994-03-02 10:11:12")),"1997-12-31 23:59:59" + INTERVAL 1 SECOND,"1998-01-01 00:00:00" - INTERVAL 1 SECOND,INTERVAL 1 DAY + "1997-12-31", extract(YEAR FROM "1999-01-02 10:11:12"),date_add("1997-12-31 23:59:59",INTERVAL 1 SECOND);

SET @TMP=NOW();
CREATE TABLE t1 (d DATETIME);
INSERT INTO t1 VALUES (NOW());
INSERT INTO t1 VALUES (NOW());
INSERT INTO t1 VALUES (NOW());
SELECT count(*) FROM t1 WHERE d>FROM_DAYS(TO_DAYS(@TMP)) AND d<=FROM_DAYS(TO_DAYS(@TMP)+1);
DROP TABLE t1;

#
# Bug #10568
#

select last_day('2005-00-00');
select last_day('2005-00-01');
select last_day('2005-01-00');

#
# Bug #18501: monthname and NULLs
#

select monthname(str_to_date(null, '%m')), monthname(str_to_date(null, '%m')),
       monthname(str_to_date(1, '%m')), monthname(str_to_date(0, '%m'));

#
# Bug #16327: problem with timestamp < 1970
#

set time_zone='-6:00';
create table t1(a timestamp);
insert into t1 values (19691231190001);
select * from t1;
drop table t1;

#
# Bug#16377 result of DATE/TIME functions were compared as strings which
#           can lead to a wrong result.
# Now wrong dates should be compared only with CAST()
create table t1(f1 date, f2 time, f3 datetime);
insert into t1 values ("2006-01-01", "12:01:01", "2006-01-01 12:01:01");
insert into t1 values ("2006-01-02", "12:01:02", "2006-01-02 12:01:02");
select f1 from t1 where f1 between CAST("2006-1-1" as date) and CAST(20060101 as date);
select f1 from t1 where f1 between cast("2006-1-1" as date) and cast("2006.1.1" as date);
select f1 from t1 where date(f1) between cast("2006-1-1" as date) and cast("2006.1.1" as date);
select f2 from t1 where f2 between cast("12:1:2" as time) and cast("12:2:2" as time);
select f2 from t1 where time(f2) between cast("12:1:2" as time) and cast("12:2:2" as time);
select f3 from t1 where f3 between cast("2006-1-1 12:1:1" as datetime) and cast("2006-1-1 12:1:2" as datetime);
select f3 from t1 where timestamp(f3) between cast("2006-1-1 12:1:1" as datetime) and cast("2006-1-1 12:1:2" as datetime);
select f1 from t1 where cast("2006-1-1" as date) between f1 and f3;
select f1 from t1 where cast("2006-1-1" as date) between date(f1) and date(f3);
select f1 from t1 where cast("2006-1-1" as date) between f1 and cast('zzz' as date);
select f1 from t1 where makedate(2006,1) between date(f1) and date(f3);
select f1 from t1 where makedate(2006,2) between date(f1) and date(f3);
drop table t1;

#
# Bug #16546
# 

create table t1 select now() - now(), curtime() - curtime(), 
                       sec_to_time(1) + 0, from_unixtime(1) + 0;
show create table t1;
drop table t1;

#
# Bug #11655: Wrong time is returning from nested selects - maximum time exists
#
# check if SEC_TO_TIME() handles out-of-range values correctly
SELECT SEC_TO_TIME(3300000);
SELECT SEC_TO_TIME(3300000)+0;
SELECT SEC_TO_TIME(3600 * 4294967296);

# check if TIME_TO_SEC() handles out-of-range values correctly
SELECT TIME_TO_SEC('916:40:00');

# check if ADDTIME() handles out-of-range values correctly
SELECT ADDTIME('500:00:00', '416:40:00');
SELECT ADDTIME('916:40:00', '416:40:00');

# check if SUBTIME() handles out-of-range values correctly
SELECT SUBTIME('916:40:00', '416:40:00');
SELECT SUBTIME('-916:40:00', '416:40:00');

# check if MAKETIME() handles out-of-range values correctly
SELECT MAKETIME(916,0,0);
SELECT MAKETIME(4294967296, 0, 0);
SELECT MAKETIME(-4294967296, 0, 0);
SELECT MAKETIME(0, 4294967296, 0);
SELECT MAKETIME(0, 0, 4294967296);
SELECT MAKETIME(CAST(-1 AS UNSIGNED), 0, 0);

# check if EXTRACT() handles out-of-range values correctly
SELECT EXTRACT(HOUR FROM '100000:02:03');

# check if we get proper warnings if both input string truncation
# and out-of-range value occur
CREATE TABLE t1(f1 TIME);
INSERT INTO t1 VALUES('916:00:00 a');
SELECT * FROM t1;
DROP TABLE t1;

#
# Bug #20927: sec_to_time treats big unsigned as signed
#
# check if SEC_TO_TIME() handles BIGINT UNSIGNED values correctly
SELECT SEC_TO_TIME(CAST(-1 AS UNSIGNED));

#
# 21913: DATE_FORMAT() Crashes mysql server if I use it through
#        mysql-connector-j driver.
#

SET NAMES latin1;
SET character_set_results = NULL;
SHOW VARIABLES LIKE 'character_set_results';

CREATE TABLE testBug8868 (field1 DATE, field2 VARCHAR(32) CHARACTER SET BINARY);
INSERT INTO testBug8868 VALUES ('2006-09-04', 'abcd');

SELECT DATE_FORMAT(field1,'%b-%e %l:%i%p') as fmtddate, field2 FROM testBug8868;

DROP TABLE testBug8868;

SET NAMES DEFAULT;

#
# Bug #19844 time_format in Union truncates values
#

(select time_format(timediff(now(), DATE_SUB(now(),INTERVAL 5 DAY)),'%H') As H)
union
(select time_format(timediff(now(), DATE_SUB(now(),INTERVAL 5 DAY)),'%H') As H);
(select time_format(timediff(now(), DATE_SUB(now(),INTERVAL 5 DAY)),'%k') As H)
union
(select time_format(timediff(now(), DATE_SUB(now(),INTERVAL 5 DAY)),'%k') As H);
(select time_format(timediff(now(), DATE_SUB(now(),INTERVAL 5 HOUR)),'%H') As H)
union
(select time_format(timediff(now(), DATE_SUB(now(),INTERVAL 5 HOUR)),'%H') As H);

(select time_format(timediff(now(), DATE_SUB(now(),INTERVAL 5 HOUR)),'%k') As H)
union
(select time_format(timediff(now(), DATE_SUB(now(),INTERVAL 5 HOUR)),'%k') As H);

#
# Bug #23653: crash if last_day('0000-00-00')
#

select last_day('0000-00-00');

#
# Bug 23616: datetime functions with double argumets
#

select isnull(week(now() + 0)), isnull(week(now() + 0.2)),
  week(20061108), week(20061108.01), week(20061108085411.000002);

--echo End of 4.1 tests

explain extended select timestampdiff(SQL_TSI_WEEK, '2001-02-01', '2001-05-01') as a1,
			timestampdiff(SQL_TSI_FRAC_SECOND, '2001-02-01 12:59:59.120000', '2001-05-01 12:58:58.119999') as a2;

#
# Bug #10590: %h, %I, and %l format specifies should all return results in
# the 0-11 range
#
select time_format('100:00:00', '%H %k %h %I %l');

#
# Bug #12562: Make SYSDATE behave like it does in Oracle: always the current
#             time, regardless of magic to make NOW() always the same for the
#             entirety of a statement.
SET GLOBAL log_bin_trust_function_creators = 1;

create table t1 (a timestamp default '2005-05-05 01:01:01',
                 b timestamp default '2005-05-05 01:01:01');
delimiter //;
drop function if exists t_slow_sysdate;
create function t_slow_sysdate() returns timestamp
begin
  do sleep(2);
  return sysdate();
end;
//

insert into t1 set a = sysdate(), b = t_slow_sysdate();//

create trigger t_before before insert on t1
for each row begin
  set new.b = t_slow_sysdate();
end
//

delimiter ;//

insert into t1 set a = sysdate();

select a != b from t1;

drop trigger t_before;
drop function t_slow_sysdate;
drop table t1;

SET GLOBAL log_bin_trust_function_creators = 0;

create table t1 (a datetime, i int, b datetime);
insert into t1 select sysdate(), sleep(1), sysdate() from dual;
select a != b from t1;
drop table t1;

delimiter //;
create procedure t_sysdate()
begin
  select sysdate() into @a;
  do sleep(2);
  select sysdate() into @b;
  select @a != @b;
end;
//
delimiter ;//
call t_sysdate();
drop procedure t_sysdate;

#
# Bug #13534: timestampdiff() returned incorrect results across leap years
#
select timestampdiff(month,'2004-09-11','2004-09-11');
select timestampdiff(month,'2004-09-11','2005-09-11');
select timestampdiff(month,'2004-09-11','2006-09-11');
select timestampdiff(month,'2004-09-11','2007-09-11');
select timestampdiff(month,'2005-09-11','2004-09-11');
select timestampdiff(month,'2005-09-11','2003-09-11');

select timestampdiff(month,'2004-02-28','2005-02-28');
select timestampdiff(month,'2004-02-29','2005-02-28');
select timestampdiff(month,'2004-02-28','2005-02-28');
select timestampdiff(month,'2004-03-29','2005-03-28');
select timestampdiff(month,'2003-02-28','2004-02-29');
select timestampdiff(month,'2003-02-28','2005-02-28');

select timestampdiff(month,'1999-09-11','2001-10-10');
select timestampdiff(month,'1999-09-11','2001-9-11');

select timestampdiff(year,'1999-09-11','2001-9-11');
select timestampdiff(year,'2004-02-28','2005-02-28');
select timestampdiff(year,'2004-02-29','2005-02-28');

#
# Bug #18618: BETWEEN for dates with the second argument being a constant
#             expression and the first and the third arguments being fields 
#

CREATE TABLE t1 (id int NOT NULL PRIMARY KEY, day date);
CREATE TABLE t2 (id int NOT NULL PRIMARY KEY, day date);

INSERT INTO t1 VALUES
  (1, '2005-06-01'), (2, '2005-02-01'), (3, '2005-07-01');
INSERT INTO t2 VALUES
  (1, '2005-08-01'), (2, '2005-06-15'), (3, '2005-07-15');

SELECT * FROM t1, t2 
  WHERE t1.day BETWEEN 
               '2005.09.01' - INTERVAL 6 MONTH AND t2.day;
SELECT * FROM t1, t2 
  WHERE CAST(t1.day AS DATE) BETWEEN 
                             '2005.09.01' - INTERVAL 6 MONTH AND t2.day;
 
DROP TABLE t1,t2;


# Restore timezone to default
set time_zone= @@global.time_zone;

#
# Bug #22229: bug in DATE_ADD()
#

select str_to_date('10:00 PM', '%h:%i %p') + INTERVAL 10 MINUTE;

<<<<<<< HEAD
#
# Bug #21103: DATE column not compared as DATE
#

create table t1 (field DATE);
insert into t1 values ('2006-11-06');
select * from t1 where field < '2006-11-06 04:08:36.0'; 
select * from t1 where field = '2006-11-06 04:08:36.0'; 
select * from t1 where field = '2006-11-06'; 
select * from t1 where CAST(field as DATETIME) < '2006-11-06 04:08:36.0';
select * from t1 where CAST(field as DATE) < '2006-11-06 04:08:36.0';
drop table t1;

#
# Bug #25643: SEC_TO_TIME function problem
#
CREATE TABLE t1 (a int, t1 time, t2 time, d date, PRIMARY KEY  (a));
INSERT INTO t1 VALUES (1, '10:00:00', NULL, NULL), 
       (2, '11:00:00', '11:15:00', '1972-02-06');
SELECT t1, t2, SEC_TO_TIME( TIME_TO_SEC( t2 ) - TIME_TO_SEC( t1 ) ), QUARTER(d) 
  FROM t1;
SELECT t1, t2, SEC_TO_TIME( TIME_TO_SEC( t2 ) - TIME_TO_SEC( t1 ) ), QUARTER(d)
  FROM t1 ORDER BY a DESC;
DROP TABLE t1;
=======

#
# Bug #20293: group by cuts off value from time_format
#
# Check if using GROUP BY with TIME_FORMAT() produces correct results

SELECT TIME_FORMAT(SEC_TO_TIME(a),"%H:%i:%s") FROM (SELECT 3020399 AS a UNION SELECT 3020398 ) x GROUP BY 1;
>>>>>>> aeb16245
--echo End of 5.0 tests

#
# Bug #18997
#

select date_sub("0050-01-01 00:00:01",INTERVAL 2 SECOND);
select date_sub("0199-01-01 00:00:01",INTERVAL 2 SECOND);
select date_add("0199-12-31 23:59:59",INTERVAL 2 SECOND);
select date_sub("0200-01-01 00:00:01",INTERVAL 2 SECOND);
select date_sub("0200-01-01 00:00:01",INTERVAL 1 SECOND);
select date_sub("0200-01-01 00:00:01",INTERVAL 2 SECOND);
select date_add("2001-01-01 23:59:59",INTERVAL -2000 YEAR);
select date_sub("50-01-01 00:00:01",INTERVAL 2 SECOND);
select date_sub("90-01-01 00:00:01",INTERVAL 2 SECOND);
select date_sub("0069-01-01 00:00:01",INTERVAL 2 SECOND);
select date_sub("0169-01-01 00:00:01",INTERVAL 2 SECOND);


--echo End of 5.1 tests<|MERGE_RESOLUTION|>--- conflicted
+++ resolved
@@ -700,7 +700,6 @@
 
 select str_to_date('10:00 PM', '%h:%i %p') + INTERVAL 10 MINUTE;
 
-<<<<<<< HEAD
 #
 # Bug #21103: DATE column not compared as DATE
 #
@@ -725,7 +724,6 @@
 SELECT t1, t2, SEC_TO_TIME( TIME_TO_SEC( t2 ) - TIME_TO_SEC( t1 ) ), QUARTER(d)
   FROM t1 ORDER BY a DESC;
 DROP TABLE t1;
-=======
 
 #
 # Bug #20293: group by cuts off value from time_format
@@ -733,7 +731,6 @@
 # Check if using GROUP BY with TIME_FORMAT() produces correct results
 
 SELECT TIME_FORMAT(SEC_TO_TIME(a),"%H:%i:%s") FROM (SELECT 3020399 AS a UNION SELECT 3020398 ) x GROUP BY 1;
->>>>>>> aeb16245
 --echo End of 5.0 tests
 
 #
