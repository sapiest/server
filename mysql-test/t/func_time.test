#
# time functions
#
--disable_warnings
drop table if exists t1,t2,t3;
--enable_warnings

# Set timezone to GMT-3, to make it possible to use "interval 3 hour"
set time_zone="+03:00";

select from_days(to_days("960101")),to_days(960201)-to_days("19960101"),to_days(date_add(curdate(), interval 1 day))-to_days(curdate()),weekday("1997-11-29");
select period_add("9602",-12),period_diff(199505,"9404") ;

select now()-now(),weekday(curdate())-weekday(now()),unix_timestamp()-unix_timestamp(now());
select from_unixtime(unix_timestamp("1994-03-02 10:11:12")),from_unixtime(unix_timestamp("1994-03-02 10:11:12"),"%Y-%m-%d %h:%i:%s"),from_unixtime(unix_timestamp("1994-03-02 10:11:12"))+0;
select sec_to_time(9001),sec_to_time(9001)+0,time_to_sec("15:12:22"),
  sec_to_time(time_to_sec("0:30:47")/6.21);
select sec_to_time(time_to_sec('-838:59:59'));
select now()-curdate()*1000000-curtime();
select strcmp(current_timestamp(),concat(current_date()," ",current_time()));
select strcmp(localtime(),concat(current_date()," ",current_time()));
select strcmp(localtimestamp(),concat(current_date()," ",current_time()));
select date_format("1997-01-02 03:04:05", "%M %W %D %Y %y %m %d %h %i %s %w");
select date_format("1997-01-02", concat("%M %W %D ","%Y %y %m %d %h %i %s %w"));
select dayofmonth("1997-01-02"),dayofmonth(19970323);
select month("1997-01-02"),year("98-02-03"),dayofyear("1997-12-31");
select month("2001-02-00"),year("2001-00-00");
select DAYOFYEAR("1997-03-03"), WEEK("1998-03-03"), QUARTER(980303);
select HOUR("1997-03-03 23:03:22"), MINUTE("23:03:22"), SECOND(230322);

# Test of week and yearweek
select week(19980101),week(19970101),week(19980101,1),week(19970101,1);
select week(19981231),week(19971231),week(19981231,1),week(19971231,1);
select week(19950101),week(19950101,1);
select yearweek('1981-12-31',1),yearweek('1982-01-01',1),yearweek('1982-12-31',1),yearweek('1983-01-01',1);
select yearweek('1987-01-01',1),yearweek('1987-01-01');
select week("2000-01-01",0) as '2000', week("2001-01-01",0) as '2001', week("2002-01-01",0) as '2002',week("2003-01-01",0) as '2003', week("2004-01-01",0) as '2004', week("2005-01-01",0) as '2005', week("2006-01-01",0) as '2006';
select week("2000-01-06",0) as '2000', week("2001-01-06",0) as '2001', week("2002-01-06",0) as '2002',week("2003-01-06",0) as '2003', week("2004-01-06",0) as '2004', week("2005-01-06",0) as '2005', week("2006-01-06",0) as '2006';
select week("2000-01-01",1) as '2000', week("2001-01-01",1) as '2001', week("2002-01-01",1) as '2002',week("2003-01-01",1) as '2003', week("2004-01-01",1) as '2004', week("2005-01-01",1) as '2005', week("2006-01-01",1) as '2006';
select week("2000-01-06",1) as '2000', week("2001-01-06",1) as '2001', week("2002-01-06",1) as '2002',week("2003-01-06",1) as '2003', week("2004-01-06",1) as '2004', week("2005-01-06",1) as '2005', week("2006-01-06",1) as '2006';
select yearweek("2000-01-01",0) as '2000', yearweek("2001-01-01",0) as '2001', yearweek("2002-01-01",0) as '2002',yearweek("2003-01-01",0) as '2003', yearweek("2004-01-01",0) as '2004', yearweek("2005-01-01",0) as '2005', yearweek("2006-01-01",0) as '2006';
select yearweek("2000-01-06",0) as '2000', yearweek("2001-01-06",0) as '2001', yearweek("2002-01-06",0) as '2002',yearweek("2003-01-06",0) as '2003', yearweek("2004-01-06",0) as '2004', yearweek("2005-01-06",0) as '2005', yearweek("2006-01-06",0) as '2006';
select yearweek("2000-01-01",1) as '2000', yearweek("2001-01-01",1) as '2001', yearweek("2002-01-01",1) as '2002',yearweek("2003-01-01",1) as '2003', yearweek("2004-01-01",1) as '2004', yearweek("2005-01-01",1) as '2005', yearweek("2006-01-01",1) as '2006';
select yearweek("2000-01-06",1) as '2000', yearweek("2001-01-06",1) as '2001', yearweek("2002-01-06",1) as '2002',yearweek("2003-01-06",1) as '2003', yearweek("2004-01-06",1) as '2004', yearweek("2005-01-06",1) as '2005', yearweek("2006-01-06",1) as '2006';
select week(19981231,2), week(19981231,3), week(20000101,2), week(20000101,3);
select week(20001231,2),week(20001231,3);

select week(19981231,0) as '0', week(19981231,1) as '1', week(19981231,2) as '2', week(19981231,3) as '3', week(19981231,4) as '4', week(19981231,5) as '5', week(19981231,6) as '6', week(19981231,7) as '7';
select week(20000101,0) as '0', week(20000101,1) as '1', week(20000101,2) as '2', week(20000101,3) as '3', week(20000101,4) as '4', week(20000101,5) as '5', week(20000101,6) as '6', week(20000101,7) as '7';
select week(20000106,0) as '0', week(20000106,1) as '1', week(20000106,2) as '2', week(20000106,3) as '3', week(20000106,4) as '4', week(20000106,5) as '5', week(20000106,6) as '6', week(20000106,7) as '7';
select week(20001231,0) as '0', week(20001231,1) as '1', week(20001231,2) as '2', week(20001231,3) as '3', week(20001231,4) as '4', week(20001231,5) as '5', week(20001231,6) as '6', week(20001231,7) as '7';
select week(20010101,0) as '0', week(20010101,1) as '1', week(20010101,2) as '2', week(20010101,3) as '3', week(20010101,4) as '4', week(20010101,5) as '5', week(20010101,6) as '6', week(20010101,7) as '7';

select yearweek(20001231,0), yearweek(20001231,1), yearweek(20001231,2), yearweek(20001231,3), yearweek(20001231,4), yearweek(20001231,5), yearweek(20001231,6), yearweek(20001231,7);

set default_week_format = 6;
select week(20001231), week(20001231,6);
set default_week_format = 0;

set default_week_format = 2;
select week(20001231),week(20001231,2),week(20001231,0);
set default_week_format = 0;

select date_format('1998-12-31','%x-%v'),date_format('1999-01-01','%x-%v');
select date_format('1999-12-31','%x-%v'),date_format('2000-01-01','%x-%v');

select dayname("1962-03-03"),dayname("1962-03-03")+0;
select monthname("1972-03-04"),monthname("1972-03-04")+0;
select time_format(19980131000000,'%H|%I|%k|%l|%i|%p|%r|%S|%T');
select time_format(19980131010203,'%H|%I|%k|%l|%i|%p|%r|%S|%T');
select time_format(19980131131415,'%H|%I|%k|%l|%i|%p|%r|%S|%T');
select time_format(19980131010015,'%H|%I|%k|%l|%i|%p|%r|%S|%T');
select date_format(concat('19980131',131415),'%H|%I|%k|%l|%i|%p|%r|%S|%T| %M|%W|%D|%Y|%y|%a|%b|%j|%m|%d|%h|%s|%w');
select date_format(19980021000000,'%H|%I|%k|%l|%i|%p|%r|%S|%T| %M|%W|%D|%Y|%y|%a|%b|%j|%m|%d|%h|%s|%w');
select date_add("1997-12-31 23:59:59",INTERVAL 1 SECOND);
select date_add("1997-12-31 23:59:59",INTERVAL 1 MINUTE);
select date_add("1997-12-31 23:59:59",INTERVAL 1 HOUR);
select date_add("1997-12-31 23:59:59",INTERVAL 1 DAY);
select date_add("1997-12-31 23:59:59",INTERVAL 1 MONTH);
select date_add("1997-12-31 23:59:59",INTERVAL 1 YEAR);
select date_add("1997-12-31 23:59:59",INTERVAL "1:1" MINUTE_SECOND);
select date_add("1997-12-31 23:59:59",INTERVAL "1:1" HOUR_MINUTE);
select date_add("1997-12-31 23:59:59",INTERVAL "1:1" DAY_HOUR);
select date_add("1997-12-31 23:59:59",INTERVAL "1 1" YEAR_MONTH);
select date_add("1997-12-31 23:59:59",INTERVAL "1:1:1" HOUR_SECOND);
select date_add("1997-12-31 23:59:59",INTERVAL "1 1:1" DAY_MINUTE);
select date_add("1997-12-31 23:59:59",INTERVAL "1 1:1:1" DAY_SECOND);

select date_sub("1998-01-01 00:00:00",INTERVAL 1 SECOND);
select date_sub("1998-01-01 00:00:00",INTERVAL 1 MINUTE);
select date_sub("1998-01-01 00:00:00",INTERVAL 1 HOUR);
select date_sub("1998-01-01 00:00:00",INTERVAL 1 DAY);
select date_sub("1998-01-01 00:00:00",INTERVAL 1 MONTH);
select date_sub("1998-01-01 00:00:00",INTERVAL 1 YEAR);
select date_sub("1998-01-01 00:00:00",INTERVAL "1:1" MINUTE_SECOND);
select date_sub("1998-01-01 00:00:00",INTERVAL "1:1" HOUR_MINUTE);
select date_sub("1998-01-01 00:00:00",INTERVAL "1:1" DAY_HOUR);
select date_sub("1998-01-01 00:00:00",INTERVAL "1 1" YEAR_MONTH);
select date_sub("1998-01-01 00:00:00",INTERVAL "1:1:1" HOUR_SECOND);
select date_sub("1998-01-01 00:00:00",INTERVAL "1 1:1" DAY_MINUTE);
select date_sub("1998-01-01 00:00:00",INTERVAL "1 1:1:1" DAY_SECOND);

select date_add("1997-12-31 23:59:59",INTERVAL 100000 SECOND);
select date_add("1997-12-31 23:59:59",INTERVAL -100000 MINUTE);
select date_add("1997-12-31 23:59:59",INTERVAL 100000 HOUR);
select date_add("1997-12-31 23:59:59",INTERVAL -100000 DAY);
select date_add("1997-12-31 23:59:59",INTERVAL 100000 MONTH);
select date_add("1997-12-31 23:59:59",INTERVAL -100000 YEAR);
select date_add("1997-12-31 23:59:59",INTERVAL "10000:1" MINUTE_SECOND);
select date_add("1997-12-31 23:59:59",INTERVAL "-10000:1" HOUR_MINUTE);
select date_add("1997-12-31 23:59:59",INTERVAL "10000:1" DAY_HOUR);
select date_add("1997-12-31 23:59:59",INTERVAL "-100 1" YEAR_MONTH);
select date_add("1997-12-31 23:59:59",INTERVAL "10000:99:99" HOUR_SECOND);
select date_add("1997-12-31 23:59:59",INTERVAL " -10000 99:99" DAY_MINUTE);
select date_add("1997-12-31 23:59:59",INTERVAL "10000 99:99:99" DAY_SECOND);
select "1997-12-31 23:59:59" + INTERVAL 1 SECOND;
select INTERVAL 1 DAY + "1997-12-31";
select "1998-01-01 00:00:00" - INTERVAL 1 SECOND;

select date_sub("1998-01-02",INTERVAL 31 DAY);
select date_add("1997-12-31",INTERVAL 1 SECOND);
select date_add("1997-12-31",INTERVAL 1 DAY);
select date_add(NULL,INTERVAL 100000 SECOND);
select date_add("1997-12-31 23:59:59",INTERVAL NULL SECOND);
select date_add("1997-12-31 23:59:59",INTERVAL NULL MINUTE_SECOND);
select date_add("9999-12-31 23:59:59",INTERVAL 1 SECOND);
select date_sub("0000-00-00 00:00:00",INTERVAL 1 SECOND);
select date_add('1998-01-30',Interval 1 month);
select date_add('1998-01-30',Interval '2:1' year_month);
select date_add('1996-02-29',Interval '1' year);
select extract(YEAR FROM "1999-01-02 10:11:12");
select extract(YEAR_MONTH FROM "1999-01-02");
select extract(DAY FROM "1999-01-02");
select extract(DAY_HOUR FROM "1999-01-02 10:11:12");
select extract(DAY_MINUTE FROM "02 10:11:12");
select extract(DAY_SECOND FROM "225 10:11:12");
select extract(HOUR FROM "1999-01-02 10:11:12");
select extract(HOUR_MINUTE FROM "10:11:12");
select extract(HOUR_SECOND FROM "10:11:12");
select extract(MINUTE FROM "10:11:12");
select extract(MINUTE_SECOND FROM "10:11:12");
select extract(SECOND FROM "1999-01-02 10:11:12");
select extract(MONTH FROM "2001-02-00");

#
# test EXTRACT QUARTER (Bug #18100)
#

SELECT EXTRACT(QUARTER FROM '2004-01-15') AS quarter;
SELECT EXTRACT(QUARTER FROM '2004-02-15') AS quarter;
SELECT EXTRACT(QUARTER FROM '2004-03-15') AS quarter;
SELECT EXTRACT(QUARTER FROM '2004-04-15') AS quarter;
SELECT EXTRACT(QUARTER FROM '2004-05-15') AS quarter;
SELECT EXTRACT(QUARTER FROM '2004-06-15') AS quarter;
SELECT EXTRACT(QUARTER FROM '2004-07-15') AS quarter;
SELECT EXTRACT(QUARTER FROM '2004-08-15') AS quarter;
SELECT EXTRACT(QUARTER FROM '2004-09-15') AS quarter;
SELECT EXTRACT(QUARTER FROM '2004-10-15') AS quarter;
SELECT EXTRACT(QUARTER FROM '2004-11-15') AS quarter;
SELECT EXTRACT(QUARTER FROM '2004-12-15') AS quarter;
#
# MySQL Bugs: #12356: DATE_SUB or DATE_ADD incorrectly returns null
#
SELECT DATE_SUB(str_to_date('9999-12-31 00:01:00','%Y-%m-%d %H:%i:%s'), INTERVAL 1 MINUTE);
SELECT DATE_ADD(str_to_date('9999-12-30 23:59:00','%Y-%m-%d %H:%i:%s'), INTERVAL 1 MINUTE);

#
# Test big intervals (Bug #3498)
#
SELECT "1900-01-01 00:00:00" + INTERVAL 2147483648 SECOND;
SELECT "1900-01-01 00:00:00" + INTERVAL "1:2147483647" MINUTE_SECOND;
SELECT "1900-01-01 00:00:00" + INTERVAL "100000000:214748364700" MINUTE_SECOND;SELECT "1900-01-01 00:00:00" + INTERVAL 1<<37 SECOND;
SELECT "1900-01-01 00:00:00" + INTERVAL 1<<31 MINUTE;
SELECT "1900-01-01 00:00:00" + INTERVAL 1<<20 HOUR;

SELECT "1900-01-01 00:00:00" + INTERVAL 1<<38 SECOND;
SELECT "1900-01-01 00:00:00" + INTERVAL 1<<33 MINUTE;
SELECT "1900-01-01 00:00:00" + INTERVAL 1<<30 HOUR;
SELECT "1900-01-01 00:00:00" + INTERVAL "1000000000:214748364700" MINUTE_SECOND;

#
# Bug #614 (multiple extracts in where)
#

create table t1 (ctime varchar(20));
insert into t1 values ('2001-01-12 12:23:40');
select ctime, hour(ctime) from t1;
select ctime from t1 where extract(MONTH FROM ctime) = 1 AND extract(YEAR FROM ctime) = 2001;
drop table t1;

#
# Test bug with monthname() and NULL
#

create table t1 (id int);
create table t2 (id int, date date);
insert into t1 values (1);
insert into t2 values (1, "0000-00-00");
insert into t1 values (2);
insert into t2 values (2, "2000-01-01");
select monthname(date) from t1 inner join t2 on t1.id = t2.id;
select monthname(date) from t1 inner join t2 on t1.id = t2.id order by t1.id;
drop table t1,t2;

#
# Test bug with month() and year() on text fields with wrong information

CREATE TABLE t1 (updated text) ENGINE=MyISAM;
INSERT INTO t1 VALUES ('');
SELECT month(updated) from t1;
SELECT year(updated) from t1;
drop table t1;

#
# Check that functions work identically on 0000-00-00 as a constant and on a
# column
#

create table t1 (d date, dt datetime, t timestamp, c char(10));
insert into t1 values ("0000-00-00", "0000-00-00", "0000-00-00", "0000-00-00");
select dayofyear("0000-00-00"),dayofyear(d),dayofyear(dt),dayofyear(t),dayofyear(c) from t1;
select dayofmonth("0000-00-00"),dayofmonth(d),dayofmonth(dt),dayofmonth(t),dayofmonth(c) from t1;
select month("0000-00-00"),month(d),month(dt),month(t),month(c) from t1;
select quarter("0000-00-00"),quarter(d),quarter(dt),quarter(t),quarter(c) from t1;
select week("0000-00-00"),week(d),week(dt),week(t),week(c) from t1;
select year("0000-00-00"),year(d),year(dt),year(t),year(c) from t1;
select yearweek("0000-00-00"),yearweek(d),yearweek(dt),yearweek(t),yearweek(c) from t1;
select to_days("0000-00-00"),to_days(d),to_days(dt),to_days(t),to_days(c) from t1;
select extract(MONTH FROM "0000-00-00"),extract(MONTH FROM d),extract(MONTH FROM dt),extract(MONTH FROM t),extract(MONTH FROM c) from t1;
drop table t1;


#
# Test problem with TIMESTAMP and BETWEEN
#

CREATE TABLE t1 ( start datetime default NULL);
INSERT INTO t1 VALUES ('2002-10-21 00:00:00'),('2002-10-28 00:00:00'),('2002-11-04 00:00:00');
CREATE TABLE t2 ( ctime1 timestamp NOT NULL, ctime2 timestamp NOT NULL);
INSERT INTO t2 VALUES (20021029165106,20021105164731);
CREATE TABLE t3 (ctime1 char(19) NOT NULL, ctime2 char(19) NOT NULL);
INSERT INTO t3 VALUES ("2002-10-29 16:51:06","2002-11-05 16:47:31");

# The following statement should be fixed to return a row in 4.1
select * from t1, t2 where t1.start between t2.ctime1 and t2.ctime2;
select * from t1, t2 where t1.start >= t2.ctime1 and t1.start <= t2.ctime2;
select * from t1, t3 where t1.start between t3.ctime1 and t3.ctime2;
drop table t1,t2,t3;

#
# Test unix timestamp
#
select @a:=FROM_UNIXTIME(1);
select unix_timestamp(@a);
select unix_timestamp('1969-12-01 19:00:01');

#
# Test for bug #6439 "unix_timestamp() function returns wrong datetime 
# values for too big argument" and bug #7515 "from_unixtime(0) now
# returns NULL instead of the epoch". unix_timestamp() should return error
# for too big or negative argument. It should return Epoch value for zero
# argument since it seems that many user's rely on this fact.
#
select from_unixtime(-1);
select from_unixtime(2145916800);
select from_unixtime(0);

#
# Test types from + INTERVAL
#

CREATE TABLE t1 (datetime datetime, timestamp timestamp, date date, time time);
INSERT INTO t1 values ("2001-01-02 03:04:05", "2002-01-02 03:04:05", "2003-01-02", "06:07:08");
SELECT * from t1;
select date_add("1997-12-31",INTERVAL 1 SECOND);
select date_add("1997-12-31",INTERVAL "1 1" YEAR_MONTH);

select date_add(datetime, INTERVAL 1 SECOND) from t1;
select date_add(datetime, INTERVAL 1 YEAR) from t1;

select date_add(date,INTERVAL 1 SECOND) from t1;
select date_add(date,INTERVAL 1 MINUTE) from t1;
select date_add(date,INTERVAL 1 HOUR) from t1;
select date_add(date,INTERVAL 1 DAY) from t1;
select date_add(date,INTERVAL 1 MONTH) from t1;
select date_add(date,INTERVAL 1 YEAR) from t1;
select date_add(date,INTERVAL "1:1" MINUTE_SECOND) from t1;
select date_add(date,INTERVAL "1:1" HOUR_MINUTE) from t1;
select date_add(date,INTERVAL "1:1" DAY_HOUR) from t1;
select date_add(date,INTERVAL "1 1" YEAR_MONTH) from t1;
select date_add(date,INTERVAL "1:1:1" HOUR_SECOND) from t1;
select date_add(date,INTERVAL "1 1:1" DAY_MINUTE) from t1;
select date_add(date,INTERVAL "1 1:1:1" DAY_SECOND) from t1;
select date_add(date,INTERVAL "1" WEEK) from t1;
select date_add(date,INTERVAL "1" QUARTER) from t1;
select timestampadd(MINUTE, 1, date) from t1;
select timestampadd(WEEK, 1, date) from t1;
select timestampadd(SQL_TSI_SECOND, 1, date) from t1;
# Prepared statements doesn't support FRAC_SECOND yet
--disable_ps_protocol
select timestampadd(SQL_TSI_FRAC_SECOND, 1, date) from t1;
--enable_ps_protocol

select timestampdiff(MONTH, '2001-02-01', '2001-05-01') as a;
select timestampdiff(YEAR, '2002-05-01', '2001-01-01') as a;
select timestampdiff(QUARTER, '2002-05-01', '2001-01-01') as a;
select timestampdiff(MONTH, '2000-03-28', '2000-02-29') as a;
select timestampdiff(MONTH, '1991-03-28', '2000-02-29') as a;
select timestampdiff(SQL_TSI_WEEK, '2001-02-01', '2001-05-01') as a;
select timestampdiff(SQL_TSI_HOUR, '2001-02-01', '2001-05-01') as a;
select timestampdiff(SQL_TSI_DAY, '2001-02-01', '2001-05-01') as a;
select timestampdiff(SQL_TSI_MINUTE, '2001-02-01 12:59:59', '2001-05-01 12:58:59') as a;
select timestampdiff(SQL_TSI_SECOND, '2001-02-01 12:59:59', '2001-05-01 12:58:58') as a;
select timestampdiff(SQL_TSI_FRAC_SECOND, '2001-02-01 12:59:59.120000', '2001-05-01 12:58:58.119999') as a;

select timestampdiff(SQL_TSI_DAY, '1986-02-01', '1986-03-01') as a1,
       timestampdiff(SQL_TSI_DAY, '1900-02-01', '1900-03-01') as a2,
       timestampdiff(SQL_TSI_DAY, '1996-02-01', '1996-03-01') as a3,
       timestampdiff(SQL_TSI_DAY, '2000-02-01', '2000-03-01') as a4;

select date_add(time,INTERVAL 1 SECOND) from t1;
drop table t1;

# test for last_day
select last_day('2000-02-05') as f1, last_day('2002-12-31') as f2,
       last_day('2003-03-32') as f3, last_day('2003-04-01') as f4,
       last_day('2001-01-01 01:01:01') as f5, last_day(NULL),
       last_day('2001-02-12');

create table t1 select last_day('2000-02-05') as a,
                from_days(to_days("960101")) as b;
describe t1;
select * from t1;
drop table t1;
select last_day('2000-02-05') as a,
       from_days(to_days("960101")) as b;

select date_add(last_day("1997-12-1"), INTERVAL 1 DAY);
select length(last_day("1997-12-1"));
select last_day("1997-12-1")+0;
select last_day("1997-12-1")+0.0;

# Test SAPDB UTC_% functions. This part is TZ dependant (It is supposed that
# TZ variable set to GMT-3

select strcmp(date_sub(localtimestamp(), interval 3 hour), utc_timestamp())=0;
select strcmp(date_format(date_sub(localtimestamp(), interval 3 hour),"%T"), utc_time())=0;
select strcmp(date_format(date_sub(localtimestamp(), interval 3 hour),"%Y-%m-%d"), utc_date())=0;
select strcmp(date_format(utc_timestamp(),"%T"), utc_time())=0;
select strcmp(date_format(utc_timestamp(),"%Y-%m-%d"), utc_date())=0;
select strcmp(concat(utc_date(),' ',utc_time()),utc_timestamp())=0;

explain extended select period_add("9602",-12),period_diff(199505,"9404"),from_days(to_days("960101")),dayofmonth("1997-01-02"), month("1997-01-02"), monthname("1972-03-04"),dayofyear("0000-00-00"),HOUR("1997-03-03 23:03:22"),MINUTE("23:03:22"),SECOND(230322),QUARTER(980303),WEEK("1998-03-03"),yearweek("2000-01-01",1),week(19950101,1),year("98-02-03"),weekday(curdate())-weekday(now()),dayname("1962-03-03"),unix_timestamp(),sec_to_time(time_to_sec("0:30:47")/6.21),curtime(),utc_time(),curdate(),utc_date(),utc_timestamp(),date_format("1997-01-02 03:04:05", "%M %W %D %Y %y %m %d %h %i %s %w"),from_unixtime(unix_timestamp("1994-03-02 10:11:12")),"1997-12-31 23:59:59" + INTERVAL 1 SECOND,"1998-01-01 00:00:00" - INTERVAL 1 SECOND,INTERVAL 1 DAY + "1997-12-31", extract(YEAR FROM "1999-01-02 10:11:12"),date_add("1997-12-31 23:59:59",INTERVAL 1 SECOND);

SET @TMP=NOW();
CREATE TABLE t1 (d DATETIME);
INSERT INTO t1 VALUES (NOW());
INSERT INTO t1 VALUES (NOW());
INSERT INTO t1 VALUES (NOW());
SELECT count(*) FROM t1 WHERE d>FROM_DAYS(TO_DAYS(@TMP)) AND d<=FROM_DAYS(TO_DAYS(@TMP)+1);
DROP TABLE t1;

#
# Bug #10568
#

select last_day('2005-00-00');
select last_day('2005-00-01');
select last_day('2005-01-00');

#
# Bug #18501: monthname and NULLs
#

select monthname(str_to_date(null, '%m')), monthname(str_to_date(null, '%m')),
       monthname(str_to_date(1, '%m')), monthname(str_to_date(0, '%m'));

#
# Bug #16327: problem with timestamp < 1970
#

set time_zone='-6:00';
create table t1(a timestamp);
insert into t1 values (19691231190001);
select * from t1;
drop table t1;

#
# Bug#16377 result of DATE/TIME functions were compared as strings which
#           can lead to a wrong result.
#
create table t1(f1 date, f2 time, f3 datetime);
insert into t1 values ("2006-01-01", "12:01:01", "2006-01-01 12:01:01");
insert into t1 values ("2006-01-02", "12:01:02", "2006-01-02 12:01:02");
select f1 from t1 where f1 between "2006-1-1" and 20060101;
select f1 from t1 where f1 between "2006-1-1" and "2006.1.1";
select f1 from t1 where date(f1) between "2006-1-1" and "2006.1.1";
select f2 from t1 where f2 between "12:1:2" and "12:2:2";
select f2 from t1 where time(f2) between "12:1:2" and "12:2:2";
select f3 from t1 where f3 between "2006-1-1 12:1:1" and "2006-1-1 12:1:2";
select f3 from t1 where timestamp(f3) between "2006-1-1 12:1:1" and "2006-1-1 12:1:2";
select f1 from t1 where "2006-1-1" between f1 and f3;
select f1 from t1 where "2006-1-1" between date(f1) and date(f3);
select f1 from t1 where "2006-1-1" between f1 and 'zzz';
select f1 from t1 where makedate(2006,1) between date(f1) and date(f3);
select f1 from t1 where makedate(2006,2) between date(f1) and date(f3);
drop table t1;

#
# Bug #16546
# 

create table t1 select now() - now(), curtime() - curtime(), 
                       sec_to_time(1) + 0, from_unixtime(1) + 0;
show create table t1;
drop table t1;

<<<<<<< HEAD
# End of 4.1 tests

explain extended select timestampdiff(SQL_TSI_WEEK, '2001-02-01', '2001-05-01') as a1,
			timestampdiff(SQL_TSI_FRAC_SECOND, '2001-02-01 12:59:59.120000', '2001-05-01 12:58:58.119999') as a2;

#
# Bug #10568
#

select last_day('2005-00-00');
select last_day('2005-00-01');
select last_day('2005-01-00');

#
# Bug #10590: %h, %I, and %l format specifies should all return results in
# the 0-11 range
#
select time_format('100:00:00', '%H %k %h %I %l');

#
# Bug #12562: Make SYSDATE behave like it does in Oracle: always the current
#             time, regardless of magic to make NOW() always the same for the
#             entirety of a statement.
create table t1 (a timestamp default '2005-05-05 01:01:01',
                 b timestamp default '2005-05-05 01:01:01');
delimiter //;
create function t_slow_sysdate() returns timestamp
begin
  do sleep(2);
  return sysdate();
end;
//

insert into t1 set a = sysdate(), b = t_slow_sysdate();//

create trigger t_before before insert on t1
for each row begin
  set new.b = t_slow_sysdate();
end
//

delimiter ;//

insert into t1 set a = sysdate();

select a != b from t1;

drop trigger t_before;
drop function t_slow_sysdate;
drop table t1;

create table t1 (a datetime, i int, b datetime);
insert into t1 select sysdate(), sleep(1), sysdate() from dual;
select a != b from t1;
drop table t1;

delimiter //;
create procedure t_sysdate()
begin
  select sysdate() into @a;
  do sleep(2);
  select sysdate() into @b;
  select @a != @b;
end;
//
delimiter ;//
call t_sysdate();
drop procedure t_sysdate;

#
# Bug #13534: timestampdiff() returned incorrect results across leap years
#
select timestampdiff(month,'2004-09-11','2004-09-11');
select timestampdiff(month,'2004-09-11','2005-09-11');
select timestampdiff(month,'2004-09-11','2006-09-11');
select timestampdiff(month,'2004-09-11','2007-09-11');
select timestampdiff(month,'2005-09-11','2004-09-11');
select timestampdiff(month,'2005-09-11','2003-09-11');

select timestampdiff(month,'2004-02-28','2005-02-28');
select timestampdiff(month,'2004-02-29','2005-02-28');
select timestampdiff(month,'2004-02-28','2005-02-28');
select timestampdiff(month,'2004-03-29','2005-03-28');
select timestampdiff(month,'2003-02-28','2004-02-29');
select timestampdiff(month,'2003-02-28','2005-02-28');

select timestampdiff(month,'1999-09-11','2001-10-10');
select timestampdiff(month,'1999-09-11','2001-9-11');

select timestampdiff(year,'1999-09-11','2001-9-11');
select timestampdiff(year,'2004-02-28','2005-02-28');
select timestampdiff(year,'2004-02-29','2005-02-28');

#
# Bug #18618: BETWEEN for dates with the second argument being a constant
#             expression and the first and the third arguments being fields 
#

CREATE TABLE t1 (id int NOT NULL PRIMARY KEY, day date);
CREATE TABLE t2 (id int NOT NULL PRIMARY KEY, day date);

INSERT INTO t1 VALUES
  (1, '2005-06-01'), (2, '2005-02-01'), (3, '2005-07-01');
INSERT INTO t2 VALUES
  (1, '2005-08-01'), (2, '2005-06-15'), (3, '2005-07-15');

SELECT * FROM t1, t2 
  WHERE t1.day BETWEEN 
               '2005.09.01' - INTERVAL 6 MONTH AND t2.day;
SELECT * FROM t1, t2 
  WHERE CAST(t1.day AS DATE) BETWEEN 
                             '2005.09.01' - INTERVAL 6 MONTH AND t2.day;
 
DROP TABLE t1,t2;

# End of 5.0 tests

# Restore timezone to default
set time_zone= @@global.time_zone;
=======
#
# Bug #11655: Wrong time is returning from nested selects - maximum time exists
#
# check if SEC_TO_TIME() handles out-of-range values correctly
SELECT SEC_TO_TIME(3300000);
SELECT SEC_TO_TIME(3300000)+0;
SELECT SEC_TO_TIME(3600 * 4294967296);

# check if TIME_TO_SEC() handles out-of-range values correctly
SELECT TIME_TO_SEC('916:40:00');

# check if ADDTIME() handles out-of-range values correctly
SELECT ADDTIME('500:00:00', '416:40:00');
SELECT ADDTIME('916:40:00', '416:40:00');

# check if SUBTIME() handles out-of-range values correctly
SELECT SUBTIME('916:40:00', '416:40:00');
SELECT SUBTIME('-916:40:00', '416:40:00');

# check if MAKETIME() handles out-of-range values correctly
SELECT MAKETIME(916,0,0);
SELECT MAKETIME(4294967296, 0, 0);
SELECT MAKETIME(-4294967296, 0, 0);
SELECT MAKETIME(0, 4294967296, 0);
SELECT MAKETIME(0, 0, 4294967296);
SELECT MAKETIME(CAST(-1 AS UNSIGNED), 0, 0);

# check if EXTRACT() handles out-of-range values correctly
SELECT EXTRACT(HOUR FROM '100000:02:03');

# check if we get proper warnings if both input string truncation
# and out-of-range value occur
CREATE TABLE t1(f1 TIME);
INSERT INTO t1 VALUES('916:00:00 a');
SELECT * FROM t1;
DROP TABLE t1;

#
# Bug #20927: sec_to_time treats big unsigned as signed
#
# check if SEC_TO_TIME() handles BIGINT UNSIGNED values correctly
SELECT SEC_TO_TIME(CAST(-1 AS UNSIGNED));

--echo End of 4.1 tests
>>>>>>> 609a3cd2
<|MERGE_RESOLUTION|>--- conflicted
+++ resolved
@@ -415,8 +415,50 @@
 show create table t1;
 drop table t1;
 
-<<<<<<< HEAD
-# End of 4.1 tests
+#
+# Bug #11655: Wrong time is returning from nested selects - maximum time exists
+#
+# check if SEC_TO_TIME() handles out-of-range values correctly
+SELECT SEC_TO_TIME(3300000);
+SELECT SEC_TO_TIME(3300000)+0;
+SELECT SEC_TO_TIME(3600 * 4294967296);
+
+# check if TIME_TO_SEC() handles out-of-range values correctly
+SELECT TIME_TO_SEC('916:40:00');
+
+# check if ADDTIME() handles out-of-range values correctly
+SELECT ADDTIME('500:00:00', '416:40:00');
+SELECT ADDTIME('916:40:00', '416:40:00');
+
+# check if SUBTIME() handles out-of-range values correctly
+SELECT SUBTIME('916:40:00', '416:40:00');
+SELECT SUBTIME('-916:40:00', '416:40:00');
+
+# check if MAKETIME() handles out-of-range values correctly
+SELECT MAKETIME(916,0,0);
+SELECT MAKETIME(4294967296, 0, 0);
+SELECT MAKETIME(-4294967296, 0, 0);
+SELECT MAKETIME(0, 4294967296, 0);
+SELECT MAKETIME(0, 0, 4294967296);
+SELECT MAKETIME(CAST(-1 AS UNSIGNED), 0, 0);
+
+# check if EXTRACT() handles out-of-range values correctly
+SELECT EXTRACT(HOUR FROM '100000:02:03');
+
+# check if we get proper warnings if both input string truncation
+# and out-of-range value occur
+CREATE TABLE t1(f1 TIME);
+INSERT INTO t1 VALUES('916:00:00 a');
+SELECT * FROM t1;
+DROP TABLE t1;
+
+#
+# Bug #20927: sec_to_time treats big unsigned as signed
+#
+# check if SEC_TO_TIME() handles BIGINT UNSIGNED values correctly
+SELECT SEC_TO_TIME(CAST(-1 AS UNSIGNED));
+
+--echo End of 4.1 tests
 
 explain extended select timestampdiff(SQL_TSI_WEEK, '2001-02-01', '2001-05-01') as a1,
 			timestampdiff(SQL_TSI_FRAC_SECOND, '2001-02-01 12:59:59.120000', '2001-05-01 12:58:58.119999') as a2;
@@ -534,50 +576,4 @@
 # End of 5.0 tests
 
 # Restore timezone to default
-set time_zone= @@global.time_zone;
-=======
-#
-# Bug #11655: Wrong time is returning from nested selects - maximum time exists
-#
-# check if SEC_TO_TIME() handles out-of-range values correctly
-SELECT SEC_TO_TIME(3300000);
-SELECT SEC_TO_TIME(3300000)+0;
-SELECT SEC_TO_TIME(3600 * 4294967296);
-
-# check if TIME_TO_SEC() handles out-of-range values correctly
-SELECT TIME_TO_SEC('916:40:00');
-
-# check if ADDTIME() handles out-of-range values correctly
-SELECT ADDTIME('500:00:00', '416:40:00');
-SELECT ADDTIME('916:40:00', '416:40:00');
-
-# check if SUBTIME() handles out-of-range values correctly
-SELECT SUBTIME('916:40:00', '416:40:00');
-SELECT SUBTIME('-916:40:00', '416:40:00');
-
-# check if MAKETIME() handles out-of-range values correctly
-SELECT MAKETIME(916,0,0);
-SELECT MAKETIME(4294967296, 0, 0);
-SELECT MAKETIME(-4294967296, 0, 0);
-SELECT MAKETIME(0, 4294967296, 0);
-SELECT MAKETIME(0, 0, 4294967296);
-SELECT MAKETIME(CAST(-1 AS UNSIGNED), 0, 0);
-
-# check if EXTRACT() handles out-of-range values correctly
-SELECT EXTRACT(HOUR FROM '100000:02:03');
-
-# check if we get proper warnings if both input string truncation
-# and out-of-range value occur
-CREATE TABLE t1(f1 TIME);
-INSERT INTO t1 VALUES('916:00:00 a');
-SELECT * FROM t1;
-DROP TABLE t1;
-
-#
-# Bug #20927: sec_to_time treats big unsigned as signed
-#
-# check if SEC_TO_TIME() handles BIGINT UNSIGNED values correctly
-SELECT SEC_TO_TIME(CAST(-1 AS UNSIGNED));
-
---echo End of 4.1 tests
->>>>>>> 609a3cd2
+set time_zone= @@global.time_zone;