/* Copyright (C) 2000 MySQL AB

   This program is free software; you can redistribute it and/or modify
   it under the terms of the GNU General Public License as published by
   the Free Software Foundation; either version 2 of the License, or
   (at your option) any later version.

   This program is distributed in the hope that it will be useful,
   but WITHOUT ANY WARRANTY; without even the implied warranty of
   MERCHANTABILITY or FITNESS FOR A PARTICULAR PURPOSE.  See the
   GNU General Public License for more details.

   You should have received a copy of the GNU General Public License
   along with this program; if not, write to the Free Software
   Foundation, Inc., 59 Temple Place, Suite 330, Boston, MA  02111-1307  USA */

/* By Jani Tolonen, 2001-04-20, MySQL Development Team */

#define CHECK_VERSION "2.4.2"

#include "client_priv.h"
#include <m_ctype.h>
#include <mysql_version.h>
#include <mysqld_error.h>
#include <sslopt-vars.h>

/* Exit codes */

#define EX_USAGE 1
#define EX_MYSQLERR 2

static MYSQL mysql_connection, *sock = 0;
static my_bool opt_alldbs = 0, opt_check_only_changed = 0, opt_extended = 0,
               opt_compress = 0, opt_databases = 0, opt_fast = 0,
               opt_medium_check = 0, opt_quick = 0, opt_all_in_1 = 0,
               opt_silent = 0, opt_auto_repair = 0, ignore_errors = 0,
               tty_password = 0, opt_frm = 0;
static uint verbose = 0, opt_mysql_port=0;
static my_string opt_mysql_unix_port = 0;
static char *opt_password = 0, *current_user = 0, *default_charset = 0,
            *current_host = 0;
static int first_error = 0;
DYNAMIC_ARRAY tables4repair;

enum operations {DO_CHECK, DO_REPAIR, DO_ANALYZE, DO_OPTIMIZE};

static struct my_option my_long_options[] =
{
  {"all-databases", 'A',
   "Check all the databases. This will be same as  --databases with all databases selected.",
   (gptr*) &opt_alldbs, (gptr*) &opt_alldbs, 0, GET_BOOL, NO_ARG, 0, 0, 0, 0,
   0, 0},
  {"analyze", 'a', "Analyze given tables.", 0, 0, 0, GET_NO_ARG, NO_ARG, 0, 0,
   0, 0, 0, 0},
  {"all-in-1", '1',
   "Instead of issuing one query for each table, use one query per database, naming all tables in the database in a comma-separated list.",
   (gptr*) &opt_all_in_1, (gptr*) &opt_all_in_1, 0, GET_BOOL, NO_ARG, 0, 0, 0,
   0, 0, 0},
  {"auto-repair", OPT_AUTO_REPAIR,
   "If a checked table is corrupted, automatically fix it. Repairing will be done after all tables have been checked, if corrupted ones were found.",
   (gptr*) &opt_auto_repair, (gptr*) &opt_auto_repair, 0, GET_BOOL, NO_ARG, 0,
   0, 0, 0, 0, 0},
  {"character-sets-dir", OPT_CHARSETS_DIR,
   "Directory where character sets are", (gptr*) &charsets_dir,
   (gptr*) &charsets_dir, 0, GET_STR, REQUIRED_ARG, 0, 0, 0, 0, 0, 0},
  {"check", 'c', "Check table for errors", 0, 0, 0, GET_NO_ARG, NO_ARG, 0, 0,
   0, 0, 0, 0},
  {"check-only-changed", 'C',
   "Check only tables that have changed since last check or haven't been closed properly.",
   0, 0, 0, GET_NO_ARG, NO_ARG, 0, 0, 0, 0, 0, 0},
  {"compress", OPT_COMPRESS, "Use compression in server/client protocol.",
   (gptr*) &opt_compress, (gptr*) &opt_compress, 0, GET_BOOL, NO_ARG, 0, 0, 0,
   0, 0, 0},
  {"databases", 'B',
   "To check several databases. Note the difference in usage; In this case no tables are given. All name arguments are regarded as databasenames.",
   (gptr*) &opt_databases, (gptr*) &opt_databases, 0, GET_BOOL, NO_ARG,
   0, 0, 0, 0, 0, 0},
  {"debug", '#', "Output debug log. Often this is 'd:t:o,filename'",
   0, 0, 0, GET_STR, OPT_ARG, 0, 0, 0, 0, 0, 0},
  {"default-character-set", OPT_DEFAULT_CHARSET,
   "Set the default character set", (gptr*) &default_charset,
   (gptr*) &default_charset, 0, GET_STR, REQUIRED_ARG, 0, 0, 0, 0, 0, 0},
  {"fast",'F', "Check only tables that haven't been closed properly",
   (gptr*) &opt_fast, (gptr*) &opt_fast, 0, GET_BOOL, NO_ARG, 0, 0, 0, 0, 0,
   0},
  {"force", 'f', "Continue even if we get an sql-error.",
   (gptr*) &ignore_errors, (gptr*) &ignore_errors, 0, GET_BOOL, NO_ARG, 0, 0,
   0, 0, 0, 0},
  {"extended", 'e',
   "If you are using this option with CHECK TABLE, it will ensure that the table is 100 percent consistent, but will take a long time. If you are using this option with REPAIR TABLE, it will force using old slow repair with keycache method, instead of much faster repair by sorting.",
   (gptr*) &opt_extended, (gptr*) &opt_extended, 0, GET_BOOL, NO_ARG, 0, 0, 0,
   0, 0, 0},
  {"help", '?', "Display this help message and exit.", 0, 0, 0, GET_NO_ARG,
   NO_ARG, 0, 0, 0, 0, 0, 0},
  {"host",'h', "Connect to host.", (gptr*) &current_host,
   (gptr*) &current_host, 0, GET_STR_ALLOC, REQUIRED_ARG, 0, 0, 0, 0, 0, 0},
  {"medium-check", 'm',
   "Faster than extended-check, but only finds 99.99 percent of all errors. Should be good enough for most cases.",
   0, 0, 0, GET_NO_ARG, NO_ARG, 0, 0, 0, 0, 0, 0},
  {"optimize", 'o', "Optimize table.", 0, 0, 0, GET_NO_ARG, NO_ARG, 0, 0, 0, 0,
   0, 0},
  {"password", 'p',
   "Password to use when connecting to server. If password is not given it's solicited on the tty.",
   0, 0, 0, GET_STR, OPT_ARG, 0, 0, 0, 0, 0, 0},
#ifdef __WIN__
  {"pipe", 'W', "Use named pipes to connect to server.", 0, 0, 0, GET_NO_ARG,
   NO_ARG, 0, 0, 0, 0, 0, 0},
#endif
  {"port", 'P', "Port number to use for connection.", (gptr*) &opt_mysql_port,
   (gptr*) &opt_mysql_port, 0, GET_UINT, REQUIRED_ARG, MYSQL_PORT, 0, 0, 0, 0,
   0},
  {"quick", 'q',
   "If you are using this option with CHECK TABLE, it prevents the check from scanning the rows to check for wrong links. This is the fastest check. If you are using this option with REPAIR TABLE, it will try to repair only the index tree. This is the fastest repair method for a table.",
   (gptr*) &opt_quick, (gptr*) &opt_quick, 0, GET_BOOL, NO_ARG, 0, 0, 0, 0, 0,
   0},
  {"repair", 'r',
   "Can fix almost anything except unique keys that aren't unique.",
   0, 0, 0, GET_NO_ARG, NO_ARG, 0, 0, 0, 0, 0, 0},
  {"silent", 's', "Print only error messages.", (gptr*) &opt_silent,
   (gptr*) &opt_silent, 0, GET_BOOL, NO_ARG, 0, 0, 0, 0, 0, 0},
  {"socket", 'S', "Socket file to use for connection.",
   (gptr*) &opt_mysql_unix_port, (gptr*) &opt_mysql_unix_port, 0, GET_STR,
   REQUIRED_ARG, 0, 0, 0, 0, 0, 0},
#include <sslopt-longopts.h>
  {"tables", OPT_TABLES, "Overrides option --databases (-B).", 0, 0, 0,
   GET_NO_ARG, NO_ARG, 0, 0, 0, 0, 0, 0},
#ifndef DONT_ALLOW_USER_CHANGE
  {"user", 'u', "User for login if not current user.", (gptr*) &current_user,
   (gptr*) &current_user, 0, GET_STR, REQUIRED_ARG, 0, 0, 0, 0, 0, 0},
#endif
  {"use-frm", OPT_FRM,
   "When used with REPAIR, get table structure from .frm file, so the table can be repaired even if .MYI header is corrupted.",
   (gptr*) &opt_frm, (gptr*) &opt_frm, 0, GET_BOOL, NO_ARG, 0, 0, 0, 0, 0,
   0},
  {"verbose", 'v', "Print info about the various stages.", 0, 0, 0, GET_NO_ARG,
   NO_ARG, 0, 0, 0, 0, 0, 0},
  {"version", 'V', "Output version information and exit.", 0, 0, 0, GET_NO_ARG,
   NO_ARG, 0, 0, 0, 0, 0, 0},
  {0, 0, 0, 0, 0, 0, GET_NO_ARG, NO_ARG, 0, 0, 0, 0, 0, 0}
};

static const char *load_default_groups[] = { "mysqlcheck", "client", 0 };


static void print_version(void);
static void usage(void);
static int get_options(int *argc, char ***argv);
static int process_all_databases();
static int process_databases(char **db_names);
static int process_selected_tables(char *db, char **table_names, int tables);
static int process_all_tables_in_db(char *database);
static int use_db(char *database);
static int handle_request_for_tables(char *tables, uint length);
static int dbConnect(char *host, char *user,char *passwd);
static void dbDisconnect(char *host);
static void DBerror(MYSQL *mysql, const char *when);
static void safe_exit(int error);
static void print_result();
int what_to_do = 0;

static void print_version(void)
{
  printf("%s  Ver %s Distrib %s, for %s (%s)\n", my_progname, CHECK_VERSION,
   MYSQL_SERVER_VERSION, SYSTEM_TYPE, MACHINE_TYPE);
} /* print_version */


static void usage(void)
{
  print_version();
  puts("By Jani Tolonen, 2001-04-20, MySQL Development Team\n");
  puts("This software comes with ABSOLUTELY NO WARRANTY. This is free software,\n");
  puts("and you are welcome to modify and redistribute it under the GPL license.\n");
  puts("This program can be used to CHECK (-c,-m,-C), REPAIR (-r), ANALYZE (-a)");
  puts("or OPTIMIZE (-o) tables. Some of the options (like -e or -q) can be");
  puts("used at the same time. It works on MyISAM and in some cases on BDB tables.");
  puts("Please consult the MySQL manual for latest information about the");
  puts("above. The options -c,-r,-a and -o are exclusive to each other, which");
  puts("means that the last option will be used, if several was specified.\n");
  puts("The option -c will be used by default, if none was specified. You");
  puts("can change the default behavior by making a symbolic link, or");
  puts("copying this file somewhere with another name, the alternatives are:");
  puts("mysqlrepair:   The default option will be -r");
  puts("mysqlanalyze:  The default option will be -a");
  puts("mysqloptimize: The default option will be -o\n");
  printf("Usage: %s [OPTIONS] database [tables]\n", my_progname);
  printf("OR     %s [OPTIONS] --databases DB1 [DB2 DB3...]\n",
	 my_progname);
  printf("OR     %s [OPTIONS] --all-databases\n", my_progname);
  print_defaults("my", load_default_groups);
  my_print_help(my_long_options);
  my_print_variables(my_long_options);
} /* usage */


static my_bool
get_one_option(int optid, const struct my_option *opt __attribute__((unused)),
	       char *argument)
{
  switch(optid) {
  case 'a':
    what_to_do = DO_ANALYZE;
    break;
  case 'c':
    what_to_do = DO_CHECK;
    break;
  case 'C':
    what_to_do = DO_CHECK;
    opt_check_only_changed = 1;
    break;
  case 'I': /* Fall through */
  case '?':
    usage();
    exit(0);
  case 'm':
    what_to_do = DO_CHECK;
    opt_medium_check = 1;
    break;
  case 'o':
    what_to_do = DO_OPTIMIZE;
    break;
  case 'p':
    if (argument)
    {
      char *start = argument;
      my_free(opt_password, MYF(MY_ALLOW_ZERO_PTR));
      opt_password = my_strdup(argument, MYF(MY_FAE));
      while (*argument) *argument++= 'x';		/* Destroy argument */
      if (*start)
	start[1] = 0;                             /* Cut length of argument */
    }
    else
      tty_password = 1;
    break;
  case 'r':
    what_to_do = DO_REPAIR;
    break;
  case 'W':
#ifdef __WIN__
    opt_mysql_unix_port = MYSQL_NAMEDPIPE;
#endif
    break;
  case '#':
    DBUG_PUSH(argument ? argument : "d:t:o");
    break;
#include <sslopt-case.h>
  case OPT_TABLES:
    opt_databases = 0;
    break;
  case 'v':
    verbose++;
    break;
  case 'V': print_version(); exit(0);
  }
  return 0;
}


static int get_options(int *argc, char ***argv)
{
  int ho_error;

  if (*argc == 1)
  {
    usage();
    exit(0);
  }

  load_defaults("my", load_default_groups, argc, argv);

  if ((ho_error=handle_options(argc, argv, my_long_options, get_one_option)))
    exit(ho_error);

  if (!what_to_do)
  {
    int pnlen = strlen(my_progname);

    if (pnlen < 6) /* name too short */
      what_to_do = DO_CHECK;
    else if (!strcmp("repair", my_progname + pnlen - 6))
      what_to_do = DO_REPAIR;
    else if (!strcmp("analyze", my_progname + pnlen - 7))
      what_to_do = DO_ANALYZE;
    else if  (!strcmp("optimize", my_progname + pnlen - 8))
      what_to_do = DO_OPTIMIZE;
    else
      what_to_do = DO_CHECK;
  }
  if (default_charset)
  {
    if (set_default_charset_by_name(default_charset, MYF(MY_WME)))
      exit(1);
  }
  if (*argc > 0 && opt_alldbs)
  {
    printf("You should give only options, no arguments at all, with option\n");
    printf("--all-databases. Please see %s --help for more information.\n",
	   my_progname);
    return 1;
  }
  if (*argc < 1 && !opt_alldbs)
  {
    printf("You forgot to give the arguments! Please see %s --help\n",
	   my_progname);
    printf("for more information.\n");
    return 1;
  }
  if (tty_password)
    opt_password = get_tty_password(NullS);
  return(0);
} /* get_options */


static int process_all_databases()
{
  MYSQL_ROW row;
  MYSQL_RES *tableres;
  int result = 0;

  if (mysql_query(sock, "SHOW DATABASES") ||
      !(tableres = mysql_store_result(sock)))
  {
    my_printf_error(0, "Error: Couldn't execute 'SHOW DATABASES': %s",
		    MYF(0), mysql_error(sock));
    return 1;
  }
  while ((row = mysql_fetch_row(tableres)))
  {
    if (process_all_tables_in_db(row[0]))
      result = 1;
  }
  return result;
}
/* process_all_databases */


static int process_databases(char **db_names)
{
  int result = 0;
  for ( ; *db_names ; db_names++)
  {
    if (process_all_tables_in_db(*db_names))
      result = 1;
  }
  return result;
} /* process_databases */


static int process_selected_tables(char *db, char **table_names, int tables)
{
  if (use_db(db))
    return 1;
  if (opt_all_in_1)
  {
    /* 
      We need table list in form `a`, `b`, `c`
      that's why we need 4 more chars added to to each table name
      space is for more readable output in logs and in case of error
    */	  
    char *table_names_comma_sep, *end;
    int i, tot_length = 0;

    for (i = 0; i < tables; i++)
<<<<<<< HEAD
      tot_length += strlen(*(table_names + i)) + 1;

=======
      tot_length += strlen(*(table_names + i)) + 4;
    
>>>>>>> 3a58dc5a
    if (!(table_names_comma_sep = (char *)
	  my_malloc((sizeof(char) * tot_length) + 4, MYF(MY_WME))))
      return 1;

    for (end = table_names_comma_sep + 1; tables > 0;
	 tables--, table_names++)
    {
      end = strxmov(end, " `", *table_names, "`,", NullS);
    }
    *--end = 0;
    handle_request_for_tables(table_names_comma_sep + 1, tot_length - 1);
    my_free(table_names_comma_sep, MYF(0));
  }
  else
    for (; tables > 0; tables--, table_names++)
      handle_request_for_tables(*table_names, strlen(*table_names));
  return 0;
} /* process_selected_tables */


static int process_all_tables_in_db(char *database)
{
  MYSQL_RES *res;
  MYSQL_ROW row;

  LINT_INIT(res);
  if (use_db(database))
    return 1;
  if (!(mysql_query(sock, "SHOW TABLES") ||
	(res = mysql_store_result(sock))))
    return 1;

  if (opt_all_in_1)
  {
    /* 
      We need table list in form `a`, `b`, `c`
      that's why we need 4 more chars added to to each table name
      space is for more readable output in logs and in case of error
     */
	  
    char *tables, *end;
    uint tot_length = 0;

    while ((row = mysql_fetch_row(res)))
      tot_length += strlen(row[0]) + 4;
    mysql_data_seek(res, 0);
<<<<<<< HEAD

    if (!(tables=(char *) my_malloc(sizeof(char)*tot_length+1, MYF(MY_WME))))
=======
    
    if (!(tables=(char *) my_malloc(sizeof(char)*tot_length+4, MYF(MY_WME))))
>>>>>>> 3a58dc5a
    {
      mysql_free_result(res);
      return 1;
    }
    for (end = tables + 1; (row = mysql_fetch_row(res)) ;)
    {
      end = strxmov(end, " `", row[0], "`,", NullS);	    
    }
    *--end = 0;
    if (tot_length)
      handle_request_for_tables(tables + 1, tot_length - 1);
    my_free(tables, MYF(0));
  }
  else
  {
    while ((row = mysql_fetch_row(res)))
      handle_request_for_tables(row[0], strlen(row[0]));
  }
  mysql_free_result(res);
  return 0;
} /* process_all_tables_in_db */


static int use_db(char *database)
{
  if (mysql_select_db(sock, database))
  {
    DBerror(sock, "when selecting the database");
    return 1;
  }
  return 0;
} /* use_db */


static int handle_request_for_tables(char *tables, uint length)
{
  char *query, *end, options[100], message[100];
  const char *op = 0;

  options[0] = 0;
  end = options;
  switch (what_to_do) {
  case DO_CHECK:
    op = "CHECK";
    if (opt_quick)              end = strmov(end, " QUICK");
    if (opt_fast)               end = strmov(end, " FAST");
    if (opt_medium_check)       end = strmov(end, " MEDIUM"); /* Default */
    if (opt_extended)           end = strmov(end, " EXTENDED");
    if (opt_check_only_changed) end = strmov(end, " CHANGED");
    break;
  case DO_REPAIR:
    op = "REPAIR";
    if (opt_quick)              end = strmov(end, " QUICK");
    if (opt_extended)           end = strmov(end, " EXTENDED");
    if (opt_frm)                end = strmov(end, " USE_FRM");
    break;
  case DO_ANALYZE:
    op = "ANALYZE";
    break;
  case DO_OPTIMIZE:
    op = "OPTIMIZE";
    break;
  }

  if (!(query =(char *) my_malloc((sizeof(char)*(length+110)), MYF(MY_WME))))
    return 1;
  if (opt_all_in_1)
    /* No backticks here as we added them before */
    sprintf(query, "%s TABLE %s %s", op, tables, options);
  else
    sprintf(query, "%s TABLE `%s` %s", op, tables, options);
  if (mysql_query(sock, query))
  {
<<<<<<< HEAD
    sprintf(message, "when executing '%s TABLE `%s` %s", op, tables,options);
=======
    sprintf(message, "when executing '%s TABLE ... %s'", op, options);
>>>>>>> 3a58dc5a
    DBerror(sock, message);
    return 1;
  }
  print_result();
  my_free(query, MYF(0));
  return 0;
}


static void print_result()
{
  MYSQL_RES *res;
  MYSQL_ROW row;
  char prev[NAME_LEN*2+2];
  uint i;
  my_bool found_error=0;

  res = mysql_use_result(sock);
  prev[0] = '\0';
  for (i = 0; (row = mysql_fetch_row(res)); i++)
  {
    int changed = strcmp(prev, row[0]);
    my_bool status = !strcmp(row[2], "status");

    if (status)
    {
      if (found_error && opt_auto_repair && what_to_do != DO_REPAIR &&
	  (!opt_fast || strcmp(row[3],"OK")))
	insert_dynamic(&tables4repair, prev);
      found_error=0;
      if (opt_silent)
	continue;
    }
    if (status && changed)
      printf("%-50s %s", row[0], row[3]);
    else if (!status && changed)
    {
      printf("%s\n%-9s: %s", row[0], row[2], row[3]);
      found_error=1;
    }
    else
      printf("%-9s: %s", row[2], row[3]);
    strmov(prev, row[0]);
    putchar('\n');
  }
  if (found_error && opt_auto_repair && what_to_do != DO_REPAIR &&
      (!opt_fast || strcmp(row[3],"OK")))
    insert_dynamic(&tables4repair, prev);
  mysql_free_result(res);
}


static int dbConnect(char *host, char *user, char *passwd)
{
  DBUG_ENTER("dbConnect");
  if (verbose)
  {
    fprintf(stderr, "# Connecting to %s...\n", host ? host : "localhost");
  }
  mysql_init(&mysql_connection);
  if (opt_compress)
    mysql_options(&mysql_connection, MYSQL_OPT_COMPRESS, NullS);
#ifdef HAVE_OPENSSL
  if (opt_use_ssl)
    mysql_ssl_set(&mysql_connection, opt_ssl_key, opt_ssl_cert, opt_ssl_ca,
		  opt_ssl_capath, opt_ssl_cipher);
#endif
  if (!(sock = mysql_real_connect(&mysql_connection, host, user, passwd,
         NULL, opt_mysql_port, opt_mysql_unix_port, 0)))
  {
    DBerror(&mysql_connection, "when trying to connect");
    return 1;
  }
  return 0;
} /* dbConnect */


static void dbDisconnect(char *host)
{
  if (verbose)
    fprintf(stderr, "# Disconnecting from %s...\n", host ? host : "localhost");
  mysql_close(sock);
} /* dbDisconnect */


static void DBerror(MYSQL *mysql, const char *when)
{
  DBUG_ENTER("DBerror");
  my_printf_error(0,"Got error: %d: %s %s", MYF(0),
		  mysql_errno(mysql), mysql_error(mysql), when);
  safe_exit(EX_MYSQLERR);
  DBUG_VOID_RETURN;
} /* DBerror */


static void safe_exit(int error)
{
  if (!first_error)
    first_error= error;
  if (ignore_errors)
    return;
  if (sock)
    mysql_close(sock);
  exit(error);
}


int main(int argc, char **argv)
{
  MY_INIT(argv[0]);
  /*
  ** Check out the args
  */
  if (get_options(&argc, &argv))
  {
    my_end(0);
    exit(EX_USAGE);
  }
  if (dbConnect(current_host, current_user, opt_password))
    exit(EX_MYSQLERR);

  if (opt_auto_repair &&
      my_init_dynamic_array(&tables4repair, sizeof(char)*(NAME_LEN*2+2),16,64))
  {
    first_error = 1;
    goto end;
  }

  if (opt_alldbs)
    process_all_databases();
  /* Only one database and selected table(s) */
  else if (argc > 1 && !opt_databases)
    process_selected_tables(*argv, (argv + 1), (argc - 1));
  /* One or more databases, all tables */
  else
    process_databases(argv);
  if (opt_auto_repair)
  {
    uint i;

    if (!opt_silent && tables4repair.elements)
      puts("\nRepairing tables");
    what_to_do = DO_REPAIR;
    for (i = 0; i < tables4repair.elements ; i++)
    {
      char *name= (char*) dynamic_array_ptr(&tables4repair, i);
      handle_request_for_tables(name, strlen(name));
    }
  }
 end:
  dbDisconnect(current_host);
  if (opt_auto_repair)
    delete_dynamic(&tables4repair);
  my_free(opt_password, MYF(MY_ALLOW_ZERO_PTR));
  my_end(0);
  return(first_error!=0);
} /* main */<|MERGE_RESOLUTION|>--- conflicted
+++ resolved
@@ -361,13 +361,8 @@
     int i, tot_length = 0;
 
     for (i = 0; i < tables; i++)
-<<<<<<< HEAD
-      tot_length += strlen(*(table_names + i)) + 1;
-
-=======
       tot_length += strlen(*(table_names + i)) + 4;
-    
->>>>>>> 3a58dc5a
+
     if (!(table_names_comma_sep = (char *)
 	  my_malloc((sizeof(char) * tot_length) + 4, MYF(MY_WME))))
       return 1;
@@ -414,13 +409,8 @@
     while ((row = mysql_fetch_row(res)))
       tot_length += strlen(row[0]) + 4;
     mysql_data_seek(res, 0);
-<<<<<<< HEAD
-
-    if (!(tables=(char *) my_malloc(sizeof(char)*tot_length+1, MYF(MY_WME))))
-=======
-    
+
     if (!(tables=(char *) my_malloc(sizeof(char)*tot_length+4, MYF(MY_WME))))
->>>>>>> 3a58dc5a
     {
       mysql_free_result(res);
       return 1;
@@ -494,11 +484,7 @@
     sprintf(query, "%s TABLE `%s` %s", op, tables, options);
   if (mysql_query(sock, query))
   {
-<<<<<<< HEAD
-    sprintf(message, "when executing '%s TABLE `%s` %s", op, tables,options);
-=======
     sprintf(message, "when executing '%s TABLE ... %s'", op, options);
->>>>>>> 3a58dc5a
     DBerror(sock, message);
     return 1;
   }
