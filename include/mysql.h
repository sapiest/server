/* Copyright (C) 2000-2003 MySQL AB

   This program is free software; you can redistribute it and/or modify
   it under the terms of the GNU General Public License as published by
   the Free Software Foundation; either version 2 of the License, or
   (at your option) any later version.

   This program is distributed in the hope that it will be useful,
   but WITHOUT ANY WARRANTY; without even the implied warranty of
   MERCHANTABILITY or FITNESS FOR A PARTICULAR PURPOSE.  See the
   GNU General Public License for more details.

   You should have received a copy of the GNU General Public License
   along with this program; if not, write to the Free Software
   Foundation, Inc., 59 Temple Place, Suite 330, Boston, MA  02111-1307  USA */

#ifndef _mysql_h
#define _mysql_h

#ifdef __CYGWIN__     /* CYGWIN implements a UNIX API */
#undef WIN
#undef _WIN
#undef _WIN32
#undef _WIN64
#undef __WIN__
#endif

#ifdef	__cplusplus
extern "C" {
#endif

#ifndef _global_h				/* If not standard header */
#include <sys/types.h>
#ifdef __LCC__
#include <winsock.h>				/* For windows */
#endif
typedef char my_bool;
#if (defined(_WIN32) || defined(_WIN64)) && !defined(__WIN__)
#define __WIN__
#endif
#if !defined(__WIN__)
#define STDCALL
#else
#define STDCALL __stdcall
#endif
typedef char * gptr;

#ifndef my_socket_defined
#ifdef __WIN__
#define my_socket SOCKET
#else
typedef int my_socket;
#endif /* __WIN__ */
#endif /* my_socket_defined */
#endif /* _global_h */

#include "mysql_com.h"
#include "mysql_version.h"
#include "typelib.h"

#include "my_list.h" /* for LISTs used in 'MYSQL' and 'MYSQL_STMT' */

extern unsigned int mysql_port;
extern char *mysql_unix_port;

#define CLIENT_NET_READ_TIMEOUT		365*24*3600	/* Timeout on read */
#define CLIENT_NET_WRITE_TIMEOUT	365*24*3600	/* Timeout on write */

#ifdef __NETWARE__
#pragma pack(push, 8)		/* 8 byte alignment */
#endif

#define IS_PRI_KEY(n)	((n) & PRI_KEY_FLAG)
#define IS_NOT_NULL(n)	((n) & NOT_NULL_FLAG)
#define IS_BLOB(n)	((n) & BLOB_FLAG)
#define IS_NUM(t)	((t) <= FIELD_TYPE_INT24 || (t) == FIELD_TYPE_YEAR)
#define IS_NUM_FIELD(f)	 ((f)->flags & NUM_FLAG)
#define INTERNAL_NUM_FIELD(f) (((f)->type <= FIELD_TYPE_INT24 && ((f)->type != FIELD_TYPE_TIMESTAMP || (f)->length == 14 || (f)->length == 8)) || (f)->type == FIELD_TYPE_YEAR)

#define HAVE_DEPRECATED_411_API 1

typedef struct st_mysql_field {
  char *name;                 /* Name of column */
  char *org_name;             /* Original column name, if an alias */ 
  char *table;                /* Table of column if column was a field */
  char *org_table;            /* Org table name, if table was an alias */
  char *db;                   /* Database for table */
  char *catalog;	      /* Catalog for table */
  char *def;                  /* Default value (set by mysql_list_fields) */
  unsigned long length;       /* Width of column (create length) */
  unsigned long max_length;   /* Max width for selected set */
  unsigned int name_length;
  unsigned int org_name_length;
  unsigned int table_length;
  unsigned int org_table_length;
  unsigned int db_length;
  unsigned int catalog_length;
  unsigned int def_length;
  unsigned int flags;         /* Div flags */
  unsigned int decimals;      /* Number of decimals in field */
  unsigned int charsetnr;     /* Character set */
  enum enum_field_types type; /* Type of field. Se mysql_com.h for types */
} MYSQL_FIELD;

typedef char **MYSQL_ROW;		/* return data as array of strings */
typedef unsigned int MYSQL_FIELD_OFFSET; /* offset to current field */

#ifndef _global_h
#if defined(NO_CLIENT_LONG_LONG)
typedef unsigned long my_ulonglong;
#elif defined (__WIN__)
typedef unsigned __int64 my_ulonglong;
#else
typedef unsigned long long my_ulonglong;
#endif
#endif

#define MYSQL_COUNT_ERROR (~(my_ulonglong) 0)

typedef struct st_mysql_rows {
  struct st_mysql_rows *next;		/* list of rows */
  MYSQL_ROW data;
  ulong	    length;
} MYSQL_ROWS;

typedef MYSQL_ROWS *MYSQL_ROW_OFFSET;	/* offset to current row */

#include "my_alloc.h"

typedef struct st_mysql_data {
  my_ulonglong rows;
  unsigned int fields;
  MYSQL_ROWS *data;
  MEM_ROOT alloc;
#if !defined(CHECK_EMBEDDED_DIFFERENCES) || defined(EMBEDDED_LIBRARY)
  MYSQL_ROWS **prev_ptr;
#endif
} MYSQL_DATA;

enum mysql_option 
{
  MYSQL_OPT_CONNECT_TIMEOUT, MYSQL_OPT_COMPRESS, MYSQL_OPT_NAMED_PIPE,
  MYSQL_INIT_COMMAND, MYSQL_READ_DEFAULT_FILE, MYSQL_READ_DEFAULT_GROUP,
  MYSQL_SET_CHARSET_DIR, MYSQL_SET_CHARSET_NAME, MYSQL_OPT_LOCAL_INFILE,
  MYSQL_OPT_PROTOCOL, MYSQL_SHARED_MEMORY_BASE_NAME, MYSQL_OPT_READ_TIMEOUT,
  MYSQL_OPT_WRITE_TIMEOUT, MYSQL_OPT_USE_RESULT,
  MYSQL_OPT_USE_REMOTE_CONNECTION, MYSQL_OPT_USE_EMBEDDED_CONNECTION,
  MYSQL_OPT_GUESS_CONNECTION, MYSQL_SET_CLIENT_IP, MYSQL_SECURE_AUTH
};

struct st_mysql_options {
  unsigned int connect_timeout, read_timeout, write_timeout;
  unsigned int port, protocol;
  unsigned long client_flag;
  char *host,*user,*password,*unix_socket,*db;
  struct st_dynamic_array *init_commands;
  char *my_cnf_file,*my_cnf_group, *charset_dir, *charset_name;
  char *ssl_key;				/* PEM key file */
  char *ssl_cert;				/* PEM cert file */
  char *ssl_ca;					/* PEM CA file */
  char *ssl_capath;				/* PEM directory of CA-s? */
  char *ssl_cipher;				/* cipher to use */
  char *shared_memory_base_name;
  unsigned long max_allowed_packet;
  my_bool use_ssl;				/* if to use SSL or not */
  my_bool compress,named_pipe;
 /*
   On connect, find out the replication role of the server, and
   establish connections to all the peers
 */
  my_bool rpl_probe;
 /*
   Each call to mysql_real_query() will parse it to tell if it is a read
   or a write, and direct it to the slave or the master
 */
  my_bool rpl_parse;
 /*
   If set, never read from a master,only from slave, when doing
   a read that is replication-aware
 */
  my_bool no_master_reads;
#if !defined(CHECK_EMBEDDED_DIFFERENCES) || defined(EMBEDDED_LIBRARY)
  my_bool separate_thread;
#endif
  enum mysql_option methods_to_use;
  char *client_ip;
  /* Refuse client connecting to server if it uses old (pre-4.1.1) protocol */
  my_bool secure_auth;

  /* function pointers for local infile support */
  int (*local_infile_init)(void **, const char *);
  int (*local_infile_read)(void *, char *, unsigned int);
  void (*local_infile_end)(void *);
  int (*local_infile_error)(void *, char *, unsigned int);
};

enum mysql_status 
{
  MYSQL_STATUS_READY,MYSQL_STATUS_GET_RESULT,MYSQL_STATUS_USE_RESULT
};

enum mysql_protocol_type 
{
  MYSQL_PROTOCOL_DEFAULT, MYSQL_PROTOCOL_TCP, MYSQL_PROTOCOL_SOCKET,
  MYSQL_PROTOCOL_PIPE, MYSQL_PROTOCOL_MEMORY
};
/*
  There are three types of queries - the ones that have to go to
  the master, the ones that go to a slave, and the adminstrative
  type which must happen on the pivot connectioin
*/
enum mysql_rpl_type 
{
  MYSQL_RPL_MASTER, MYSQL_RPL_SLAVE, MYSQL_RPL_ADMIN
};

struct st_mysql_methods;

typedef struct st_mysql
{
  NET		net;			/* Communication parameters */
  gptr		connector_fd;		/* ConnectorFd for SSL */
  char		*host,*user,*passwd,*unix_socket,*server_version,*host_info,*info;
  char          *db;
  struct charset_info_st *charset;
  MYSQL_FIELD	*fields;
  MEM_ROOT	field_alloc;
  my_ulonglong affected_rows;
  my_ulonglong insert_id;		/* id if insert on table with NEXTNR */
  my_ulonglong extra_info;		/* Used by mysqlshow */
  unsigned long thread_id;		/* Id for connection in server */
  unsigned long packet_length;
  unsigned int	port;
  unsigned long client_flag,server_capabilities;
  unsigned int	protocol_version;
  unsigned int	field_count;
  unsigned int 	server_status;
  unsigned int  server_language;
  unsigned int	warning_count;
  struct st_mysql_options options;
  enum mysql_status status;
  my_bool	free_me;		/* If free in mysql_close */
  my_bool	reconnect;		/* set to 1 if automatic reconnect */

  /* session-wide random string */
  char	        scramble[SCRAMBLE_LENGTH+1];

 /*
   Set if this is the original connection, not a master or a slave we have
   added though mysql_rpl_probe() or mysql_set_master()/ mysql_add_slave()
 */
  my_bool rpl_pivot;
  /*
    Pointers to the master, and the next slave connections, points to
    itself if lone connection.
  */
  struct st_mysql* master, *next_slave;

  struct st_mysql* last_used_slave; /* needed for round-robin slave pick */
 /* needed for send/read/store/use result to work correctly with replication */
  struct st_mysql* last_used_con;

  LIST  *stmts;                     /* list of all statements */
  const struct st_mysql_methods *methods;
  void *thd;
  /*
    Points to boolean flag in MYSQL_RES  or MYSQL_STMT. We set this flag 
    from mysql_stmt_close if close had to cancel result set of this object.
  */
  my_bool *unbuffered_fetch_owner;
} MYSQL;

typedef struct st_mysql_res {
  my_ulonglong row_count;
  MYSQL_FIELD	*fields;
  MYSQL_DATA	*data;
  MYSQL_ROWS	*data_cursor;
  unsigned long *lengths;		/* column lengths of current row */
  MYSQL		*handle;		/* for unbuffered reads */
  MEM_ROOT	field_alloc;
  unsigned int	field_count, current_field;
  MYSQL_ROW	row;			/* If unbuffered read */
  MYSQL_ROW	current_row;		/* buffer to current row */
  my_bool	eof;			/* Used by mysql_fetch_row */
  /* mysql_stmt_close() had to cancel this result */
  my_bool       unbuffered_fetch_cancelled;  
  const struct st_mysql_methods *methods;
} MYSQL_RES;

#define MAX_MYSQL_MANAGER_ERR 256  
#define MAX_MYSQL_MANAGER_MSG 256

#define MANAGER_OK           200
#define MANAGER_INFO         250
#define MANAGER_ACCESS       401
#define MANAGER_CLIENT_ERR   450
#define MANAGER_INTERNAL_ERR 500

#if !defined(MYSQL_SERVER) && !defined(MYSQL_CLIENT)
#define MYSQL_CLIENT
#endif



typedef struct st_mysql_manager
{
  NET net;
  char *host,*user,*passwd;
  unsigned int port;
  my_bool free_me;
  my_bool eof;
  int cmd_status;
  int last_errno;
  char* net_buf,*net_buf_pos,*net_data_end;
  int net_buf_size;
  char last_error[MAX_MYSQL_MANAGER_ERR];
} MYSQL_MANAGER;

/*
  Set up and bring down the server; to ensure that applications will
  work when linked against either the standard client library or the
  embedded server library, these functions should be called.
*/
int STDCALL mysql_server_init(int argc, char **argv, char **groups);
void STDCALL mysql_server_end(void);

/*
  Set up and bring down a thread; these function should be called
  for each thread in an application which opens at least one MySQL
  connection.  All uses of the connection(s) should be between these
  function calls.
*/
my_bool STDCALL mysql_thread_init(void);
void STDCALL mysql_thread_end(void);

/*
  Functions to get information from the MYSQL and MYSQL_RES structures
  Should definitely be used if one uses shared libraries.
*/

my_ulonglong STDCALL mysql_num_rows(MYSQL_RES *res);
unsigned int STDCALL mysql_num_fields(MYSQL_RES *res);
my_bool STDCALL mysql_eof(MYSQL_RES *res);
MYSQL_FIELD *STDCALL mysql_fetch_field_direct(MYSQL_RES *res,
					      unsigned int fieldnr);
MYSQL_FIELD * STDCALL mysql_fetch_fields(MYSQL_RES *res);
MYSQL_ROW_OFFSET STDCALL mysql_row_tell(MYSQL_RES *res);
MYSQL_FIELD_OFFSET STDCALL mysql_field_tell(MYSQL_RES *res);

unsigned int STDCALL mysql_field_count(MYSQL *mysql);
my_ulonglong STDCALL mysql_affected_rows(MYSQL *mysql);
my_ulonglong STDCALL mysql_insert_id(MYSQL *mysql);
unsigned int STDCALL mysql_errno(MYSQL *mysql);
const char * STDCALL mysql_error(MYSQL *mysql);
const char *STDCALL mysql_sqlstate(MYSQL *mysql);
unsigned int STDCALL mysql_warning_count(MYSQL *mysql);
const char * STDCALL mysql_info(MYSQL *mysql);
unsigned long STDCALL mysql_thread_id(MYSQL *mysql);
const char * STDCALL mysql_character_set_name(MYSQL *mysql);

MYSQL *		STDCALL mysql_init(MYSQL *mysql);
my_bool		STDCALL mysql_ssl_set(MYSQL *mysql, const char *key,
				      const char *cert, const char *ca,
				      const char *capath, const char *cipher);
my_bool		STDCALL mysql_change_user(MYSQL *mysql, const char *user, 
					  const char *passwd, const char *db);
MYSQL *		STDCALL mysql_real_connect(MYSQL *mysql, const char *host,
					   const char *user,
					   const char *passwd,
					   const char *db,
					   unsigned int port,
					   const char *unix_socket,
					   unsigned long clientflag);
int		STDCALL mysql_select_db(MYSQL *mysql, const char *db);
int		STDCALL mysql_query(MYSQL *mysql, const char *q);
int		STDCALL mysql_send_query(MYSQL *mysql, const char *q,
					 unsigned long length);
int		STDCALL mysql_real_query(MYSQL *mysql, const char *q,
					unsigned long length);
MYSQL_RES *     STDCALL mysql_store_result(MYSQL *mysql);
MYSQL_RES *     STDCALL mysql_use_result(MYSQL *mysql);

/* perform query on master */
my_bool		STDCALL mysql_master_query(MYSQL *mysql, const char *q,
					   unsigned long length);
my_bool		STDCALL mysql_master_send_query(MYSQL *mysql, const char *q,
						unsigned long length);
/* perform query on slave */  
my_bool		STDCALL mysql_slave_query(MYSQL *mysql, const char *q,
					  unsigned long length);
my_bool		STDCALL mysql_slave_send_query(MYSQL *mysql, const char *q,
					       unsigned long length);

/* local infile support */

#define LOCAL_INFILE_ERROR_LEN 512

void
mysql_set_local_infile_handler(MYSQL *mysql,
                               int (*local_infile_init)(void **, const char *),
                               int (*local_infile_read)(void *, char *,
							unsigned int),
                               void (*local_infile_end)(void *),
                               int (*local_infile_error)(void *, char*,
							 unsigned int));

void
mysql_set_local_infile_default(MYSQL *mysql);


/*
  enable/disable parsing of all queries to decide if they go on master or
  slave
*/
void            STDCALL mysql_enable_rpl_parse(MYSQL* mysql);
void            STDCALL mysql_disable_rpl_parse(MYSQL* mysql);
/* get the value of the parse flag */  
int             STDCALL mysql_rpl_parse_enabled(MYSQL* mysql);

/*  enable/disable reads from master */
void            STDCALL mysql_enable_reads_from_master(MYSQL* mysql);
void            STDCALL mysql_disable_reads_from_master(MYSQL* mysql);
/* get the value of the master read flag */  
my_bool		STDCALL mysql_reads_from_master_enabled(MYSQL* mysql);

enum mysql_rpl_type     STDCALL mysql_rpl_query_type(const char* q, int len);  

/* discover the master and its slaves */  
my_bool		STDCALL mysql_rpl_probe(MYSQL* mysql);

/* set the master, close/free the old one, if it is not a pivot */
int             STDCALL mysql_set_master(MYSQL* mysql, const char* host,
					 unsigned int port,
					 const char* user,
					 const char* passwd);
int             STDCALL mysql_add_slave(MYSQL* mysql, const char* host,
					unsigned int port,
					const char* user,
					const char* passwd);

int		STDCALL mysql_shutdown(MYSQL *mysql);
int		STDCALL mysql_dump_debug_info(MYSQL *mysql);
int		STDCALL mysql_refresh(MYSQL *mysql,
				     unsigned int refresh_options);
int		STDCALL mysql_kill(MYSQL *mysql,unsigned long pid);
int		STDCALL mysql_set_server_option(MYSQL *mysql,
						enum enum_mysql_set_option
						option);
int		STDCALL mysql_ping(MYSQL *mysql);
const char *	STDCALL mysql_stat(MYSQL *mysql);
const char *	STDCALL mysql_get_server_info(MYSQL *mysql);
const char *	STDCALL mysql_get_client_info(void);
unsigned long	STDCALL mysql_get_client_version(void);
const char *	STDCALL mysql_get_host_info(MYSQL *mysql);
unsigned long	STDCALL mysql_get_server_version(MYSQL *mysql);
unsigned int	STDCALL mysql_get_proto_info(MYSQL *mysql);
MYSQL_RES *	STDCALL mysql_list_dbs(MYSQL *mysql,const char *wild);
MYSQL_RES *	STDCALL mysql_list_tables(MYSQL *mysql,const char *wild);
MYSQL_RES *	STDCALL mysql_list_processes(MYSQL *mysql);
int		STDCALL mysql_options(MYSQL *mysql,enum mysql_option option,
				      const char *arg);
void		STDCALL mysql_free_result(MYSQL_RES *result);
void		STDCALL mysql_data_seek(MYSQL_RES *result,
					my_ulonglong offset);
MYSQL_ROW_OFFSET STDCALL mysql_row_seek(MYSQL_RES *result,
						MYSQL_ROW_OFFSET offset);
MYSQL_FIELD_OFFSET STDCALL mysql_field_seek(MYSQL_RES *result,
					   MYSQL_FIELD_OFFSET offset);
MYSQL_ROW	STDCALL mysql_fetch_row(MYSQL_RES *result);
unsigned long * STDCALL mysql_fetch_lengths(MYSQL_RES *result);
MYSQL_FIELD *	STDCALL mysql_fetch_field(MYSQL_RES *result);
MYSQL_RES *     STDCALL mysql_list_fields(MYSQL *mysql, const char *table,
					  const char *wild);
unsigned long	STDCALL mysql_escape_string(char *to,const char *from,
					    unsigned long from_length);
unsigned long STDCALL mysql_real_escape_string(MYSQL *mysql,
					       char *to,const char *from,
					       unsigned long length);
void		STDCALL mysql_debug(const char *debug);
char *		STDCALL mysql_odbc_escape_string(MYSQL *mysql,
						 char *to,
						 unsigned long to_length,
						 const char *from,
						 unsigned long from_length,
						 void *param,
						 char *
						 (*extend_buffer)
						 (void *, char *to,
						  unsigned long *length));
void 		STDCALL myodbc_remove_escape(MYSQL *mysql,char *name);
unsigned int	STDCALL mysql_thread_safe(void);
MYSQL_MANAGER*  STDCALL mysql_manager_init(MYSQL_MANAGER* con);  
MYSQL_MANAGER*  STDCALL mysql_manager_connect(MYSQL_MANAGER* con,
					      const char* host,
					      const char* user,
					      const char* passwd,
					      unsigned int port);
void            STDCALL mysql_manager_close(MYSQL_MANAGER* con);
int             STDCALL mysql_manager_command(MYSQL_MANAGER* con,
						const char* cmd, int cmd_len);
int             STDCALL mysql_manager_fetch_line(MYSQL_MANAGER* con,
						  char* res_buf,
						 int res_buf_size);
my_bool         STDCALL mysql_read_query_result(MYSQL *mysql);


/*
  The following definitions are added for the enhanced 
  client-server protocol
*/

/* statement state */
enum enum_mysql_stmt_state
{
  MYSQL_STMT_INIT_DONE= 1, MYSQL_STMT_PREPARE_DONE, MYSQL_STMT_EXECUTE_DONE,
  MYSQL_STMT_FETCH_DONE
};

/* 
  client TIME structure to handle TIME, DATE and TIMESTAMP directly in 
  binary protocol 
*/
enum mysql_st_timestamp_type { MYSQL_TIMESTAMP_NONE, MYSQL_TIMESTAMP_DATE, 
                               MYSQL_TIMESTAMP_FULL, MYSQL_TIMESTAMP_TIME };

typedef struct mysql_st_time 
{
  unsigned int  year,month,day,hour,minute,second;
  unsigned long second_part;  
  my_bool       neg;

  enum mysql_st_timestamp_type time_type;
  
} MYSQL_TIME;


/* bind structure */
typedef struct st_mysql_bind
{
  unsigned long	*length;          /* output length pointer */
  my_bool       *is_null;	  /* Pointer to null indicators */
  char		*buffer;	  /* buffer to get/put data */
  enum enum_field_types buffer_type;	/* buffer type */
  unsigned long buffer_length;    /* buffer length, must be set for str/binary */  

  /* Following are for internal use. Set by mysql_bind_param */
  unsigned char *inter_buffer;    /* for the current data position */
  unsigned long offset;           /* offset position for char/binary fetch */
  unsigned long	internal_length;  /* Used if length is 0 */
  unsigned int	param_number;	  /* For null count and error messages */
<<<<<<< HEAD
  my_bool       is_unsigned;      /* set if integer type is unsigned */
=======
  unsigned int  pack_length;	  /* Internal length for packed data */
>>>>>>> 6678ecf1
  my_bool	long_data_used;	  /* If used with mysql_send_long_data */
  my_bool	internal_is_null; /* Used if is_null is 0 */
  void (*store_param_func)(NET *net, struct st_mysql_bind *param);
  void (*fetch_result)(struct st_mysql_bind *, unsigned char **row);
  void (*skip_result)(struct st_mysql_bind *, MYSQL_FIELD *,
		      unsigned char **row);
} MYSQL_BIND;


/* statement handler */
typedef struct st_mysql_stmt
{
  MEM_ROOT       mem_root;             /* root allocations */
  LIST           list;                 /* list to keep track of all stmts */
  MYSQL          *mysql;               /* connection handle */
  MYSQL_BIND     *params;              /* input parameters */
  MYSQL_BIND     *bind;                /* output parameters */
  MYSQL_FIELD    *fields;              /* result set metadata */
  MYSQL_DATA     result;               /* cached result set */
  MYSQL_ROWS     *data_cursor;         /* current row in cached result */
  /* copy of mysql->affected_rows after statement execution */
  my_ulonglong   affected_rows;
  my_ulonglong   insert_id;            /* copy of mysql->insert_id */
  /*
    mysql_stmt_fetch() calls this function to fetch one row (it's different
    for buffered, unbuffered and cursor fetch).
  */
  int            (*read_row_func)(struct st_mysql_stmt *stmt, 
                                  unsigned char **row);
  unsigned long	 stmt_id;	       /* Id for prepared statement */
  unsigned int	 last_errno;	       /* error code */
  unsigned int   param_count;          /* inpute parameters count */
  unsigned int   field_count;          /* number of columns in result set */
  enum enum_mysql_stmt_state state;    /* statement state */
  char		 last_error[MYSQL_ERRMSG_SIZE]; /* error message */
  char		 sqlstate[SQLSTATE_LENGTH+1];
  /* Types of input parameters should be sent to server */
  my_bool        send_types_to_server;
  my_bool        bind_param_done;      /* input buffers were supplied */
  my_bool        bind_result_done;     /* output buffers were supplied */
  /* mysql_stmt_close() had to cancel this result */
  my_bool       unbuffered_fetch_cancelled;  
  /*
    Is set to true if we need to calculate field->max_length for 
    metadata fields when doing mysql_stmt_store_result.
  */
  my_bool       update_max_length;     
} MYSQL_STMT;

enum enum_stmt_attr_type
{
  /*
    When doing mysql_stmt_store_result calculate max_length attribute
    of statement metadata. This is to be consistent with the old API, 
    where this was done automatically.
    In the new API we do that only by request because it slows down
    mysql_stmt_store_result sufficiently.
  */
  STMT_ATTR_UPDATE_MAX_LENGTH
};


typedef struct st_mysql_methods
{
  my_bool (*read_query_result)(MYSQL *mysql);
  my_bool (*advanced_command)(MYSQL *mysql,
			      enum enum_server_command command,
			      const char *header,
			      unsigned long header_length,
			      const char *arg,
			      unsigned long arg_length,
			      my_bool skip_check);
  MYSQL_DATA *(*read_rows)(MYSQL *mysql,MYSQL_FIELD *mysql_fields,
			   unsigned int fields);
  MYSQL_RES * (*use_result)(MYSQL *mysql);
  void (*fetch_lengths)(unsigned long *to, 
			MYSQL_ROW column, unsigned int field_count);
#if !defined(MYSQL_SERVER) || defined(EMBEDDED_LIBRARY)
  MYSQL_FIELD * (*list_fields)(MYSQL *mysql);
  my_bool (*read_prepare_result)(MYSQL *mysql, MYSQL_STMT *stmt);
  int (*stmt_execute)(MYSQL_STMT *stmt);
  int (*read_binary_rows)(MYSQL_STMT *stmt);
  int (*unbuffered_fetch)(MYSQL *mysql, char **row);
  void (*free_embedded_thd)(MYSQL *mysql);
  const char *(*read_statistics)(MYSQL *mysql);
  my_bool (*next_result)(MYSQL *mysql);
  int (*read_change_user_result)(MYSQL *mysql, char *buff, const char *passwd);
#endif
} MYSQL_METHODS;

#ifdef HAVE_DEPRECATED_411_API
/* Deprecated calls (since MySQL 4.1.2) */

/* Use mysql_stmt_init + mysql_stmt_prepare instead */
MYSQL_STMT * STDCALL mysql_prepare(MYSQL * mysql, const char *query,
				   unsigned long length);
#define mysql_execute mysql_stmt_execute
#define mysql_fetch mysql_stmt_fetch
#define mysql_fetch_column mysql_stmt_fetch_column
#define mysql_bind_param mysql_stmt_bind_param
#define mysql_bind_result mysql_stmt_bind_result
#define mysql_param_count mysql_stmt_param_count
#define mysql_param_result mysql_stmt_param_metadata
#define mysql_get_metadata mysql_stmt_result_metadata
#define mysql_send_long_data mysql_stmt_send_long_data

#endif /* HAVE_DEPRECATED_411_API */

MYSQL_STMT * STDCALL mysql_stmt_init(MYSQL *mysql);
int STDCALL mysql_stmt_prepare(MYSQL_STMT *stmt, const char *query,
                               unsigned long length);
int STDCALL mysql_stmt_execute(MYSQL_STMT *stmt);
int STDCALL mysql_stmt_fetch(MYSQL_STMT *stmt);
int STDCALL mysql_stmt_fetch_column(MYSQL_STMT *stmt, MYSQL_BIND *bind, 
                                    unsigned int column,
                                    unsigned long offset);
int STDCALL mysql_stmt_store_result(MYSQL_STMT *stmt);
unsigned long STDCALL mysql_stmt_param_count(MYSQL_STMT * stmt);
my_bool STDCALL mysql_stmt_attr_set(MYSQL_STMT *stmt,
                                    enum enum_stmt_attr_type attr_type,
                                    const void *attr);
my_bool STDCALL mysql_stmt_attr_get(MYSQL_STMT *stmt,
                                    enum enum_stmt_attr_type attr_type,
                                    void *attr);
my_bool STDCALL mysql_stmt_bind_param(MYSQL_STMT * stmt, MYSQL_BIND * bnd);
my_bool STDCALL mysql_stmt_bind_result(MYSQL_STMT * stmt, MYSQL_BIND * bnd);
my_bool STDCALL mysql_stmt_close(MYSQL_STMT * stmt);
my_bool STDCALL mysql_stmt_reset(MYSQL_STMT * stmt);
my_bool STDCALL mysql_stmt_free_result(MYSQL_STMT *stmt);
my_bool STDCALL mysql_stmt_send_long_data(MYSQL_STMT *stmt, 
                                          unsigned int param_number,
                                          const char *data, 
                                          unsigned long length);
MYSQL_RES *STDCALL mysql_stmt_result_metadata(MYSQL_STMT *stmt);
MYSQL_RES *STDCALL mysql_stmt_param_metadata(MYSQL_STMT *stmt);
unsigned int STDCALL mysql_stmt_errno(MYSQL_STMT * stmt);
const char *STDCALL mysql_stmt_error(MYSQL_STMT * stmt);
const char *STDCALL mysql_stmt_sqlstate(MYSQL_STMT * stmt);
MYSQL_ROW_OFFSET STDCALL mysql_stmt_row_seek(MYSQL_STMT *stmt, 
                                             MYSQL_ROW_OFFSET offset);
MYSQL_ROW_OFFSET STDCALL mysql_stmt_row_tell(MYSQL_STMT *stmt);
void STDCALL mysql_stmt_data_seek(MYSQL_STMT *stmt, my_ulonglong offset);
my_ulonglong STDCALL mysql_stmt_num_rows(MYSQL_STMT *stmt);
my_ulonglong STDCALL mysql_stmt_affected_rows(MYSQL_STMT *stmt);
my_ulonglong STDCALL mysql_stmt_insert_id(MYSQL_STMT *stmt);

my_bool STDCALL mysql_commit(MYSQL * mysql);
my_bool STDCALL mysql_rollback(MYSQL * mysql);
my_bool STDCALL mysql_autocommit(MYSQL * mysql, my_bool auto_mode);
my_bool STDCALL mysql_more_results(MYSQL *mysql);
int STDCALL mysql_next_result(MYSQL *mysql);
void STDCALL mysql_close(MYSQL *sock);


/* status return codes */
#define MYSQL_NO_DATA      100

#define mysql_reload(mysql) mysql_refresh((mysql),REFRESH_GRANT)

#ifdef USE_OLD_FUNCTIONS
MYSQL *		STDCALL mysql_connect(MYSQL *mysql, const char *host,
				      const char *user, const char *passwd);
int		STDCALL mysql_create_db(MYSQL *mysql, const char *DB);
int		STDCALL mysql_drop_db(MYSQL *mysql, const char *DB);
#define	 mysql_reload(mysql) mysql_refresh((mysql),REFRESH_GRANT)
#endif
#define HAVE_MYSQL_REAL_CONNECT

/*
  The following functions are mainly exported because of mysqlbinlog;
  They are not for general usage
*/

#define simple_command(mysql, command, arg, length, skip_check) \
  (*(mysql)->methods->advanced_command)(mysql, command,         \
					NullS, 0, arg, length, skip_check)
unsigned long net_safe_read(MYSQL* mysql);

#ifdef __NETWARE__
#pragma pack(pop)		/* restore alignment */
#endif

#ifdef	__cplusplus
}
#endif

#endif /* _mysql_h */<|MERGE_RESOLUTION|>--- conflicted
+++ resolved
@@ -548,11 +548,8 @@
   unsigned long offset;           /* offset position for char/binary fetch */
   unsigned long	internal_length;  /* Used if length is 0 */
   unsigned int	param_number;	  /* For null count and error messages */
-<<<<<<< HEAD
+  unsigned int  pack_length;	  /* Internal length for packed data */
   my_bool       is_unsigned;      /* set if integer type is unsigned */
-=======
-  unsigned int  pack_length;	  /* Internal length for packed data */
->>>>>>> 6678ecf1
   my_bool	long_data_used;	  /* If used with mysql_send_long_data */
   my_bool	internal_is_null; /* Used if is_null is 0 */
   void (*store_param_func)(NET *net, struct st_mysql_bind *param);
