--- conflicted
+++ resolved
@@ -1,10 +1,5 @@
-<<<<<<< HEAD
-/* Copyright (c) 2000, 2011, Oracle and/or its affiliates.
+/* Copyright (c) 2001, 2011, Oracle and/or its affiliates.
    Copyright (c) 2009-2011, Monty Program Ab
-=======
-/*
-   Copyright (c) 2001, 2011, Oracle and/or its affiliates. All rights reserved.
->>>>>>> 1fa37ae4
 
    This program is free software; you can redistribute it and/or modify
    it under the terms of the GNU General Public License as published by
